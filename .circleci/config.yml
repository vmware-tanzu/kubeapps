# Copyright 2018-2022 the Kubeapps contributors.
# SPDX-License-Identifier: Apache-2.0

version: 2.1
parameters:
  GOLANG_VERSION:
    type: string
    default: "1.17.6"
  NODE_VERSION:
    type: string
    default: "16.13.2"
  RUST_VERSION:
    type: string
    default: "1.58.1"
  DOCKER_VERSION:
    type: string
    default: "20.10.11"
  HELM_VERSION_MIN:
    type: "string"
    default: "v3.2.0"
  HELM_VERSION_STABLE:
    type: "string"
    default: "v3.8.0"
  OLM_VERSION:
    type: "string"
    default: "v0.20.0"
  MKCERT_VERSION:
    type: "string"
    default: "v1.4.3"
  KUBECTL_VERSION:
    type: "string"
    default: "v1.22.6"
  GITHUB_VERSION:
    type: "string"
    default: "2.4.0"
  SEMVER_VERSION:
    type: "string"
    default: "3.3.0"
  KIND_VERSION:
    type: "string"
    default: "v0.11.1"
  K8S_KIND_VERSION:
    type: "string"
    default: "v1.21.1@sha256:69860bda5563ac81e3c0057d654b5253219618a22ec3a346306239bba8cfa1a6"
  POSTGRESQL_VERSION:
    type: "string"
    default: "11.14.0-debian-10-r28"
  GKE_STABLE_VERSION:
    type: "string"
    default: "1.20"
  GKE_REGULAR_VERSION:
    type: "string"
    default: "1.21"
  IMAGES_TO_PUSH:
    type: "string"
    default: "kubeapps/apprepository-controller kubeapps/dashboard kubeapps/asset-syncer kubeapps/assetsvc kubeapps/kubeops kubeapps/pinniped-proxy kubeapps/kubeapps-apis"
  CI_BOT_USERNAME:
    type: "string"
    default: "kubeapps-bot"
  CI_BOT_EMAIL:
    type: "string"
    default: "tanzu-kubeapps-team@vmware.com"
  CI_BOT_GPG:
    type: "string"
    default: "80B6EB16B1328FB18DFF2A073EBA68F3347E319D"
  CI_BOT_KUBEAPPS_KUBEAPPS_DEPLOYKEY_FINGERPRINT:
    type: "string"
    default: "20:5e:d1:68:7c:10:67:c1:ab:e2:6e:33:e3:7a:64:6e"
  CI_BOT_KUBEAPPS_KUBEAPPS_DEPLOYKEY_FILENAME:
    type: "string"
    default: "id_rsa_205ed1687c1067c1abe26e33e37a646e"
  CI_BOT_FORKED_CHARTS_DEPLOYKEY_FINGERPRINT:
    type: "string"
    default: "59:81:2a:95:a6:54:a7:46:e5:15:f5:37:b3:4f:6c:ad"
  CI_BOT_FORKED_CHARTS_DEPLOYKEY_FILENAME:
    type: "string"
    default: "id_rsa_59812a95a654a746e515f537b34f6cad"
  CHARTS_REPO_ORIGINAL:
    type: "string"
    default: "bitnami/charts"
  BRANCH_CHARTS_REPO_ORIGINAL:
    type: "string"
    default: "master"
  CHARTS_REPO_FORKED:
    type: "string"
    default: "kubeapps-bot/charts"
  BRANCH_CHARTS_REPO_FORKED:
    type: "string"
    default: "master"
  KUBEAPPS_REPO:
    type: "string"
    default: "kubeapps/kubeapps"
  BRANCH_KUBEAPPS_REPO:
    type: "string"
    default: "main"

## Build conditions
# Build on any branch or tag
build_always: &build_always
  filters:
    tags:
      only: /^v.*/
# Build only on the main branch or in tags
build_on_main: &build_on_main
  filters:
    tags:
      only: /^v.*/
    branches:
      only: main
# Build only on tags (release)
build_on_tag: &build_on_tag
  filters:
    tags:
      only: /^v.*/
    branches:
      ignore: /.*/
# Build only on the prerelease branch or in tags (release)
build_on_tag_or_prerelease: &build_on_tag_or_prerelease
  filters:
    tags:
      only: /^v.*/
    branches:
<<<<<<< HEAD
      only: e2e-tests
=======
      only: fakerelease
>>>>>>> 1064f0f4

workflows:
  version: 2
  kubeapps:
    jobs:
      - test_go:
          <<: *build_always
      - test_dashboard:
          <<: *build_always
      - test_pinniped_proxy:
          <<: *build_always
      - test_chart_render:
          <<: *build_always
      - build_go_images:
          <<: *build_always
      - build_dashboard:
          <<: *build_always
      - build_pinniped_proxy:
          <<: *build_always
      - local_e2e_tests:
          <<: *build_always
          matrix:
            parameters:
              # Enable the line below to do bundle builds to debug CI issues
              number: ["1"]
              # number: ["1", "2", "3", "4", "5", "6", "7", "8", "9", "10"]
          requires:
            - test_go
            - test_dashboard
            - test_pinniped_proxy
            - test_chart_render
            - build_go_images
            - build_dashboard
            - build_pinniped_proxy
            - sync_chart_from_bitnami
      - sync_chart_from_bitnami:
          <<: *build_on_main
      - GKE_REGULAR_VERSION_MAIN:
          <<: *build_on_tag_or_prerelease
          requires:
            - test_go
            - test_dashboard
            - test_pinniped_proxy
            - test_chart_render
            - build_go_images
            - build_dashboard
            - build_pinniped_proxy
            - sync_chart_from_bitnami
      - GKE_REGULAR_VERSION_LATEST_RELEASE:
          <<: *build_on_tag_or_prerelease
          requires:
            - test_go
            - test_dashboard
            - test_pinniped_proxy
            - test_chart_render
            - build_go_images
            - build_dashboard
            - build_pinniped_proxy
            - sync_chart_from_bitnami
      - GKE_STABLE_VERSION_MAIN:
          <<: *build_on_tag_or_prerelease
          requires:
            - test_go
            - test_dashboard
            - test_pinniped_proxy
            - test_chart_render
            - build_go_images
            - build_dashboard
            - build_pinniped_proxy
            - sync_chart_from_bitnami
      - GKE_STABLE_VERSION_LATEST_RELEASE:
          <<: *build_on_tag_or_prerelease
          requires:
            - test_go
            - test_dashboard
            - test_pinniped_proxy
            - test_chart_render
            - build_go_images
            - build_dashboard
            - build_pinniped_proxy
            - sync_chart_from_bitnami
      - push_images:
          <<: *build_on_main
          requires:
            - local_e2e_tests
      - sync_chart_to_bitnami:
          <<: *build_on_tag
          requires:
            - local_e2e_tests
            - GKE_REGULAR_VERSION_MAIN
            - GKE_REGULAR_VERSION_LATEST_RELEASE
            - GKE_STABLE_VERSION_MAIN
            - GKE_STABLE_VERSION_LATEST_RELEASE
      - release:
          <<: *build_on_tag
          requires:
            - sync_chart_to_bitnami
            - local_e2e_tests
            - GKE_REGULAR_VERSION_MAIN
            - GKE_REGULAR_VERSION_LATEST_RELEASE
            - GKE_STABLE_VERSION_MAIN
            - GKE_STABLE_VERSION_LATEST_RELEASE

## Definitions
common_envars: &common_envars
  DOCKER_VERSION: << pipeline.parameters.DOCKER_VERSION >>
  GOLANG_VERSION: << pipeline.parameters.GOLANG_VERSION >>
  HELM_VERSION_MIN: << pipeline.parameters.HELM_VERSION_MIN >>
  HELM_VERSION_STABLE: << pipeline.parameters.HELM_VERSION_STABLE >>
  K8S_KIND_VERSION: << pipeline.parameters.K8S_KIND_VERSION >>
  KIND_VERSION: << pipeline.parameters.KIND_VERSION >>
  KUBECTL_VERSION: << pipeline.parameters.KUBECTL_VERSION >>
  GITHUB_VERSION: << pipeline.parameters.GITHUB_VERSION >>
  SEMVER_VERSION: << pipeline.parameters.SEMVER_VERSION >>
  MKCERT_VERSION: << pipeline.parameters.MKCERT_VERSION >>
  NODE_VERSION: << pipeline.parameters.NODE_VERSION >>
  OLM_VERSION: << pipeline.parameters.OLM_VERSION >>
  POSTGRESQL_VERSION: << pipeline.parameters.POSTGRESQL_VERSION >>
  RUST_VERSION: << pipeline.parameters.RUST_VERSION >>

common_gke_envars: &common_gke_envars
  USE_MULTICLUSTER_OIDC_ENV: "false"
  TEST_TIMEOUT: 6

install_gcloud_sdk: &install_gcloud_sdk
  run:
    name: "Install gcloud sdk"
    command: |
      echo "export PATH=$PATH:${HOME}/google-cloud-sdk/bin" >> $BASH_ENV
      echo "export CLOUDSDK_CORE_DISABLE_PROMPTS=1" >> $BASH_ENV
      if [ ! -d ${HOME}/google-cloud-sdk/bin ]; then
        rm -rf $HOME/google-cloud-sdk;
        curl https://sdk.cloud.google.com | bash;
      fi
install_helm_cli: &install_helm_cli
  run:
    name: "Install helm (minimum and stable)"
    command: |
      wget https://get.helm.sh/helm-${HELM_VERSION_MIN}-linux-amd64.tar.gz
      tar zxf helm-$HELM_VERSION_MIN-linux-amd64.tar.gz
      sudo mv linux-amd64/helm /usr/local/bin/

      wget https://get.helm.sh/helm-${HELM_VERSION_STABLE}-linux-amd64.tar.gz
      tar zxf helm-$HELM_VERSION_STABLE-linux-amd64.tar.gz
      sudo mv linux-amd64/helm /usr/local/bin/helm-stable
exports: &exports
  run:
    name: "Export variables"
    command: |
      # It is not possible to resolve env vars in the environment section:
      # https://circleci.com/docs/2.0/env-vars/#using-bash_env-to-set-environment-variables
      # DEV_TAG and PROD_TAG are the tags used for the Kubeapps docker images
      echo "export DEV_TAG=build-${CIRCLE_SHA1}" >> $BASH_ENV
      echo "export PROD_TAG=${CIRCLE_TAG:-latest}" >> $BASH_ENV
      # Apart from using a DEV_TAG we use a different image ID to avoid polluting the tag
      # history of the production tag
      echo "export IMG_MODIFIER=-ci" >> $BASH_ENV
build_images: &build_images
  steps:
    - setup_remote_docker:
        version: << pipeline.parameters.DOCKER_VERSION >>
    - checkout
    - <<: *exports
    - run:
        name: Build and push CI images
        command: |
          mkdir -p images/
          read -ra IMG_ARRAY \<<< "$IMAGES"
          if [[ -n "${CIRCLE_TAG}" ]]; then
            makeArgs="VERSION=${CIRCLE_TAG}"
          fi
          for IMAGE in "${IMG_ARRAY[@]}"; do
            make IMG_MODIFIER="$IMG_MODIFIER" IMAGE_TAG="${DEV_TAG}" $makeArgs kubeapps/${IMAGE}
            if [[ -n "${DOCKER_USERNAME}" && -n "${DOCKER_PASSWORD}" ]]; then
              docker login -u="${DOCKER_USERNAME}" -p="${DOCKER_PASSWORD}"
              docker push kubeapps/${IMAGE}${IMG_MODIFIER}:${DEV_TAG}
            fi
            docker save kubeapps/${IMAGE}${IMG_MODIFIER}:${DEV_TAG} > images/${IMAGE}${IMG_MODIFIER}:${DEV_TAG}
          done
    - persist_to_workspace:
        root: images
        paths:
          - "*"
install_cluster: &install_cluster
  run:
    name: "Install cluster"
    command: |
      sed -i "s/172.18.0.2/$DEFAULT_DEX_IP/g" ./docs/user/manifests/kubeapps-local-dev-apiserver-config.yaml
      {
        echo "Creating cluster..."
        kind create cluster --image kindest/node:${K8S_KIND_VERSION} --name kubeapps-ci --config=./docs/user/manifests/kubeapps-local-dev-apiserver-config.yaml --kubeconfig=${HOME}/.kube/kind-config-kubeapps-ci --retain --wait 120s &&
        kubectl --context kind-kubeapps-ci --kubeconfig ${HOME}/.kube/kind-config-kubeapps-ci apply -f ./docs/user/manifests/kubeapps-local-dev-users-rbac.yaml &&

        kubectl --context kind-kubeapps-ci --kubeconfig ${HOME}/.kube/kind-config-kubeapps-ci apply -f ./docs/user/manifests/ingress-nginx-kind-with-large-proxy-buffers.yaml &&
        sleep 5 &&
        kubectl --context kind-kubeapps-ci --kubeconfig ${HOME}/.kube/kind-config-kubeapps-ci wait --namespace ingress-nginx --for=condition=ready pod --selector=app.kubernetes.io/component=controller --timeout=120s &&

        kubectl --context kind-kubeapps-ci --kubeconfig ${HOME}/.kube/kind-config-kubeapps-ci create rolebinding kubeapps-view-secret-oidc --role view-secrets --user oidc:kubeapps-user@example.com &&
        kubectl --context kind-kubeapps-ci --kubeconfig ${HOME}/.kube/kind-config-kubeapps-ci create clusterrolebinding kubeapps-view-oidc  --clusterrole=view --user oidc:kubeapps-user@example.com &&
        echo "Cluster created"
      } || {
        echo "Cluster creation failed, retrying..."
        kind delete clusters kubeapps-ci || true
        kind create cluster --image kindest/node:${K8S_KIND_VERSION} --name kubeapps-ci --config=./docs/user/manifests/kubeapps-local-dev-apiserver-config.yaml --kubeconfig=${HOME}/.kube/kind-config-kubeapps-ci --retain --wait 120s || true &&
        kubectl --context kind-kubeapps-ci --kubeconfig ${HOME}/.kube/kind-config-kubeapps-ci apply -f ./docs/user/manifests/kubeapps-local-dev-users-rbac.yaml &&
        kubectl --context kind-kubeapps-ci --kubeconfig ${HOME}/.kube/kind-config-kubeapps-ci apply -f ./docs/user/manifests/ingress-nginx-kind-with-large-proxy-buffers.yaml &&
        sleep 5 &&
        kubectl wait --namespace ingress-nginx --for=condition=ready pod --selector=app.kubernetes.io/component=controller --timeout=120s &&

        kubectl --context kind-kubeapps-ci --kubeconfig ${HOME}/.kube/kind-config-kubeapps-ci create rolebinding kubeapps-view-secret-oidc --role view-secrets --user oidc:kubeapps-user@example.com &&
        kubectl --context kind-kubeapps-ci --kubeconfig ${HOME}/.kube/kind-config-kubeapps-ci create clusterrolebinding kubeapps-view-oidc  --clusterrole=view --user oidc:kubeapps-user@example.com &&
        echo "Cluster created"
      } || {
        echo "Error while creating the cluster after retry"
      }
export_cluster_variables: &export_cluster_variables
  run:
    name: "Export cluster variables"
    command: |
      DEX_IP=`docker network inspect kind | jq '.[0].IPAM.Config[0].Gateway' | sed  's/"//g' | awk -F. '{ print $1"."$2"."$3"."$4+1 }'`
      ADDITIONAL_CLUSTER_IP=`docker network inspect kind | jq '.[0].IPAM.Config[0].Gateway' | sed  's/"//g' | awk -F. '{ print $1"."$2"."$3"."$4+2 }'`

      echo DEFAULT_DEX_IP=$DEFAULT_DEX_IP
      echo DEX_IP=$DEX_IP
      echo ADDITIONAL_CLUSTER_IP=$ADDITIONAL_CLUSTER_IP

      # If running kubectl without args, use the default "kubeapps-ci" cluster
      cp ${HOME}/.kube/kind-config-kubeapps-ci ${HOME}/.kube/config
      kubectl config set-context kind-kubeapps-ci

      # If the default IP the proper one, the multicluster setup will fail
      if [ "$DEFAULT_DEX_IP" != "$DEX_IP" ]; then echo "Default IP does not match with current IP used in Kind"; exit 1; fi

      echo "export DEFAULT_DEX_IP=${DEFAULT_DEX_IP}" >> $BASH_ENV
      echo "export DEX_IP=${DEX_IP}" >> $BASH_ENV
      echo "export ADDITIONAL_CLUSTER_IP=${ADDITIONAL_CLUSTER_IP}" >> $BASH_ENV
install_additional_cluster: &install_additional_cluster
  run:
    name: "Install additional cluster"
    command: |
      sed -i "s/172.18.0.2/$DEFAULT_DEX_IP/g" ./docs/user/manifests/kubeapps-local-dev-additional-apiserver-config.yaml
      {
        echo "Creating additional cluster..."
        kind create cluster --image kindest/node:${K8S_KIND_VERSION} --name kubeapps-ci-additional --config=./docs/user/manifests/kubeapps-local-dev-additional-apiserver-config.yaml --kubeconfig=${HOME}/.kube/kind-config-kubeapps-ci-additional --retain --wait 120s &&
        kubectl --context kind-kubeapps-ci-additional --kubeconfig ${HOME}/.kube/kind-config-kubeapps-ci-additional apply --kubeconfig=${HOME}/.kube/kind-config-kubeapps-ci-additional -f ./docs/user/manifests/kubeapps-local-dev-users-rbac.yaml &&
        kubectl --context kind-kubeapps-ci-additional --kubeconfig ${HOME}/.kube/kind-config-kubeapps-ci-additional apply --kubeconfig=${HOME}/.kube/kind-config-kubeapps-ci-additional -f ./docs/user/manifests/kubeapps-local-dev-namespace-discovery-rbac.yaml &&

        kubectl --context kind-kubeapps-ci-additional --kubeconfig ${HOME}/.kube/kind-config-kubeapps-ci-additional create rolebinding kubeapps-view-secret-oidc --role view-secrets --user oidc:kubeapps-user@example.com &&
        kubectl --context kind-kubeapps-ci-additional --kubeconfig ${HOME}/.kube/kind-config-kubeapps-ci-additional create clusterrolebinding kubeapps-view-oidc  --clusterrole=view --user oidc:kubeapps-user@example.com &&
        echo "Additional cluster created"
      } || {
        echo "Additional cluster creation failed, retrying..."
        kind delete clusters kubeapps-ci-additional || true
        kind create cluster --image kindest/node:${K8S_KIND_VERSION} --name kubeapps-ci-additional --config=./docs/user/manifests/kubeapps-local-dev-additional-apiserver-config.yaml --kubeconfig=${HOME}/.kube/kind-config-kubeapps-ci-additional --retain --wait 120s &&
        kubectl --context kind-kubeapps-ci-additional --kubeconfig ${HOME}/.kube/kind-config-kubeapps-ci-additional apply --kubeconfig=${HOME}/.kube/kind-config-kubeapps-ci-additional -f ./docs/user/manifests/kubeapps-local-dev-users-rbac.yaml &&
        kubectl --context kind-kubeapps-ci-additional --kubeconfig ${HOME}/.kube/kind-config-kubeapps-ci-additional apply --kubeconfig=${HOME}/.kube/kind-config-kubeapps-ci-additional -f ./docs/user/manifests/kubeapps-local-dev-namespace-discovery-rbac.yaml &&

        kubectl --context kind-kubeapps-ci-additional --kubeconfig ${HOME}/.kube/kind-config-kubeapps-ci-additional create rolebinding kubeapps-view-secret-oidc --role view-secrets --user oidc:kubeapps-user@example.com &&
        kubectl --context kind-kubeapps-ci-additional --kubeconfig ${HOME}/.kube/kind-config-kubeapps-ci-additional create clusterrolebinding kubeapps-view-oidc  --clusterrole=view --user oidc:kubeapps-user@example.com &&
        echo "Additional cluster created"
      } || {
        echo "Error while creating the additional cluster after retry"
      }
load_kind_images: &load_kind_images
  run:
    name: "Load needed images into Kind"
    command:
      ./script/load-kind-image.sh docker.io/bitnami/apache:2.4.48-debian-10-r74 kubeapps-ci kubeapps-ci-additional &&
      ./script/load-kind-image.sh docker.io/bitnami/apache:2.4.48-debian-10-r75 kubeapps-ci kubeapps-ci-additional
copy_apiserver_certificates: &copy_apiserver_certificates
  run:
    name: "Copy apiserver certificates"
    command: |
      # dex will be running on the same node as the API server in the dev environment, so we can reuse the key and cert from the apiserver
      docker cp kubeapps-ci-control-plane:/etc/kubernetes/pki/apiserver.crt ./devel/dex.crt
      docker cp kubeapps-ci-control-plane:/etc/kubernetes/pki/apiserver.key ./devel/dex.key
      sudo chown circleci ./devel/dex.key
      sudo chown circleci ./devel/dex.crt
install_kubectl: &install_kubectl
  run:
    name: "Install kubectl"
    command: |
      curl -LO https://storage.googleapis.com/kubernetes-release/release/${KUBECTL_VERSION}/bin/linux/amd64/kubectl
      chmod +x ./kubectl
      sudo mv ./kubectl /usr/local/bin/kubectl
install_kind: &install_kind
  run:
    name: "Install kind"
    command: |
      curl -LO https://github.com/kubernetes-sigs/kind/releases/download/${KIND_VERSION}/kind-Linux-amd64
      chmod +x kind-Linux-amd64
      sudo mv kind-Linux-amd64 /usr/local/bin/kind
install_mkcert: &install_mkcert
  run:
    name: "Install mkcert"
    command: |
      curl -LO "https://github.com/FiloSottile/mkcert/releases/download/${MKCERT_VERSION}/mkcert-${MKCERT_VERSION}-linux-amd64"
      chmod +x "mkcert-${MKCERT_VERSION}-linux-amd64"
      sudo mv "mkcert-${MKCERT_VERSION}-linux-amd64" /usr/local/bin/mkcert
      mkcert -install
install_github: &install_github
  run:
    # Assuming there is a personal access token created in GitHub granted with the scopes
    # "repo:status", "public_repo" and "read:org"
    # This token is passed as a GITHUB_TOKEN env var via CircleCI
    name: "Install GitHub CLI"
    command: |
      cd /tmp
      wget https://github.com/cli/cli/releases/download/v${GITHUB_VERSION}/gh_${GITHUB_VERSION}_linux_amd64.tar.gz
      tar zxf gh_${GITHUB_VERSION}_linux_amd64.tar.gz
      rm gh_${GITHUB_VERSION}_linux_amd64.tar.gz
      sudo mv gh_${GITHUB_VERSION}_linux_amd64/bin/gh /usr/local/bin/
install_semver: &install_semver
  run:
    name: "Install semver bash tool"
    command: |
      cd /tmp
      wget https://github.com/fsaintjacques/semver-tool/archive/refs/tags/${SEMVER_VERSION}.tar.gz
      tar zxf ${SEMVER_VERSION}.tar.gz
      rm ${SEMVER_VERSION}.tar.gz
      cd semver-tool-${SEMVER_VERSION}
      sudo make install
setup_gpg: &setup_gpg
  run:
    name: "Install the GPG key"
    command: |
      # Creating the files from the GPG_KEY_PUBLIC and GPG_KEY_PRIVATE env vars
      echo -e ${GPG_KEY_PUBLIC} > /tmp/public.key
      echo -e ${GPG_KEY_PRIVATE} > /tmp/private.key

      # Importing the GPG keys
      gpg --import /tmp/public.key
      gpg --import --no-tty --batch --yes /tmp/private.key

      # Trusting the imported GPG private key
      (echo 5; echo y; echo save) |  gpg --command-fd 0 --no-tty --no-greeting -q --edit-key "<< pipeline.parameters.CI_BOT_GPG >>" trust

      # Listing the key to verify the import process succeeded
      gpg --list-secret-keys << pipeline.parameters.CI_BOT_EMAIL >>

install_multicluster_deps: &install_multicluster_deps
  run:
    name: "Install multicluster deps"
    command: |
      sed -i -e "s/172.18.0.2/$DEFAULT_DEX_IP/g;s/localhost/kubeapps-ci.kubeapps/g" ./docs/user/manifests/kubeapps-local-dev-dex-values.yaml
      helm repo add dex https://charts.dexidp.io

      # Install dex
      kubectl create namespace dex
      helm install dex dex/dex --version 0.5.0 --namespace dex --values ./docs/user/manifests/kubeapps-local-dev-dex-values.yaml

      # Install openldap
      helm repo add stable https://charts.helm.sh/stable
      kubectl create namespace ldap
      helm install ldap stable/openldap --namespace ldap

      # Create certs
      kubectl -n dex create secret tls dex-web-server-tls --key ./devel/dex.key --cert ./devel/dex.crt
      mkcert -key-file ./devel/localhost-key.pem -cert-file ./devel/localhost-cert.pem localhost kubeapps-ci.kubeapps $DEFAULT_DEX_IP

run_e2e_tests: &run_e2e_tests
  run:
    name: "Run e2e tests script"
    command: |
      # If we want to test the latest version instead we override the image to be used
      if [[ -n "${TEST_LATEST_RELEASE:-}" ]]; then
        source ./script/chart_sync_utils.sh
        latest="$(latestReleaseTag)"
        DEV_TAG=${latest/v/}
        IMG_MODIFIER=""
      fi
      if ./script/e2e-test.sh $USE_MULTICLUSTER_OIDC_ENV $OLM_VERSION $DEV_TAG $IMG_MODIFIER $DOCKER_USERNAME $DOCKER_PASSWORD $TEST_TIMEOUT $DEFAULT_DEX_IP $ADDITIONAL_CLUSTER_IP; then
        # Test success
        echo "export TEST_RESULT=$?" >> $BASH_ENV
      else
        # Test failed
        echo "export TEST_RESULT=$?" >> $BASH_ENV
      fi
gke_test: &gke_test
  docker:
    - image: cimg/go:<< pipeline.parameters.GOLANG_VERSION >>
  steps:
    - checkout
    - run:
        name: Check conditions
        command: |
          source ./script/chart_sync_utils.sh

          # In the case of GKE we will only want to build if it is
          # a build of a branch in the kubeapps repository
          if [[ -z "$GKE_ADMIN" ]]; then
            echo "Step cancelled, we are not in the Kubeapps repository"
            circleci step halt
          fi

          # Cancel job if this is a test stable release job but
          # the chart version has not been bumped
          if [[ -n "${TEST_LATEST_RELEASE:-}" ]] && ! changedVersion; then
            echo "Step cancelled, we are not releasing a new version of the chart"
            circleci step halt
          fi
    - <<: *exports
    - <<: *install_gcloud_sdk
    - setup_remote_docker:
          version: << pipeline.parameters.DOCKER_VERSION >>
    - run:
        name: Configure Google Cloud
        command: |
          gcloud -q config set project $GKE_PROJECT
          export GOOGLE_APPLICATION_CREDENTIALS=/tmp/client_secrets.json
          echo $GCLOUD_KEY > $GOOGLE_APPLICATION_CREDENTIALS
          if [ -a $GOOGLE_APPLICATION_CREDENTIALS ]; then
            gcloud -q auth activate-service-account --key-file $GOOGLE_APPLICATION_CREDENTIALS;
          fi
    - <<: *install_kubectl
    # A GKE cluster name cannot contain non-alphanumeric characters (nor uppercase letters)
    - run:
        name: Export escaped GKE cluster name
        command: |
          echo "export ESCAPED_GKE_CLUSTER=$(echo ${GKE_CLUSTER}-${CIRCLE_BRANCH:-$CIRCLE_TAG}-${TEST_LATEST_RELEASE}-${GKE_BRANCH}-ci | sed 's/[^a-z0-9-]//g')" >> $BASH_ENV
    - run:
        name: Start GKE environment
        command: |
          ./script/start-gke-env.sh $ESCAPED_GKE_CLUSTER $GKE_ZONE $GKE_BRANCH $GKE_ADMIN > /dev/null
    - <<: *install_helm_cli
    - run:
        # TODO(castelblanque) Unify shared resources with kubeapps-local-dev-users-rbac.yaml
        # that only applies to Kind clusters
        name: Apply customizations to GKE cluster
        command: |
          kubectl create namespace kubeapps-user-namespace
    - <<: *run_e2e_tests
    - store_artifacts:
        path: integration/reports
    - run: exit $TEST_RESULT
    - run:
        name: Cleanup GKE Cluster
        command: gcloud container clusters delete --async --zone $GKE_ZONE $ESCAPED_GKE_CLUSTER
        when: always
local_e2e_steps: &local_e2e_steps
  steps:
    - checkout
    - <<: *exports
    - <<: *install_kind
    - <<: *install_kubectl
    - <<: *install_cluster
    - <<: *copy_apiserver_certificates
    # Create the "kubeapps-ci-additional" cluster
    - <<: *install_additional_cluster
    # Export variables and kubeconfig
    - <<: *export_cluster_variables
    - <<: *install_mkcert
    - <<: *install_helm_cli
    - <<: *load_kind_images
    # Load images from other jobs
    - attach_workspace:
        at: /tmp/images
    - run:
        name: Load CI images in the cluster
        command: for image in /tmp/images/*; do kind load image-archive "$image" --name kubeapps-ci; done
    - <<: *install_multicluster_deps
    - <<: *run_e2e_tests
    - run:
        name: Print k8s KubeappsAPIs logs if the tests fail
        command: |
          kubectl --context kind-kubeapps-ci --kubeconfig ${HOME}/.kube/kind-config-kubeapps-ci logs -n kubeapps-ci deploy/kubeapps-internal-kubeappsapis --previous=true
        when: on_fail
    - store_artifacts:
        path: integration/reports
    - run: exit $TEST_RESULT
###

jobs:
  test_go:
    working_directory: /home/circleci/go/src/github.com/kubeapps/kubeapps
    environment:
      CGO_ENABLED: "0"
      <<: *common_envars
    docker:
      - image: cimg/go:<< pipeline.parameters.GOLANG_VERSION >>
    steps:
      - checkout
      - <<: *exports
      - run:
          name: Run go unit tests
          command: |
            make test
      - setup_remote_docker:
          version: << pipeline.parameters.DOCKER_VERSION >>
      - run:
          name: Run go integration tests for DB
          command: |
            docker run -d --name postgresql --rm --publish 5432:5432 -e ALLOW_EMPTY_PASSWORD=yes bitnami/postgresql:${POSTGRESQL_VERSION}
            docker run --network container:postgresql -d --name tests cimg/go:${GOLANG_VERSION} tail -f /dev/null
            docker cp /home/circleci/go tests:/
            docker exec -it tests /bin/sh -c "cd /go/src/github.com/kubeapps/kubeapps/ && make test-db"
  test_dashboard:
    environment:
      # Note that the max old space setting is per worker, so running the tests
      # with 4 workers on a 4Gb (free plan) needs 1Gb of max old space. Forcing
      # garbage collection to start earlier with 512M per worker.
      NODE_OPTIONS: "--max-old-space-size=512"
    docker:
      - image: cimg/node:<< pipeline.parameters.NODE_VERSION >>
    steps:
      - checkout
      - run:
          name: Install dashboard dependencies
          command: |
            yarn install --cwd=dashboard --frozen-lockfile
      - run:
          name: Run dashboard linter
          command: |
            yarn --cwd=dashboard run lint
      - run:
          name: Run dashboard unit tests
          command: |
            yarn --cwd=dashboard run test --maxWorkers=4 --coverage --logHeapUsage
  test_pinniped_proxy:
    docker:
      - image: cimg/rust:<< pipeline.parameters.RUST_VERSION >>
    steps:
      - checkout
      - run:
          name: Run rust unit tests
          command: |
            cargo test --manifest-path ./cmd/pinniped-proxy/Cargo.toml
  test_chart_render:
    environment:
      <<: *common_envars
    docker:
      - image: cimg/go:<< pipeline.parameters.GOLANG_VERSION >>
    steps:
      - <<: *exports
      - checkout
      - <<: *install_helm_cli
      - run:
          name: Run chart template test
          command: |
            ./script/chart-template-test.sh
  build_go_images:
    docker:
      - image: cimg/go:<< pipeline.parameters.GOLANG_VERSION >>
    working_directory: /home/circleci/go/src/github.com/kubeapps/kubeapps
    environment:
      GOPATH: ${HOME}/.go_workspace
      IMAGES: "kubeops apprepository-controller asset-syncer assetsvc kubeapps-apis"
    <<: *build_images
  build_dashboard:
    docker:
      - image: cimg/go:<< pipeline.parameters.GOLANG_VERSION >>
    environment:
      IMAGES: "dashboard"
    <<: *build_images
  build_pinniped_proxy:
    docker:
      # We're building the image in a docker container anyway so just re-use the golang image already in use.
      - image: cimg/go:<< pipeline.parameters.GOLANG_VERSION >>
    environment:
      IMAGES: "pinniped-proxy"
    <<: *build_images
  release:
    environment:
      <<: *common_envars
    docker:
      - image: cimg/go:<< pipeline.parameters.GOLANG_VERSION >>
    steps:
      - checkout
      - <<: *install_github
      - run:
          # Assuming there is a personal access token created in GitHub granted with the scopes
          # "repo:status", "public_repo" and "read:org"
          # This token is passed as a GITHUB_TOKEN env var via CircleCI
          name: Run the create_release script
          command: |
            ./script/create_release.sh ${CIRCLE_TAG} << pipeline.parameters.KUBEAPPS_REPO >>
  local_e2e_tests:
    machine: true
    # Reference for available machines
    # https://circleci.com/docs/2.0/configuration-reference/#machine-executor-linux
    resource_class: large
    environment:
      DEFAULT_DEX_IP: "172.18.0.2"
      TEST_UPGRADE: "1"
      USE_MULTICLUSTER_OIDC_ENV: "true"
      TEST_OPERATORS: "1"
      TEST_TIMEOUT: 4
      <<: *common_envars
    parameters:
      number:
        type: string
    <<: *local_e2e_steps
  GKE_REGULAR_VERSION_MAIN:
    <<: *gke_test
    environment:
      GKE_BRANCH: << pipeline.parameters.GKE_REGULAR_VERSION >>
      <<: [*common_envars, *common_gke_envars]
  GKE_REGULAR_VERSION_LATEST_RELEASE:
    <<: *gke_test
    environment:
      GKE_BRANCH: << pipeline.parameters.GKE_REGULAR_VERSION >>
      TEST_LATEST_RELEASE: 1
      <<: [*common_envars, *common_gke_envars]
  GKE_STABLE_VERSION_MAIN:
    <<: *gke_test
    environment:
      GKE_BRANCH: << pipeline.parameters.GKE_STABLE_VERSION >>
      <<: [*common_envars, *common_gke_envars]
  GKE_STABLE_VERSION_LATEST_RELEASE:
    <<: *gke_test
    environment:
      GKE_BRANCH: << pipeline.parameters.GKE_STABLE_VERSION >>
      TEST_LATEST_RELEASE: 1
      <<: [*common_envars, *common_gke_envars]
  sync_chart_to_bitnami:
    environment:
      <<: *common_envars
    docker:
      - image: cimg/go:<< pipeline.parameters.GOLANG_VERSION >>
    steps:
      - checkout
      - <<: *install_github
      - <<: *install_semver
      - <<: *setup_gpg
      - add_ssh_keys:
          fingerprints:
            # Deployment key uploaded to the kubeapps-bot/charts repository
            - << pipeline.parameters.CI_BOT_FORKED_CHARTS_DEPLOYKEY_FINGERPRINT >>

      - run:
          # This is a key pair: https://circleci.com/docs/2.0/gh-bb-integration/
          # public key uploaded to GitHub as a deploy key with write permissions in both kubeapps and kubeapps-bot/charts
          # private key uploaded to CircleCI with hostname "github.com"
          name: Start ssh-agent and configure the key
          command: |
            eval "$(ssh-agent -s)"
            # the name is always "id_rsa_"+fingerprint without ":""
            # Deployment key uploaded to the kubeapps-bot/charts repository
            ssh-add ~/.ssh/<< pipeline.parameters.CI_BOT_FORKED_CHARTS_DEPLOYKEY_FILENAME >>
      - run:
          # Assuming there is a personal access token created in GitHub granted with the scopes
          # "repo:status", "public_repo" and "read:org"
          # This token is passed as a GITHUB_TOKEN env var via CircleCI
          name: Run the chart_sync script
          command: |
            ./script/chart_sync.sh << pipeline.parameters.CI_BOT_USERNAME >> << pipeline.parameters.CI_BOT_EMAIL >> << pipeline.parameters.CI_BOT_GPG >> << pipeline.parameters.CHARTS_REPO_ORIGINAL >> << pipeline.parameters.BRANCH_CHARTS_REPO_ORIGINAL >> << pipeline.parameters.CHARTS_REPO_FORKED >> << pipeline.parameters.BRANCH_CHARTS_REPO_FORKED >>
  sync_chart_from_bitnami:
    environment:
      <<: *common_envars
    docker:
      - image: cimg/go:<< pipeline.parameters.GOLANG_VERSION >>
    steps:
      - checkout
      - <<: *install_github
      - <<: *install_semver
      - <<: *setup_gpg
      - add_ssh_keys:
          fingerprints:
            # Deployment key uploaded to the kubeapps/kubeapps repository
            - << pipeline.parameters.CI_BOT_KUBEAPPS_KUBEAPPS_DEPLOYKEY_FINGERPRINT >>
            # Deployment key uploaded to the kubeapps-bot/charts repository
            - << pipeline.parameters.CI_BOT_FORKED_CHARTS_DEPLOYKEY_FINGERPRINT >>
      - run:
          # This is a key pair: https://circleci.com/docs/2.0/gh-bb-integration/
          # public key uploaded to GitHub as a deploy key with write permissions
          # private key uploaded to CircleCI with hostname "github.com"
          name: Start ssh-agent and configure the key
          command: |
            eval "$(ssh-agent -s)"
            # the name is always "id_rsa_"+fingerprint without ":""
            # Deployment key uploaded to the kubeapps/kubeapps repository
            ssh-add ~/.ssh/<< pipeline.parameters.CI_BOT_KUBEAPPS_KUBEAPPS_DEPLOYKEY_FILENAME >>
            # Deployment key uploaded to the kubeapps-bot/charts repository
            ssh-add ~/.ssh/<< pipeline.parameters.CI_BOT_FORKED_CHARTS_DEPLOYKEY_FILENAME >>
      - run:
          # Assuming there is a personal access token created in GitHub granted with the scopes
          # "repo:status", "public_repo" and "read:org"
          # This token is passed as a GITHUB_TOKEN env var via CircleCI
          name: Run the check_upstream_chart script
          command: |
            ./script/chart_upstream_checker.sh << pipeline.parameters.CI_BOT_USERNAME >> << pipeline.parameters.CI_BOT_EMAIL >> << pipeline.parameters.CI_BOT_GPG >> << pipeline.parameters.CI_BOT_FORKED_CHARTS_DEPLOYKEY_FILENAME >> << pipeline.parameters.CHARTS_REPO_ORIGINAL >> << pipeline.parameters.BRANCH_CHARTS_REPO_ORIGINAL >> << pipeline.parameters.CHARTS_REPO_FORKED >> << pipeline.parameters.BRANCH_CHARTS_REPO_FORKED >> << pipeline.parameters.KUBEAPPS_REPO >> << pipeline.parameters.BRANCH_KUBEAPPS_REPO >>
  push_images:
    docker:
      - image: cimg/go:<< pipeline.parameters.GOLANG_VERSION >>
    steps:
      - setup_remote_docker:
          version: << pipeline.parameters.DOCKER_VERSION >>
      - <<: *exports
      - run:
          name: Push images
          command: |
            if [[ -z "$CIRCLE_PULL_REQUEST" && -n "$DOCKER_USERNAME" && -n "$DOCKER_PASSWORD" ]]; then
              docker login -u="${DOCKER_USERNAME}" -p="${DOCKER_PASSWORD}"
              for IMAGE in << pipeline.parameters.IMAGES_TO_PUSH >>; do
                docker pull ${IMAGE}${IMG_MODIFIER}:${DEV_TAG}
                docker tag ${IMAGE}${IMG_MODIFIER}:${DEV_TAG} ${IMAGE}:${PROD_TAG}
                docker push ${IMAGE}:${PROD_TAG}
              done
            fi<|MERGE_RESOLUTION|>--- conflicted
+++ resolved
@@ -120,11 +120,7 @@
     tags:
       only: /^v.*/
     branches:
-<<<<<<< HEAD
       only: e2e-tests
-=======
-      only: fakerelease
->>>>>>> 1064f0f4
 
 workflows:
   version: 2
