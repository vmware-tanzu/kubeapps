--- conflicted
+++ resolved
@@ -8,11 +8,7 @@
     default: "14"
   RUST_VERSION:
     type: string
-<<<<<<< HEAD
     default: "1.53.0"
-=======
-    default: "1.53"
->>>>>>> f2bf3d22
   DOCKER_VERSION:
     type: string
     default: "20.10.6"
