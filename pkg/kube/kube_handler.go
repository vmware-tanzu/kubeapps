/*
Copyright (c) 2019 Bitnami

Licensed under the Apache License, Version 2.0 (the "License");
you may not use this file except in compliance with the License.
You may obtain a copy of the License at

    http://www.apache.org/licenses/LICENSE-2.0

Unless required by applicable law or agreed to in writing, software
distributed under the License is distributed on an "AS IS" BASIS,
WITHOUT WARRANTIES OR CONDITIONS OF ANY KIND, either express or implied.
See the License for the specific language governing permissions and
limitations under the License.
*/

package kube

import (
	"context"
	"encoding/json"
	"fmt"
	"io"
	"io/ioutil"
	"net/http"
	"strings"

	"github.com/kubeapps/kubeapps/cmd/apprepository-controller/pkg/apis/apprepository/v1alpha1"
	apprepoclientset "github.com/kubeapps/kubeapps/cmd/apprepository-controller/pkg/client/clientset/versioned"
	v1alpha1typed "github.com/kubeapps/kubeapps/cmd/apprepository-controller/pkg/client/clientset/versioned/typed/apprepository/v1alpha1"
	log "github.com/sirupsen/logrus"
	authorizationapi "k8s.io/api/authorization/v1"
	corev1 "k8s.io/api/core/v1"
	k8sErrors "k8s.io/apimachinery/pkg/api/errors"
	metav1 "k8s.io/apimachinery/pkg/apis/meta/v1"
	"k8s.io/client-go/kubernetes"
	authorizationv1 "k8s.io/client-go/kubernetes/typed/authorization/v1"
	corev1typed "k8s.io/client-go/kubernetes/typed/core/v1"
	"k8s.io/client-go/rest"
	"k8s.io/client-go/tools/clientcmd"
	clientcmdapi "k8s.io/client-go/tools/clientcmd/api"
)

// combinedClientsetInterface provides both the app repository clientset and the corev1 clientset.
type combinedClientsetInterface interface {
	KubeappsV1alpha1() v1alpha1typed.KubeappsV1alpha1Interface
	CoreV1() corev1typed.CoreV1Interface
	AuthorizationV1() authorizationv1.AuthorizationV1Interface
	RestClient() rest.Interface
}

// Need to use a type alias to embed the two Clientset's without a name clash.
type kubeClientsetAlias = apprepoclientset.Clientset
type combinedClientset struct {
	*kubeClientsetAlias
	*kubernetes.Clientset
	restCli rest.Interface
}

func (c *combinedClientset) RestClient() rest.Interface {
	return c.restCli
}

// kubeHandler handles http requests for operating on app repositories and k8s resources
// in Kubeapps, without exposing implementation details to 3rd party integrations.
type kubeHandler struct {
	// The config set internally here cannot be used on its own as a valid
	// token is required. Call-sites use configForToken to obtain a valid
	// config with a specific token.
	config rest.Config

	// The namespace in which (currently) app repositories are created.
	kubeappsNamespace string

	// clientset using the pod serviceaccount
	svcClientset combinedClientsetInterface

	// clientsetForConfig is a field on the struct only so it can be switched
	// for a fake version when testing. NewAppRepositoryhandler sets it to the
	// proper function below so that production code always has the real
	// version (and since this is a private struct, external code cannot change
	// the function).
	clientsetForConfig func(*rest.Config) (combinedClientsetInterface, error)
}

// userHandler is an extension of kubeHandler for a specific service account
type userHandler struct {
	// The namespace in which (currently) app repositories are created.
	kubeappsNamespace string

	// clientset using the pod serviceaccount
	svcClientset combinedClientsetInterface

	// clientset for the given serviceccount
	clientset combinedClientsetInterface
}

// ValidationResponse represents the response after validating a repo
type ValidationResponse struct {
	Code    int    `json:"code"`
	Message string `json:"message"`
}

// This interface is explicitly private so that it cannot be used in function
// args, so that call-sites cannot accidentally pass a service handler in place
// of a user handler.
// TODO(mnelson): We could instead just create a UserHandler interface which embeds
// this one and adds one method, to force call-sites to explicitly use a UserHandler
// or ServiceHandler.
type handler interface {
	CreateAppRepository(appRepoBody io.ReadCloser, requestNamespace string) (*v1alpha1.AppRepository, error)
	UpdateAppRepository(appRepoBody io.ReadCloser, requestNamespace string) (*v1alpha1.AppRepository, error)
	DeleteAppRepository(name, namespace string) error
	GetNamespaces() ([]corev1.Namespace, error)
	GetSecret(name, namespace string) (*corev1.Secret, error)
	GetAppRepository(repoName, repoNamespace string) (*v1alpha1.AppRepository, error)
	ValidateAppRepository(appRepoBody io.ReadCloser, requestNamespace string) (*ValidationResponse, error)
	GetOperatorLogo(namespace, name string) ([]byte, error)
}

// AuthHandler exposes Handler functionality as a user or the current serviceaccount
type AuthHandler interface {
	AsUser(token string) handler
	AsSVC() handler
}

func (a *kubeHandler) AsUser(token string) handler {
	clientset, err := a.clientsetForConfig(a.configForToken(token))
	if err != nil {
		log.Errorf("unable to create clientset: %v", err)
	}
	return &userHandler{
		kubeappsNamespace: a.kubeappsNamespace,
		svcClientset:      a.svcClientset,
		clientset:         clientset,
	}
}

func (a *kubeHandler) AsSVC() handler {
	return &userHandler{
		kubeappsNamespace: a.kubeappsNamespace,
		svcClientset:      a.svcClientset,
		clientset:         a.svcClientset,
	}
}

// appRepositoryRequest is used to parse the JSON request
type appRepositoryRequest struct {
	AppRepository appRepositoryRequestDetails `json:"appRepository"`
}

type appRepositoryRequestDetails struct {
	Name               string                 `json:"name"`
	RepoURL            string                 `json:"repoURL"`
	AuthHeader         string                 `json:"authHeader"`
	CustomCA           string                 `json:"customCA"`
	RegistrySecrets    []string               `json:"registrySecrets"`
	SyncJobPodTemplate corev1.PodTemplateSpec `json:"syncJobPodTemplate"`
	ResyncRequests     uint                   `json:"resyncRequests"`
}

// ErrGlobalRepositoryWithSecrets defines the error returned when an attempt is
// made to create registry secrets for a global repo.
var ErrGlobalRepositoryWithSecrets = fmt.Errorf("docker registry secrets cannot be set for app repositories available in all namespaces")

// NewHandler returns an AppRepositories and Kubernetes handler configured with
// the in-cluster config but overriding the token with an empty string, so that
// configForToken must be called to obtain a valid config.
func NewHandler(kubeappsNamespace string) (AuthHandler, error) {
	clientConfig := clientcmd.NewNonInteractiveDeferredLoadingClientConfig(
		clientcmd.NewDefaultClientConfigLoadingRules(),
		&clientcmd.ConfigOverrides{
			AuthInfo: clientcmdapi.AuthInfo{
				// These three override their respective file or string
				// data.
				ClientCertificateData: []byte{},
				ClientKeyData:         []byte{},
				// A non empty value is required to override, it seems.
				TokenFile: " ",
			},
		},
	)
	config, err := clientConfig.ClientConfig()
	if err != nil {
		return nil, err
	}

	svcRestConfig, err := rest.InClusterConfig()
	if err != nil {
		return nil, err
	}
	svcKubeClient, err := kubernetes.NewForConfig(svcRestConfig)
	if err != nil {
		return nil, err
	}
	svcAppRepoClient, err := apprepoclientset.NewForConfig(svcRestConfig)
	if err != nil {
		return nil, err
	}

	return &kubeHandler{
		config:            *config,
		kubeappsNamespace: kubeappsNamespace,
		// See comment in the struct defn above.
		clientsetForConfig: clientsetForConfig,
		svcClientset:       &combinedClientset{svcAppRepoClient, svcKubeClient, svcKubeClient.RESTClient()},
	}, nil
}

// clientsetForConfig returns a clientset using the provided config.
func clientsetForConfig(config *rest.Config) (combinedClientsetInterface, error) {
	arclientset, err := apprepoclientset.NewForConfig(config)
	if err != nil {
		return nil, err
	}
	coreclientset, err := kubernetes.NewForConfig(config)
	if err != nil {
		return nil, err
	}
	return &combinedClientset{arclientset, coreclientset, coreclientset.RESTClient()}, nil
}

// configForToken returns a new config for a given auth token.
func (a *kubeHandler) configForToken(token string) *rest.Config {
	configCopy := a.config
	configCopy.BearerToken = token
	return &configCopy
}

func (a *kubeHandler) clientsetForRequest(token string) (combinedClientsetInterface, error) {
	clientset, err := a.clientsetForConfig(a.configForToken(token))
	if err != nil {
		log.Errorf("unable to create clientset: %v", err)
	}
	return clientset, err
}

func parseRepoRequest(appRepoBody io.ReadCloser) (*appRepositoryRequest, error) {
	var appRepoRequest appRepositoryRequest
	err := json.NewDecoder(appRepoBody).Decode(&appRepoRequest)
	if err != nil {
		log.Infof("unable to decode: %v", err)
		return nil, err
	}
	return &appRepoRequest, nil
}

func (a *userHandler) applyAppRepositorySecret(repoSecret *corev1.Secret, requestNamespace string, appRepo *v1alpha1.AppRepository) error {
<<<<<<< HEAD
	// TODO(#1655) Fixes the immediate issue, but the proper fix would no
	// longer set the complete owner reference during secretForRequest and
	// rather do so explicitly here.
	repoSecret.ObjectMeta.OwnerReferences[0].UID = appRepo.ObjectMeta.UID
	// TODO: pass request context through from user request to clientset.
	_, err := a.clientset.CoreV1().Secrets(requestNamespace).Create(context.TODO(), repoSecret, metav1.CreateOptions{})
=======
	_, err := a.clientset.CoreV1().Secrets(requestNamespace).Create(repoSecret)
>>>>>>> bb0cb76c
	if err != nil && k8sErrors.IsAlreadyExists(err) {
		_, err = a.clientset.CoreV1().Secrets(requestNamespace).Update(context.TODO(), repoSecret, metav1.UpdateOptions{})
	}
	if err != nil {
		return err
	}

	// TODO(#1647): Move app repo sync to namespaces so secret copy not required.
	if requestNamespace != a.kubeappsNamespace {
		repoSecret.ObjectMeta.Name = KubeappsSecretNameForRepo(appRepo.ObjectMeta.Name, appRepo.ObjectMeta.Namespace)
		repoSecret.ObjectMeta.OwnerReferences = nil
		_, err = a.svcClientset.CoreV1().Secrets(a.kubeappsNamespace).Create(context.TODO(), repoSecret, metav1.CreateOptions{})
		if err != nil && k8sErrors.IsAlreadyExists(err) {
			_, err = a.clientset.CoreV1().Secrets(a.kubeappsNamespace).Update(context.TODO(), repoSecret, metav1.UpdateOptions{})
		}
		if err != nil {
			return err
		}
	}
	return nil
}

// CreateAppRepository creates an AppRepository resource based on the request data
func (a *userHandler) CreateAppRepository(appRepoBody io.ReadCloser, requestNamespace string) (*v1alpha1.AppRepository, error) {
	if a.kubeappsNamespace == "" {
		log.Errorf("attempt to use app repositories handler without kubeappsNamespace configured")
		return nil, fmt.Errorf("kubeappsNamespace must be configured to enable app repository handler")
	}

	appRepoRequest, err := parseRepoRequest(appRepoBody)
	if err != nil {
		return nil, err
	}

	appRepo := appRepositoryForRequest(appRepoRequest)
	if err != nil {
		return nil, err
	}

	if len(appRepo.Spec.DockerRegistrySecrets) > 0 && requestNamespace == a.kubeappsNamespace {
		return nil, ErrGlobalRepositoryWithSecrets
	}

	appRepo, err = a.clientset.KubeappsV1alpha1().AppRepositories(requestNamespace).Create(context.TODO(), appRepo, metav1.CreateOptions{})

	if err != nil {
		return nil, err
	}

	repoSecret := secretForRequest(appRepoRequest, appRepo)
	if repoSecret != nil {
		a.applyAppRepositorySecret(repoSecret, requestNamespace, appRepo)
		if err != nil {
			return nil, err
		}
	}
	return appRepo, nil
}

// UpdateAppRepository updates an AppRepository resource based on the request data
func (a *userHandler) UpdateAppRepository(appRepoBody io.ReadCloser, requestNamespace string) (*v1alpha1.AppRepository, error) {
	if a.kubeappsNamespace == "" {
		log.Errorf("attempt to use app repositories handler without kubeappsNamespace configured")
		return nil, fmt.Errorf("kubeappsNamespace must be configured to enable app repository handler")
	}

	appRepoRequest, err := parseRepoRequest(appRepoBody)
	if err != nil {
		return nil, err
	}

	appRepo := appRepositoryForRequest(appRepoRequest)
	if err != nil {
		return nil, err
	}

	if len(appRepo.Spec.DockerRegistrySecrets) > 0 && requestNamespace == a.kubeappsNamespace {
		return nil, ErrGlobalRepositoryWithSecrets
	}

	existingAppRepo, err := a.clientset.KubeappsV1alpha1().AppRepositories(requestNamespace).Get(context.TODO(), appRepo.Name, metav1.GetOptions{})
	if err != nil {
		return nil, err
	}

	// Update existing repo with the new spec
	existingAppRepo.Spec = appRepo.Spec
	appRepo, err = a.clientset.KubeappsV1alpha1().AppRepositories(requestNamespace).Update(context.TODO(), existingAppRepo, metav1.UpdateOptions{})
	if err != nil {
		return nil, err
	}

	repoSecret := secretForRequest(appRepoRequest, appRepo)
	if repoSecret != nil {
		a.applyAppRepositorySecret(repoSecret, requestNamespace, appRepo)
		if err != nil {
			return nil, err
		}
	}
	return appRepo, nil
}

// DeleteAppRepository deletes an AppRepository resource from a namespace.
func (a *userHandler) DeleteAppRepository(repoName, repoNamespace string) error {
	appRepo, err := a.clientset.KubeappsV1alpha1().AppRepositories(repoNamespace).Get(context.TODO(), repoName, metav1.GetOptions{})
	if err != nil {
		return err
	}
	hasCredentials := appRepo.Spec.Auth.Header != nil || appRepo.Spec.Auth.CustomCA != nil
	err = a.clientset.KubeappsV1alpha1().AppRepositories(repoNamespace).Delete(context.TODO(), repoName, metav1.DeleteOptions{})
	if err != nil {
		return err
	}

	// If the app repo was in a namespace other than the kubeapps one, we also delete the copy of
	// the repository credentials kept in the kubeapps namespace (the repo credentials in the actual
	// namespace should be deleted when the owning app repo is deleted).
	if hasCredentials && repoNamespace != a.kubeappsNamespace {
		err = a.clientset.CoreV1().Secrets(a.kubeappsNamespace).Delete(context.TODO(), KubeappsSecretNameForRepo(repoName, repoNamespace), metav1.DeleteOptions{})
	}
	return err
}

func getValidationCliAndReq(appRepoBody io.ReadCloser, requestNamespace, kubeappsNamespace string) (HTTPClient, *http.Request, error) {
	appRepoRequest, err := parseRepoRequest(appRepoBody)
	if err != nil {
		return nil, nil, err
	}

	appRepo := appRepositoryForRequest(appRepoRequest)
	if err != nil {
		return nil, nil, err
	}
	if len(appRepo.Spec.DockerRegistrySecrets) > 0 && requestNamespace == kubeappsNamespace {
		// TODO(mnelson): we may also want to validate that any docker registry secrets listed
		// already exist in the namespace.
		return nil, nil, ErrGlobalRepositoryWithSecrets
	}

	repoSecret := secretForRequest(appRepoRequest, appRepo)
	cli, err := InitNetClient(appRepo, repoSecret, repoSecret, nil)
	if err != nil {
		return nil, nil, fmt.Errorf("Unable to create HTTP client: %w", err)
	}
	indexURL := strings.TrimSuffix(strings.TrimSpace(appRepo.Spec.URL), "/") + "/index.yaml"
	req, err := http.NewRequest("GET", indexURL, nil)
	if err != nil {
		return nil, nil, err
	}
	return cli, req, nil
}

func doValidationRequest(cli HTTPClient, req *http.Request) (*ValidationResponse, error) {
	res, err := cli.Do(req)
	if err != nil {
		// If the request fail, it's not an internal error
		return &ValidationResponse{Code: 400, Message: err.Error()}, nil
	}
	body, err := ioutil.ReadAll(res.Body)
	if err != nil {
		return nil, fmt.Errorf("Unable to parse validation response. Got: %v", err)
	}
	return &ValidationResponse{Code: res.StatusCode, Message: string(body)}, nil
}

func (a *userHandler) ValidateAppRepository(appRepoBody io.ReadCloser, requestNamespace string) (*ValidationResponse, error) {
	// Split body parsing to a different function for ease testing
	cli, req, err := getValidationCliAndReq(appRepoBody, requestNamespace, a.kubeappsNamespace)
	if err != nil {
		return nil, err
	}
	return doValidationRequest(cli, req)
}

// GetAppRepository returns an AppRepository resource from a namespace.
// Optionally set a token to get the AppRepository using a custom serviceaccount
func (a *userHandler) GetAppRepository(repoName, repoNamespace string) (*v1alpha1.AppRepository, error) {
	return a.clientset.KubeappsV1alpha1().AppRepositories(repoNamespace).Get(context.TODO(), repoName, metav1.GetOptions{})
}

// appRepositoryForRequest takes care of parsing the request data into an AppRepository.
func appRepositoryForRequest(appRepoRequest *appRepositoryRequest) *v1alpha1.AppRepository {
	appRepo := appRepoRequest.AppRepository

	var auth v1alpha1.AppRepositoryAuth
	if appRepo.AuthHeader != "" || appRepo.CustomCA != "" {
		secretName := secretNameForRepo(appRepo.Name)
		if appRepo.AuthHeader != "" {
			auth.Header = &v1alpha1.AppRepositoryAuthHeader{
				SecretKeyRef: corev1.SecretKeySelector{
					Key: "authorizationHeader",
					LocalObjectReference: corev1.LocalObjectReference{
						Name: secretName,
					},
				},
			}
		}
		if appRepo.CustomCA != "" {
			auth.CustomCA = &v1alpha1.AppRepositoryCustomCA{
				SecretKeyRef: corev1.SecretKeySelector{
					Key: "ca.crt",
					LocalObjectReference: corev1.LocalObjectReference{
						Name: secretName,
					},
				},
			}
		}
	}

	return &v1alpha1.AppRepository{
		ObjectMeta: metav1.ObjectMeta{
			Name: appRepo.Name,
		},
		Spec: v1alpha1.AppRepositorySpec{
			URL:                   appRepo.RepoURL,
			Type:                  "helm",
			Auth:                  auth,
			DockerRegistrySecrets: appRepo.RegistrySecrets,
			SyncJobPodTemplate:    appRepo.SyncJobPodTemplate,
			ResyncRequests:        appRepo.ResyncRequests,
		},
	}
}

// secretForRequest takes care of parsing the request data into a secret for an AppRepository.
func secretForRequest(appRepoRequest *appRepositoryRequest, appRepo *v1alpha1.AppRepository) *corev1.Secret {
	appRepoDetails := appRepoRequest.AppRepository
	secrets := map[string]string{}
	if appRepoDetails.AuthHeader != "" {
		secrets["authorizationHeader"] = appRepoDetails.AuthHeader
	}
	if appRepoDetails.CustomCA != "" {
		secrets["ca.crt"] = appRepoDetails.CustomCA
	}

	if len(secrets) == 0 {
		return nil
	}
	blockOwnerDeletion := true
	return &corev1.Secret{
		ObjectMeta: metav1.ObjectMeta{
			Name: secretNameForRepo(appRepo.Name),
			OwnerReferences: []metav1.OwnerReference{
				metav1.OwnerReference{
					APIVersion:         "kubeapps.com/v1alpha1",
					Kind:               "AppRepository",
					Name:               appRepo.ObjectMeta.Name,
					UID:                appRepo.ObjectMeta.UID,
					BlockOwnerDeletion: &blockOwnerDeletion,
				},
			},
		},
		StringData: secrets,
	}
}

func secretNameForRepo(repoName string) string {
	return fmt.Sprintf("apprepo-%s", repoName)
}

// KubeappsSecretNameForRepo returns a name suitable for recording a copy of
// a per-namespace repository secret in the kubeapps namespace.
func KubeappsSecretNameForRepo(repoName, namespace string) string {
	return fmt.Sprintf("%s-%s", namespace, secretNameForRepo(repoName))
}

func filterAllowedNamespaces(userClientset combinedClientsetInterface, namespaces *corev1.NamespaceList) ([]corev1.Namespace, error) {
	allowedNamespaces := []corev1.Namespace{}
	for _, namespace := range namespaces.Items {
		res, err := userClientset.AuthorizationV1().SelfSubjectAccessReviews().Create(context.TODO(), &authorizationapi.SelfSubjectAccessReview{
			Spec: authorizationapi.SelfSubjectAccessReviewSpec{
				ResourceAttributes: &authorizationapi.ResourceAttributes{
					Group:     "",
					Resource:  "secrets",
					Verb:      "get",
					Namespace: namespace.Name,
				},
			},
		}, metav1.CreateOptions{})
		if err != nil {
			return nil, err
		}
		if res.Status.Allowed {
			allowedNamespaces = append(allowedNamespaces, namespace)
		}
	}
	return allowedNamespaces, nil
}

// GetNamespaces return the list of namespaces that the user has permission to access
func (a *userHandler) GetNamespaces() ([]corev1.Namespace, error) {
	// Try to list namespaces with the user token, for backward compatibility
	namespaces, err := a.clientset.CoreV1().Namespaces().List(context.TODO(), metav1.ListOptions{})
	if err != nil {
		if k8sErrors.IsForbidden(err) {
			// The user doesn't have permissions to list namespaces, use the current serviceaccount
			namespaces, err = a.svcClientset.CoreV1().Namespaces().List(context.TODO(), metav1.ListOptions{})
		}
		if err != nil {
			return nil, err
		}
	}

	allowedNamespaces, err := filterAllowedNamespaces(a.clientset, namespaces)
	if err != nil {
		return nil, err
	}

	return allowedNamespaces, nil
}

// GetSecret return the a secret from a namespace using a token if given
func (a *userHandler) GetSecret(name, namespace string) (*corev1.Secret, error) {
	return a.clientset.CoreV1().Secrets(namespace).Get(context.TODO(), name, metav1.GetOptions{})
}

// GetNamespaces return the list of namespaces that the user has permission to access
func (a *userHandler) GetOperatorLogo(namespace, name string) ([]byte, error) {
	return a.clientset.RestClient().Get().AbsPath(fmt.Sprintf("/apis/packages.operators.coreos.com/v1/namespaces/%s/packagemanifests/%s/icon", namespace, name)).Do(context.TODO()).Raw()
}<|MERGE_RESOLUTION|>--- conflicted
+++ resolved
@@ -246,16 +246,8 @@
 }
 
 func (a *userHandler) applyAppRepositorySecret(repoSecret *corev1.Secret, requestNamespace string, appRepo *v1alpha1.AppRepository) error {
-<<<<<<< HEAD
-	// TODO(#1655) Fixes the immediate issue, but the proper fix would no
-	// longer set the complete owner reference during secretForRequest and
-	// rather do so explicitly here.
-	repoSecret.ObjectMeta.OwnerReferences[0].UID = appRepo.ObjectMeta.UID
 	// TODO: pass request context through from user request to clientset.
 	_, err := a.clientset.CoreV1().Secrets(requestNamespace).Create(context.TODO(), repoSecret, metav1.CreateOptions{})
-=======
-	_, err := a.clientset.CoreV1().Secrets(requestNamespace).Create(repoSecret)
->>>>>>> bb0cb76c
 	if err != nil && k8sErrors.IsAlreadyExists(err) {
 		_, err = a.clientset.CoreV1().Secrets(requestNamespace).Update(context.TODO(), repoSecret, metav1.UpdateOptions{})
 	}
