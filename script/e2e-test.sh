--- conflicted
+++ resolved
@@ -178,14 +178,9 @@
       --set postgresql.replication.enabled=false \
       --set postgresql.postgresqlPassword=password \
       --set redis.auth.password=password \
-<<<<<<< HEAD
-      # TODO: remove this line once kubeapps-apis got merged in the main branch
-      --set featureFlags.kubeappsAPIsServer=true \
-=======
       # TODO: remove these lines once kubeapps-apis got merged in the main branch
       --set featureFlags.kubeappsAPIsServer=true \
       --set redis.enabled=false \
->>>>>>> 99d222f9
       --wait)
 
     echo "${cmd[@]}"
