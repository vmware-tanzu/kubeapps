#!/usr/bin/env bash

# Copyright 2018-2021 VMware. All Rights Reserved.
#
# Licensed under the Apache License, Version 2.0 (the "License");
# you may not use this file except in compliance with the License.
# You may obtain a copy of the License at
#
#     http://www.apache.org/licenses/LICENSE-2.0
#
# Unless required by applicable law or agreed to in writing, software
# distributed under the License is distributed on an "AS IS" BASIS,
# WITHOUT WARRANTIES OR CONDITIONS OF ANY KIND, either express or implied.
# See the License for the specific language governing permissions and
# limitations under the License.

set -o errexit
set -o nounset
set -o pipefail

# Constants
ROOT_DIR="$(cd "$(dirname "${BASH_SOURCE[0]}")/.." >/dev/null && pwd)"
USE_MULTICLUSTER_OIDC_ENV=${1:-false}
OLM_VERSION=${2:-"v0.18.2"}
DEV_TAG=${3:?missing dev tag}
IMG_MODIFIER=${4:-""}
DEX_IP=${5:-"172.18.0.2"}
ADDITIONAL_CLUSTER_IP=${6:-"172.18.0.3"}

# TODO(andresmgot): While we work with beta releases, the Bitnami pipeline
# removes the pre-release part of the tag
if [[ -n "${TEST_LATEST_RELEASE:-}" ]]; then
  DEV_TAG=${DEV_TAG/-beta.*/}
fi

# Load Generic Libraries
# shellcheck disable=SC1090
. "${ROOT_DIR}/script/lib/libtest.sh"
# shellcheck disable=SC1090
. "${ROOT_DIR}/script/lib/liblog.sh"
# shellcheck disable=SC1090
. "${ROOT_DIR}/script/lib/libutil.sh"

# Auxiliar functions

########################
# Test Helm
# Globals:
#   HELM_*
# Arguments: None
# Returns: None
#########################
testHelm() {
  info "Running Helm tests..."
  helm test -n kubeapps kubeapps-ci
}

########################
# Check if the pod that populates de OperatorHub catalog is running
# Globals: None
# Arguments: None
# Returns: None
#########################
isOperatorHubCatalogRunning() {
  kubectl get pod -n olm -l olm.catalogSource=operatorhubio-catalog -o jsonpath='{.items[0].status.phase}' | grep Running
  # Wait also for the catalog to be populated
  kubectl get packagemanifests.packages.operators.coreos.com | grep prometheus
}

########################
# Install OLM
# Globals: None
# Arguments:
#   $1: Version of OLM
# Returns: None
#########################
installOLM() {
  local release=$1
  info "Installing OLM ${release} ..."
  url=https://github.com/operator-framework/operator-lifecycle-manager/releases/download/${release}
  namespace=olm

  kubectl apply -f "${url}/crds.yaml"
  kubectl wait --for=condition=Established -f "${url}/crds.yaml"
  kubectl apply -f "${url}/olm.yaml"

  # wait for deployments to be ready
  kubectl rollout status -w deployment/olm-operator --namespace="${namespace}"
  kubectl rollout status -w deployment/catalog-operator --namespace="${namespace}"

  retries=30
  until [[ $retries == 0 ]]; do
    new_csv_phase=$(kubectl get csv -n "${namespace}" packageserver -o jsonpath='{.status.phase}' 2>/dev/null || echo "Waiting for CSV to appear")
    if [[ $new_csv_phase != "${csv_phase:-}" ]]; then
      csv_phase=$new_csv_phase
      echo "CSV \"packageserver\" phase: $csv_phase"
    fi
    if [[ "$new_csv_phase" == "Succeeded" ]]; then
      break
    fi
    sleep 10
    retries=$((retries - 1))
  done

  if [ $retries == 0 ]; then
    echo "CSV \"packageserver\" failed to reach phase succeeded"
    exit 1
  fi

  kubectl rollout status -w deployment/packageserver --namespace="${namespace}"
}

########################
# Install chartmuseum
# Globals: None
# Arguments:
#   $1: Username
#   $2: Password
# Returns: None
#########################
installChartmuseum() {
  local user=$1
  local password=$2
  info "Installing ChartMuseum ..."
  helm install chartmuseum --namespace kubeapps https://github.com/chartmuseum/charts/releases/download/chartmuseum-2.14.2/chartmuseum-2.14.2.tgz \
    --set env.open.DISABLE_API=false \
    --set persistence.enabled=true \
    --set secret.AUTH_USER=$user \
    --set secret.AUTH_PASS=$password
  kubectl rollout status -w deployment/chartmuseum-chartmuseum --namespace=kubeapps
}

########################
# Push a chart to chartmusem
# Globals: None
# Arguments:
#   $1: chart
#   $2: version
#   $3: chartmuseum username
#   $4: chartmuseum password
# Returns: None
#########################
pushChart() {
  local chart=$1
  local version=$2
  local user=$3
  local password=$4
  prefix="kubeapps-"
  description="foo ${chart} chart for CI"

  info "Adding ${chart}-${version} to ChartMuseum ..."
  curl -LO "https://charts.bitnami.com/bitnami/${chart}-${version}.tgz"

  # Mutate the chart name and description, then re-package the tarball
  # For instance, the apache's Chart.yaml file becomes modified to:
  #   name: kubeapps-apache
  #   description: foo apache chart for CI
  # consequently, the new packaged chart is "${prefix}${chart}-${version}.tgz"
  # This workaround should mitigate https://github.com/kubeapps/kubeapps/issues/3339
  mkdir ./${chart}-${version}
  tar zxf ${chart}-${version}.tgz -C ./${chart}-${version}
  sed -i "s/name: ${chart}/name: ${prefix}${chart}/" ./${chart}-${version}/${chart}/Chart.yaml
  sed -i "0,/^\([[:space:]]*description: *\).*/s//\1${description}/" ./${chart}-${version}/${chart}/Chart.yaml
  helm package ./${chart}-${version}/${chart} -d .

  local POD_NAME=$(kubectl get pods --namespace kubeapps -l "app=chartmuseum" -l "release=chartmuseum" -o jsonpath="{.items[0].metadata.name}")
  /bin/sh -c "kubectl port-forward $POD_NAME 8080:8080 --namespace kubeapps &"
  sleep 2
  curl -u "${user}:${password}" --data-binary "@${prefix}${chart}-${version}.tgz" http://localhost:8080/api/charts
  pkill -f "kubectl port-forward $POD_NAME 8080:8080 --namespace kubeapps"
}

########################
# Install Kubeapps or upgrades it if it's already installed
# Arguments:
#   $1: chart source
# Returns: None
#########################
installOrUpgradeKubeapps() {
  local chartSource=$1
  # Install Kubeapps
  info "Installing Kubeapps from ${chartSource}..."
  kubectl -n kubeapps delete secret localhost-tls || true

  cmd=(helm upgrade --install kubeapps-ci --namespace kubeapps "${chartSource}"
    "${img_flags[@]}"
    "${@:2}"
    "${multiclusterFlags[@]+"${multiclusterFlags[@]}"}"
    --set frontend.replicaCount=1
    --set kubeops.replicaCount=1
    --set dashboard.replicaCount=1
    --set kubeappsapis.replicaCount=2
    --set kubeops.enabled=true
    --set postgresql.replication.enabled=false
    --set postgresql.postgresqlPassword=password
    --set redis.auth.password=password
    --set apprepository.initialRepos[0].name=bitnami
    --set apprepository.initialRepos[0].url=http://chartmuseum-chartmuseum.kubeapps:8080
    --set apprepository.initialRepos[0].basicAuth.user=admin
    --set apprepository.initialRepos[0].basicAuth.password=password
<<<<<<< HEAD
    --set globalReposNamespaceSuffix=-repos-global
=======
    --set featureFlags.operators=true
>>>>>>> 0ecebefd
    --wait)

  echo "${cmd[@]}"
  "${cmd[@]}"
}

# Operators are not supported in GKE 1.14 and flaky in 1.15
if [[ -z "${GKE_BRANCH-}" ]]; then
  installOLM $OLM_VERSION
fi

info "IMAGE TAG TO BE TESTED: $DEV_TAG"
info "IMAGE_REPO_SUFFIX: $IMG_MODIFIER"
info "Cluster Version: $(kubectl version -o json | jq -r '.serverVersion.gitVersion')"
info "Kubectl Version: $(kubectl version -o json | jq -r '.clientVersion.gitVersion')"

# Use dev images or Bitnami if testing the latest release
image_prefix="kubeapps/"
kubeapps_apis_image="kubeapps-apis"
[[ -n "${TEST_LATEST_RELEASE:-}" ]] && image_prefix="bitnami/kubeapps-" && kubeapps_apis_image="apis"
images=(
  "apprepository-controller"
  "asset-syncer"
  "assetsvc"
  "dashboard"
  "kubeops"
  "pinniped-proxy"
  "${kubeapps_apis_image}"
)
images=("${images[@]/#/${image_prefix}}")
images=("${images[@]/%/${IMG_MODIFIER}}")
img_flags=(
  "--set" "apprepository.image.tag=${DEV_TAG}"
  "--set" "apprepository.image.repository=${images[0]}"
  "--set" "apprepository.syncImage.tag=${DEV_TAG}"
  "--set" "apprepository.syncImage.repository=${images[1]}"
  "--set" "assetsvc.image.tag=${DEV_TAG}"
  "--set" "assetsvc.image.repository=${images[2]}"
  "--set" "dashboard.image.tag=${DEV_TAG}"
  "--set" "dashboard.image.repository=${images[3]}"
  "--set" "kubeops.image.tag=${DEV_TAG}"
  "--set" "kubeops.image.repository=${images[4]}"
  "--set" "pinnipedProxy.image.tag=${DEV_TAG}"
  "--set" "pinnipedProxy.image.repository=${images[5]}"
  "--set" "kubeappsapis.image.tag=${DEV_TAG}"
  "--set" "kubeappsapis.image.repository=${images[6]}"
)

if [ "$USE_MULTICLUSTER_OIDC_ENV" = true ]; then
  multiclusterFlags=(
    "--set" "ingress.enabled=true"
    "--set" "ingress.hostname=localhost"
    "--set" "ingress.tls=true"
    "--set" "ingress.selfSigned=true"
    "--set" "authProxy.enabled=true"
    "--set" "authProxy.provider=oidc"
    "--set" "authProxy.clientID=default"
    "--set" "authProxy.clientSecret=ZXhhbXBsZS1hcHAtc2VjcmV0"
    "--set" "authProxy.cookieSecret=bm90LWdvb2Qtc2VjcmV0Cg=="
    "--set" "authProxy.additionalFlags[0]=\"--oidc-issuer-url=https://${DEX_IP}:32000\""
    "--set" "authProxy.additionalFlags[1]=\"--scope=openid email groups audience:server:client_id:second-cluster audience:server:client_id:third-cluster\""
    "--set" "authProxy.additionalFlags[2]=\"--ssl-insecure-skip-verify=true\""
    "--set" "authProxy.additionalFlags[3]=\"--redirect-url=http://kubeapps-ci.kubeapps/oauth2/callback\""
    "--set" "authProxy.additionalFlags[4]=\"--cookie-secure=false\""
    "--set" "authProxy.additionalFlags[5]=\"--cookie-domain=kubeapps-ci.kubeapps\""
    "--set" "authProxy.additionalFlags[6]=\"--whitelist-domain=kubeapps-ci.kubeapps\""
    "--set" "authProxy.additionalFlags[7]=\"--set-authorization-header=true\""
    "--set" "clusters[0].name=default"
    "--set" "clusters[1].name=second-cluster"
    "--set" "clusters[1].apiServiceURL=https://${ADDITIONAL_CLUSTER_IP}:6443"
    "--set" "clusters[1].insecure=true"
    "--set" "clusters[1].serviceToken=ZXlKaGJHY2lPaUpTVXpJMU5pSXNJbXRwWkNJNklsbHpiSEp5TlZwM1QwaG9WSE5PYkhVdE5GQkRablY2TW0wd05rUmtMVmxFWVV4MlZEazNaeTEyUmxFaWZRLmV5SnBjM01pT2lKcmRXSmxjbTVsZEdWekwzTmxjblpwWTJWaFkyTnZkVzUwSWl3aWEzVmlaWEp1WlhSbGN5NXBieTl6WlhKMmFXTmxZV05qYjNWdWRDOXVZVzFsYzNCaFkyVWlPaUprWldaaGRXeDBJaXdpYTNWaVpYSnVaWFJsY3k1cGJ5OXpaWEoyYVdObFlXTmpiM1Z1ZEM5elpXTnlaWFF1Ym1GdFpTSTZJbXQxWW1WaGNIQnpMVzVoYldWemNHRmpaUzFrYVhOamIzWmxjbmt0ZEc5clpXNHRjV295Ym1naUxDSnJkV0psY201bGRHVnpMbWx2TDNObGNuWnBZMlZoWTJOdmRXNTBMM05sY25acFkyVXRZV05qYjNWdWRDNXVZVzFsSWpvaWEzVmlaV0Z3Y0hNdGJtRnRaWE53WVdObExXUnBjMk52ZG1WeWVTSXNJbXQxWW1WeWJtVjBaWE11YVc4dmMyVnlkbWxqWldGalkyOTFiblF2YzJWeWRtbGpaUzFoWTJOdmRXNTBMblZwWkNJNkltVXhaakE1WmpSakxUTTRNemt0TkRJME15MWhZbUptTFRKaU5HWm1OREZrWW1RMllTSXNJbk4xWWlJNkluTjVjM1JsYlRwelpYSjJhV05sWVdOamIzVnVkRHBrWldaaGRXeDBPbXQxWW1WaGNIQnpMVzVoYldWemNHRmpaUzFrYVhOamIzWmxjbmtpZlEuTnh6V2dsUGlrVWpROVQ1NkpWM2xJN1VWTUVSR3J2bklPSHJENkh4dUVwR0luLWFUUzV5Q0pDa3Z0cTF6S3Z3b05sc2MyX0YxaTdFOUxWRGFwbC1UQlhleUN5Rl92S1B1TDF4dTdqZFBMZ1dKT1pQX3JMcXppaDV4ZlkxalFoOHNhdTRZclFJLUtqb3U1UkRRZ0tOQS1BaS1lRlFOZVh2bmlUNlBKYWVkc184V0t3dHRMMC1wdHpYRnBnOFl5dkx6N0U1UWdTR2tjNWpDVXlsS0RvZVRUaVRSOEc2RHFHYkFQQUYwREt0b3MybU9Geno4SlJYNHhoQmdvaUcxVTVmR1g4Z3hnTU1SV0VHRE9kaGMyeXRvcFdRUkRpYmhvaldNS3VDZlNua09zMDRGYTBkYmEwQ0NTbld2a29LZ3Z4QVR5aVVrWm9wV3VpZ1JJNFd5dDkzbXhR"
  )
fi

helm repo add bitnami https://charts.bitnami.com/bitnami
helm dep up "${ROOT_DIR}/chart/kubeapps"
kubectl create ns kubeapps
GLOBAL_REPOS_NS=kubeapps

if [[ -n "${TEST_UPGRADE:-}" ]]; then
  # To test the upgrade, first install the latest version published
  info "Installing latest Kubeapps chart available"
  installOrUpgradeKubeapps bitnami/kubeapps \
    "--set" "apprepository.initialRepos={}"

  info "Waiting for Kubeapps components to be ready (bitnami chart)..."
  k8s_wait_for_deployment kubeapps kubeapps-ci
fi

installOrUpgradeKubeapps "${ROOT_DIR}/chart/kubeapps"
info "Waiting for Kubeapps components to be ready (local chart)..."
k8s_wait_for_deployment kubeapps kubeapps-ci
installChartmuseum admin password
pushChart apache 8.6.2 admin password
pushChart apache 8.6.3 admin password

# Ensure that we are testing the correct image
info ""
k8s_ensure_image kubeapps kubeapps-ci-internal-apprepository-controller "$DEV_TAG"
k8s_ensure_image kubeapps kubeapps-ci-internal-dashboard "$DEV_TAG"
k8s_ensure_image kubeapps kubeapps-ci-internal-kubeops "$DEV_TAG"
k8s_ensure_image kubeapps kubeapps-ci-internal-kubeappsapis "$DEV_TAG"

# Wait for Kubeapps Pods
info "Waiting for Kubeapps components to be ready..."
deployments=(
  "kubeapps-ci"
  "kubeapps-ci-internal-apprepository-controller"
  "kubeapps-ci-internal-dashboard"
  "kubeapps-ci-internal-kubeappsapis"
  "kubeapps-ci-internal-kubeops"
)
for dep in "${deployments[@]}"; do
  k8s_wait_for_deployment kubeapps "$dep"
  info "Deployment ${dep} ready"
done

# Wait for Kubeapps Jobs
# Clean up existing jobs
kubectl delete jobs -n kubeapps --all
# Trigger update of the bitnami repository
kubectl patch apprepositories.kubeapps.com -n ${GLOBAL_REPOS_NS} bitnami -p='[{"op": "replace", "path": "/spec/resyncRequests", "value":1}]' --type=json
k8s_wait_for_job_completed kubeapps apprepositories.kubeapps.com/repo-name=bitnami
info "Job apprepositories.kubeapps.com/repo-name=bitnami ready"

info "All deployments ready. PODs:"
kubectl get pods -n kubeapps -o wide

# Wait for all the endpoints to be ready
kubectl get ep --namespace=kubeapps
svcs=(
  "kubeapps-ci"
  "kubeapps-ci-internal-dashboard"
  "kubeapps-ci-internal-kubeappsapis"
  "kubeapps-ci-internal-kubeops"
)
for svc in "${svcs[@]}"; do
  k8s_wait_for_endpoints kubeapps "$svc" 1
  info "Endpoints for ${svc} available"
done

# Disable helm tests unless we are testing the latest release until
# we have released the code with per-namespace tests (since the helm
# tests for assetsvc needs to test the namespaced repo).
if [[ -z "${TEST_LATEST_RELEASE:-}" ]]; then
  # Run helm tests
  # Retry once if tests fail to avoid temporary issue
  if ! retry_while testHelm "2" "1"; then
    warn "PODS status on failure"
    kubectl get pods -n kubeapps
    for pod in $(kubectl get po -l='app.kubernetes.io/managed-by=Helm,app.kubernetes.io/instance=kubeapps-ci' -oname -n kubeapps); do
      warn "LOGS for pod $pod ------------"
      if [[ "$pod" =~ .*internal.* ]]; then
        kubectl logs -n kubeapps "$pod"
      else
        kubectl logs -n kubeapps "$pod" nginx
        kubectl logs -n kubeapps "$pod" auth-proxy
      fi
    done
    echo
    warn "LOGS for dashboard tests --------"
    kubectl logs kubeapps-ci-dashboard-test --namespace kubeapps
    exit 1
  fi
  info "Helm tests succeeded!!"
fi

# Operators are not supported in GKE 1.14 and flaky in 1.15
if [[ -z "${GKE_BRANCH-}" ]]; then
  ## Wait for the Operator catalog to be populated
  info "Waiting for the OperatorHub Catalog to be ready ..."
  retry_while isOperatorHubCatalogRunning 24
fi

# Browser tests
cd "${ROOT_DIR}/integration"
kubectl apply -f manifests/executor.yaml
k8s_wait_for_deployment default integration
pod=$(kubectl get po -l run=integration -o jsonpath="{.items[0].metadata.name}")
## Copy config and latest tests
for f in *.js; do
  kubectl cp "./${f}" "${pod}:/app/"
done
testsToIgnore=()
# Operators are not supported in GKE 1.14 and flaky in 1.15, skipping test
# Also skip the multicluster scenario
if [[ -n "${GKE_BRANCH-}" ]]; then
  testsToIgnore=("operator-deployment.js" "add-multicluster-deployment.js" "${testsToIgnore[@]}")
fi
ignoreFlag=""
if [[ "${#testsToIgnore[@]}" > "0" ]]; then
  # Join tests to ignore
  testsToIgnore=$(printf "|%s" "${testsToIgnore[@]}")
  testsToIgnore=${testsToIgnore:1}
  ignoreFlag="--testPathIgnorePatterns '$testsToIgnore'"
fi
kubectl cp ./use-cases "${pod}:/app/"
## Create admin user
kubectl create serviceaccount kubeapps-operator -n kubeapps
kubectl create clusterrolebinding kubeapps-operator-admin --clusterrole=cluster-admin --serviceaccount kubeapps:kubeapps-operator
kubectl create clusterrolebinding kubeapps-repositories-write --clusterrole kubeapps:kubeapps:apprepositories-write --serviceaccount kubeapps:kubeapps-operator
## Create view user
kubectl create serviceaccount kubeapps-view -n kubeapps
kubectl create role view-secrets --verb=get,list,watch --resource=secrets
kubectl create rolebinding kubeapps-view-secret --role view-secrets --serviceaccount kubeapps:kubeapps-view
kubectl create clusterrolebinding kubeapps-view --clusterrole=view --serviceaccount kubeapps:kubeapps-view
## Create edit user
kubectl create serviceaccount kubeapps-edit -n kubeapps
kubectl create rolebinding kubeapps-edit -n kubeapps --clusterrole=edit --serviceaccount kubeapps:kubeapps-edit
kubectl create rolebinding kubeapps-edit -n default --clusterrole=edit --serviceaccount kubeapps:kubeapps-edit
kubectl create rolebinding kubeapps-repositories-read -n kubeapps --clusterrole kubeapps:kubeapps:apprepositories-read --serviceaccount kubeapps:kubeapps-edit

## Give the cluster some time to avoid issues like
## https://circleci.com/gh/kubeapps/kubeapps/16102
retry_while "kubectl get -n kubeapps serviceaccount kubeapps-operator -o name" "5" "1"
retry_while "kubectl get -n kubeapps serviceaccount kubeapps-view -o name" "5" "1"
retry_while "kubectl get -n kubeapps serviceaccount kubeapps-edit -o name" "5" "1"
## Retrieve tokens
admin_token="$(kubectl get -n kubeapps secret "$(kubectl get -n kubeapps serviceaccount kubeapps-operator -o jsonpath='{.secrets[].name}')" -o go-template='{{.data.token | base64decode}}' && echo)"
view_token="$(kubectl get -n kubeapps secret "$(kubectl get -n kubeapps serviceaccount kubeapps-view -o jsonpath='{.secrets[].name}')" -o go-template='{{.data.token | base64decode}}' && echo)"
edit_token="$(kubectl get -n kubeapps secret "$(kubectl get -n kubeapps serviceaccount kubeapps-edit -o jsonpath='{.secrets[].name}')" -o go-template='{{.data.token | base64decode}}' && echo)"

## Run tests
info "Running Integration tests..."
if ! kubectl exec -it "$pod" -- /bin/sh -c "INTEGRATION_RETRY_ATTEMPTS=3 INTEGRATION_ENTRYPOINT=http://kubeapps-ci.kubeapps USE_MULTICLUSTER_OIDC_ENV=${USE_MULTICLUSTER_OIDC_ENV} ADMIN_TOKEN=${admin_token} VIEW_TOKEN=${view_token} EDIT_TOKEN=${edit_token} yarn start ${ignoreFlag}"; then
  ## Integration tests failed, get report screenshot
  warn "PODS status on failure"
  kubectl cp "${pod}:/app/reports" ./reports
  exit 1
fi
info "Integration tests succeeded!!"<|MERGE_RESOLUTION|>--- conflicted
+++ resolved
@@ -198,11 +198,8 @@
     --set apprepository.initialRepos[0].url=http://chartmuseum-chartmuseum.kubeapps:8080
     --set apprepository.initialRepos[0].basicAuth.user=admin
     --set apprepository.initialRepos[0].basicAuth.password=password
-<<<<<<< HEAD
     --set globalReposNamespaceSuffix=-repos-global
-=======
     --set featureFlags.operators=true
->>>>>>> 0ecebefd
     --wait)
 
   echo "${cmd[@]}"
