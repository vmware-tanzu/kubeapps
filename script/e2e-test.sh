#!/usr/bin/env bash

# Copyright 2018-2022 the Kubeapps contributors.
# SPDX-License-Identifier: Apache-2.0

set -o errexit
set -o nounset
set -o pipefail

# Constants
ROOT_DIR="$(cd "$(dirname "${BASH_SOURCE[0]}")/.." >/dev/null && pwd)"
USE_MULTICLUSTER_OIDC_ENV=${1:-false}
OLM_VERSION=${2:-"v0.18.2"}
DEV_TAG=${3:?missing dev tag}
IMG_MODIFIER=${4:-""}
DEX_IP=${5:-"172.18.0.2"}
ADDITIONAL_CLUSTER_IP=${6:-"172.18.0.3"}

# TODO(andresmgot): While we work with beta releases, the Bitnami pipeline
# removes the pre-release part of the tag
if [[ -n "${TEST_LATEST_RELEASE:-}" ]]; then
  DEV_TAG=${DEV_TAG/-beta.*/}
fi

# Load Generic Libraries
# shellcheck disable=SC1090
. "${ROOT_DIR}/script/lib/libtest.sh"
# shellcheck disable=SC1090
. "${ROOT_DIR}/script/lib/liblog.sh"
# shellcheck disable=SC1090
. "${ROOT_DIR}/script/lib/libutil.sh"

# Auxiliar functions

########################
# Test Helm
# Globals:
#   HELM_*
# Arguments: None
# Returns: None
#########################
testHelm() {
  info "Running Helm tests..."
  helm test -n kubeapps kubeapps-ci
}

########################
# Check if the pod that populates de OperatorHub catalog is running
# Globals: None
# Arguments: None
# Returns: None
#########################
isOperatorHubCatalogRunning() {
  kubectl get pod -n olm -l olm.catalogSource=operatorhubio-catalog -o jsonpath='{.items[0].status.phase}' | grep Running
  # Wait also for the catalog to be populated
  kubectl get packagemanifests.packages.operators.coreos.com | grep prometheus
}

########################
# Install OLM
# Globals: None
# Arguments:
#   $1: Version of OLM
# Returns: None
#########################
installOLM() {
  local release=$1
  info "Installing OLM ${release} ..."
  url=https://github.com/operator-framework/operator-lifecycle-manager/releases/download/${release}
  namespace=olm

  kubectl apply -f "${url}/crds.yaml"
  kubectl wait --for=condition=Established -f "${url}/crds.yaml"
  kubectl apply -f "${url}/olm.yaml"

  # wait for deployments to be ready
  kubectl rollout status -w deployment/olm-operator --namespace="${namespace}"
  kubectl rollout status -w deployment/catalog-operator --namespace="${namespace}"

  retries=30
  until [[ $retries == 0 ]]; do
    new_csv_phase=$(kubectl get csv -n "${namespace}" packageserver -o jsonpath='{.status.phase}' 2>/dev/null || echo "Waiting for CSV to appear")
    if [[ $new_csv_phase != "${csv_phase:-}" ]]; then
      csv_phase=$new_csv_phase
      echo "CSV \"packageserver\" phase: $csv_phase"
    fi
    if [[ "$new_csv_phase" == "Succeeded" ]]; then
      break
    fi
    sleep 10
    retries=$((retries - 1))
  done

  if [ $retries == 0 ]; then
    echo "CSV \"packageserver\" failed to reach phase succeeded"
    exit 1
  fi

  kubectl rollout status -w deployment/packageserver --namespace="${namespace}"
}

########################
# Install chartmuseum
# Globals: None
# Arguments:
#   $1: Username
#   $2: Password
# Returns: None
#########################
installChartmuseum() {
  local user=$1
  local password=$2
  info "Installing ChartMuseum ..."
  helm install chartmuseum --namespace kubeapps https://github.com/chartmuseum/charts/releases/download/chartmuseum-2.14.2/chartmuseum-2.14.2.tgz \
    --set env.open.DISABLE_API=false \
    --set persistence.enabled=true \
    --set secret.AUTH_USER=$user \
    --set secret.AUTH_PASS=$password
  kubectl rollout status -w deployment/chartmuseum-chartmuseum --namespace=kubeapps
}

########################
# Push a chart to chartmusem
# Globals: None
# Arguments:
#   $1: chart
#   $2: version
#   $3: chartmuseum username
#   $4: chartmuseum password
# Returns: None
#########################
pushChart() {
  local chart=$1
  local version=$2
  local user=$3
  local password=$4
  prefix="kubeapps-"
  description="foo ${chart} chart for CI"

  info "Adding ${chart}-${version} to ChartMuseum ..."
  curl -LO "https://charts.bitnami.com/bitnami/${chart}-${version}.tgz"

  # Mutate the chart name and description, then re-package the tarball
  # For instance, the apache's Chart.yaml file becomes modified to:
  #   name: kubeapps-apache
  #   description: foo apache chart for CI
  # consequently, the new packaged chart is "${prefix}${chart}-${version}.tgz"
  # This workaround should mitigate https://github.com/kubeapps/kubeapps/issues/3339
  mkdir ./${chart}-${version}
  tar zxf ${chart}-${version}.tgz -C ./${chart}-${version}
  sed -i "s/name: ${chart}/name: ${prefix}${chart}/" ./${chart}-${version}/${chart}/Chart.yaml
  sed -i "0,/^\([[:space:]]*description: *\).*/s//\1${description}/" ./${chart}-${version}/${chart}/Chart.yaml
  helm package ./${chart}-${version}/${chart} -d .

  local POD_NAME=$(kubectl get pods --namespace kubeapps -l "app=chartmuseum" -l "release=chartmuseum" -o jsonpath="{.items[0].metadata.name}")
  /bin/sh -c "kubectl port-forward $POD_NAME 8080:8080 --namespace kubeapps &"
  sleep 2
  curl -u "${user}:${password}" --data-binary "@${prefix}${chart}-${version}.tgz" http://localhost:8080/api/charts
  pkill -f "kubectl port-forward $POD_NAME 8080:8080 --namespace kubeapps"
}

########################
# Install Kubeapps or upgrades it if it's already installed
# Arguments:
#   $1: chart source
# Returns: None
#########################
installOrUpgradeKubeapps() {
  local chartSource=$1
  # Install Kubeapps
  info "Installing Kubeapps from ${chartSource}..."
  kubectl -n kubeapps delete secret localhost-tls || true

  # See https://stackoverflow.com/a/36296000 for "${arr[@]+"${arr[@]}"}" notation.
  cmd=(helm upgrade --install kubeapps-ci --namespace kubeapps "${chartSource}"
    "${img_flags[@]}"
    "${@:2}"
    "${multiclusterFlags[@]+"${multiclusterFlags[@]}"}"
    --set frontend.replicaCount=2
    --set kubeops.replicaCount=2
    --set dashboard.replicaCount=2
    --set kubeappsapis.replicaCount=2
    --set kubeops.enabled=true
    --set postgresql.replication.enabled=false
    --set postgresql.postgresqlPassword=password
    --set redis.auth.password=password
    --set apprepository.initialRepos[0].name=bitnami
    --set apprepository.initialRepos[0].url=http://chartmuseum-chartmuseum.kubeapps:8080
    --set apprepository.initialRepos[0].basicAuth.user=admin
    --set apprepository.initialRepos[0].basicAuth.password=password
    --set globalReposNamespaceSuffix=-repos-global
    --wait)

  echo "${cmd[@]}"
  "${cmd[@]}"
}

info "IMAGE TAG TO BE TESTED: $DEV_TAG"
info "IMAGE_REPO_SUFFIX: $IMG_MODIFIER"
info "Cluster Version: $(kubectl version -o json | jq -r '.serverVersion.gitVersion')"
info "Kubectl Version: $(kubectl version -o json | jq -r '.clientVersion.gitVersion')"

# Use dev images or Bitnami if testing the latest release
image_prefix="kubeapps/"
kubeapps_apis_image="kubeapps-apis"
[[ -n "${TEST_LATEST_RELEASE:-}" ]] && image_prefix="bitnami/kubeapps-" && kubeapps_apis_image="apis"
images=(
  "apprepository-controller"
  "asset-syncer"
  "assetsvc"
  "dashboard"
  "kubeops"
  "pinniped-proxy"
  "${kubeapps_apis_image}"
)
images=("${images[@]/#/${image_prefix}}")
images=("${images[@]/%/${IMG_MODIFIER}}")
img_flags=(
  "--set" "apprepository.image.tag=${DEV_TAG}"
  "--set" "apprepository.image.repository=${images[0]}"
  "--set" "apprepository.syncImage.tag=${DEV_TAG}"
  "--set" "apprepository.syncImage.repository=${images[1]}"
  "--set" "assetsvc.image.tag=${DEV_TAG}"
  "--set" "assetsvc.image.repository=${images[2]}"
  "--set" "dashboard.image.tag=${DEV_TAG}"
  "--set" "dashboard.image.repository=${images[3]}"
  "--set" "kubeops.image.tag=${DEV_TAG}"
  "--set" "kubeops.image.repository=${images[4]}"
  "--set" "pinnipedProxy.image.tag=${DEV_TAG}"
  "--set" "pinnipedProxy.image.repository=${images[5]}"
  "--set" "kubeappsapis.image.tag=${DEV_TAG}"
  "--set" "kubeappsapis.image.repository=${images[6]}"
)

if [ "$USE_MULTICLUSTER_OIDC_ENV" = true ]; then
  multiclusterFlags=(
    "--set" "ingress.enabled=true"
    "--set" "ingress.hostname=localhost"
    "--set" "ingress.tls=true"
    "--set" "ingress.selfSigned=true"
    "--set" "authProxy.enabled=true"
    "--set" "authProxy.provider=oidc"
    "--set" "authProxy.clientID=default"
    "--set" "authProxy.clientSecret=ZXhhbXBsZS1hcHAtc2VjcmV0"
    "--set" "authProxy.cookieSecret=bm90LWdvb2Qtc2VjcmV0Cg=="
    "--set" "authProxy.additionalFlags[0]=\"--oidc-issuer-url=https://${DEX_IP}:32000\""
    "--set" "authProxy.additionalFlags[1]=\"--scope=openid email groups audience:server:client_id:second-cluster audience:server:client_id:third-cluster\""
    "--set" "authProxy.additionalFlags[2]=\"--ssl-insecure-skip-verify=true\""
    "--set" "authProxy.additionalFlags[3]=\"--redirect-url=http://kubeapps-ci.kubeapps/oauth2/callback\""
    "--set" "authProxy.additionalFlags[4]=\"--cookie-secure=false\""
    "--set" "authProxy.additionalFlags[5]=\"--cookie-domain=kubeapps-ci.kubeapps\""
    "--set" "authProxy.additionalFlags[6]=\"--whitelist-domain=kubeapps-ci.kubeapps\""
    "--set" "authProxy.additionalFlags[7]=\"--set-authorization-header=true\""
    "--set" "clusters[0].name=default"
    "--set" "clusters[1].name=second-cluster"
    "--set" "clusters[1].apiServiceURL=https://${ADDITIONAL_CLUSTER_IP}:6443"
    "--set" "clusters[1].insecure=true"
    "--set" "clusters[1].serviceToken=ZXlKaGJHY2lPaUpTVXpJMU5pSXNJbXRwWkNJNklsbHpiSEp5TlZwM1QwaG9WSE5PYkhVdE5GQkRablY2TW0wd05rUmtMVmxFWVV4MlZEazNaeTEyUmxFaWZRLmV5SnBjM01pT2lKcmRXSmxjbTVsZEdWekwzTmxjblpwWTJWaFkyTnZkVzUwSWl3aWEzVmlaWEp1WlhSbGN5NXBieTl6WlhKMmFXTmxZV05qYjNWdWRDOXVZVzFsYzNCaFkyVWlPaUprWldaaGRXeDBJaXdpYTNWaVpYSnVaWFJsY3k1cGJ5OXpaWEoyYVdObFlXTmpiM1Z1ZEM5elpXTnlaWFF1Ym1GdFpTSTZJbXQxWW1WaGNIQnpMVzVoYldWemNHRmpaUzFrYVhOamIzWmxjbmt0ZEc5clpXNHRjV295Ym1naUxDSnJkV0psY201bGRHVnpMbWx2TDNObGNuWnBZMlZoWTJOdmRXNTBMM05sY25acFkyVXRZV05qYjNWdWRDNXVZVzFsSWpvaWEzVmlaV0Z3Y0hNdGJtRnRaWE53WVdObExXUnBjMk52ZG1WeWVTSXNJbXQxWW1WeWJtVjBaWE11YVc4dmMyVnlkbWxqWldGalkyOTFiblF2YzJWeWRtbGpaUzFoWTJOdmRXNTBMblZwWkNJNkltVXhaakE1WmpSakxUTTRNemt0TkRJME15MWhZbUptTFRKaU5HWm1OREZrWW1RMllTSXNJbk4xWWlJNkluTjVjM1JsYlRwelpYSjJhV05sWVdOamIzVnVkRHBrWldaaGRXeDBPbXQxWW1WaGNIQnpMVzVoYldWemNHRmpaUzFrYVhOamIzWmxjbmtpZlEuTnh6V2dsUGlrVWpROVQ1NkpWM2xJN1VWTUVSR3J2bklPSHJENkh4dUVwR0luLWFUUzV5Q0pDa3Z0cTF6S3Z3b05sc2MyX0YxaTdFOUxWRGFwbC1UQlhleUN5Rl92S1B1TDF4dTdqZFBMZ1dKT1pQX3JMcXppaDV4ZlkxalFoOHNhdTRZclFJLUtqb3U1UkRRZ0tOQS1BaS1lRlFOZVh2bmlUNlBKYWVkc184V0t3dHRMMC1wdHpYRnBnOFl5dkx6N0U1UWdTR2tjNWpDVXlsS0RvZVRUaVRSOEc2RHFHYkFQQUYwREt0b3MybU9Geno4SlJYNHhoQmdvaUcxVTVmR1g4Z3hnTU1SV0VHRE9kaGMyeXRvcFdRUkRpYmhvaldNS3VDZlNua09zMDRGYTBkYmEwQ0NTbld2a29LZ3Z4QVR5aVVrWm9wV3VpZ1JJNFd5dDkzbXhR"
  )
fi

helm repo add bitnami https://charts.bitnami.com/bitnami
helm dep up "${ROOT_DIR}/chart/kubeapps"
kubectl create ns kubeapps
GLOBAL_REPOS_NS=kubeapps

if [[ -n "${TEST_UPGRADE:-}" ]]; then
  # To test the upgrade, first install the latest version published
  info "Installing latest Kubeapps chart available"
  installOrUpgradeKubeapps bitnami/kubeapps \
    "--set" "apprepository.initialRepos={}"

  info "Waiting for Kubeapps components to be ready (bitnami chart)..."
  k8s_wait_for_deployment kubeapps kubeapps-ci
fi

installOrUpgradeKubeapps "${ROOT_DIR}/chart/kubeapps"
info "Waiting for Kubeapps components to be ready (local chart)..."
k8s_wait_for_deployment kubeapps kubeapps-ci
installChartmuseum admin password
pushChart apache 8.6.2 admin password
pushChart apache 8.6.3 admin password

# Ensure that we are testing the correct image
info ""
k8s_ensure_image kubeapps kubeapps-ci-internal-apprepository-controller "$DEV_TAG"
k8s_ensure_image kubeapps kubeapps-ci-internal-dashboard "$DEV_TAG"
k8s_ensure_image kubeapps kubeapps-ci-internal-kubeops "$DEV_TAG"
k8s_ensure_image kubeapps kubeapps-ci-internal-kubeappsapis "$DEV_TAG"

# Wait for Kubeapps Pods
info "Waiting for Kubeapps components to be ready..."
deployments=(
  "kubeapps-ci"
  "kubeapps-ci-internal-apprepository-controller"
  "kubeapps-ci-internal-dashboard"
  "kubeapps-ci-internal-kubeappsapis"
  "kubeapps-ci-internal-kubeops"
)
for dep in "${deployments[@]}"; do
  k8s_wait_for_deployment kubeapps "$dep"
  info "Deployment ${dep} ready"
done

# Wait for Kubeapps Jobs
# Clean up existing jobs
kubectl delete jobs -n kubeapps --all
# Trigger update of the bitnami repository
kubectl patch apprepositories.kubeapps.com -n ${GLOBAL_REPOS_NS} bitnami -p='[{"op": "replace", "path": "/spec/resyncRequests", "value":1}]' --type=json
k8s_wait_for_job_completed kubeapps apprepositories.kubeapps.com/repo-name=bitnami
info "Job apprepositories.kubeapps.com/repo-name=bitnami ready"

info "All deployments ready. PODs:"
kubectl get pods -n kubeapps -o wide

# Wait for all the endpoints to be ready
kubectl get ep --namespace=kubeapps
svcs=(
  "kubeapps-ci"
  "kubeapps-ci-internal-dashboard"
  "kubeapps-ci-internal-kubeappsapis"
  "kubeapps-ci-internal-kubeops"
)
for svc in "${svcs[@]}"; do
  k8s_wait_for_endpoints kubeapps "$svc" 1
  info "Endpoints for ${svc} available"
done

# Deactivate helm tests unless we are testing the latest release until
# we have released the code with per-namespace tests (since the helm
# tests for assetsvc needs to test the namespaced repo).
if [[ -z "${TEST_LATEST_RELEASE:-}" ]]; then
  # Run helm tests
  # Retry once if tests fail to avoid temporary issue
  if ! retry_while testHelm "2" "1"; then
    warn "PODS status on failure"
    kubectl get pods -n kubeapps
    for pod in $(kubectl get po -l='app.kubernetes.io/managed-by=Helm,app.kubernetes.io/instance=kubeapps-ci' -oname -n kubeapps); do
      warn "LOGS for pod $pod ------------"
      if [[ "$pod" =~ .*internal.* ]]; then
        kubectl logs -n kubeapps "$pod"
      else
        kubectl logs -n kubeapps "$pod" nginx
        kubectl logs -n kubeapps "$pod" auth-proxy
      fi
    done
    echo
    warn "LOGS for dashboard tests --------"
    kubectl logs kubeapps-ci-dashboard-test --namespace kubeapps
    exit 1
  fi
  info "Helm tests succeeded!"
fi

# Browser tests
cd "${ROOT_DIR}/integration"
kubectl apply -f manifests/executor.yaml
k8s_wait_for_deployment default integration
pod=$(kubectl get po -l run=integration -o jsonpath="{.items[0].metadata.name}")
## Copy config and latest tests
for f in *.js; do
  kubectl cp "./${f}" "${pod}:/app/"
done
testsToIgnore=()
# Skip the multicluster scenario for GKE
if [[ -n "${GKE_BRANCH-}" ]]; then
  testsToIgnore=("add-multicluster-deployment.js")
fi
ignoreFlag=""
if [[ "${#testsToIgnore[@]}" > "0" ]]; then
  # Join tests to ignore
  testsToIgnore=$(printf "|%s" "${testsToIgnore[@]}")
  testsToIgnore=${testsToIgnore:1}
  ignoreFlag="--testPathIgnorePatterns '$testsToIgnore'"
fi
kubectl cp ./use-cases "${pod}:/app/"
## Create admin user
kubectl create serviceaccount kubeapps-operator -n kubeapps
kubectl create clusterrolebinding kubeapps-operator-admin --clusterrole=cluster-admin --serviceaccount kubeapps:kubeapps-operator
kubectl create clusterrolebinding kubeapps-repositories-write --clusterrole kubeapps:kubeapps:apprepositories-write --serviceaccount kubeapps:kubeapps-operator
## Create view user
kubectl create serviceaccount kubeapps-view -n kubeapps
kubectl create role view-secrets --verb=get,list,watch --resource=secrets
kubectl create rolebinding kubeapps-view-secret --role view-secrets --serviceaccount kubeapps:kubeapps-view
kubectl create clusterrolebinding kubeapps-view --clusterrole=view --serviceaccount kubeapps:kubeapps-view
## Create edit user
kubectl create serviceaccount kubeapps-edit -n kubeapps
kubectl create rolebinding kubeapps-edit -n kubeapps --clusterrole=edit --serviceaccount kubeapps:kubeapps-edit
kubectl create rolebinding kubeapps-edit -n default --clusterrole=edit --serviceaccount kubeapps:kubeapps-edit
kubectl create rolebinding kubeapps-repositories-read -n kubeapps --clusterrole kubeapps:kubeapps:apprepositories-read --serviceaccount kubeapps:kubeapps-edit

## Give the cluster some time to avoid issues like
## https://circleci.com/gh/kubeapps/kubeapps/16102
retry_while "kubectl get -n kubeapps serviceaccount kubeapps-operator -o name" "5" "1"
retry_while "kubectl get -n kubeapps serviceaccount kubeapps-view -o name" "5" "1"
retry_while "kubectl get -n kubeapps serviceaccount kubeapps-edit -o name" "5" "1"
## Retrieve tokens
admin_token="$(kubectl get -n kubeapps secret "$(kubectl get -n kubeapps serviceaccount kubeapps-operator -o jsonpath='{.secrets[].name}')" -o go-template='{{.data.token | base64decode}}' && echo)"
view_token="$(kubectl get -n kubeapps secret "$(kubectl get -n kubeapps serviceaccount kubeapps-view -o jsonpath='{.secrets[].name}')" -o go-template='{{.data.token | base64decode}}' && echo)"
edit_token="$(kubectl get -n kubeapps secret "$(kubectl get -n kubeapps serviceaccount kubeapps-edit -o jsonpath='{.secrets[].name}')" -o go-template='{{.data.token | base64decode}}' && echo)"

info "Running main Integration tests without k8s API access..."
if ! kubectl exec -it "$pod" -- /bin/sh -c "INTEGRATION_RETRY_ATTEMPTS=3 INTEGRATION_ENTRYPOINT=http://kubeapps-ci.kubeapps USE_MULTICLUSTER_OIDC_ENV=${USE_MULTICLUSTER_OIDC_ENV} ADMIN_TOKEN=${admin_token} VIEW_TOKEN=${view_token} EDIT_TOKEN=${edit_token} yarn start ${ignoreFlag}"; then
  ## Integration tests failed, get report screenshot
  warn "PODS status on failure"
  kubectl cp "${pod}:/app/reports" ./reports
  exit 1
fi
<<<<<<< HEAD
info "Main integration tests succeeded!!"

## Upgrade and run operator test
# Operators are not supported in GKE 1.14 and flaky in 1.15, skipping test
if [[ -z "${GKE_BRANCH-}" ]] && [[ -n "${TEST_OPERATORS-}" ]]; then
  installOLM "${OLM_VERSION}"

  # Update Kubeapps settings to enable operators and hence proxying
  # to k8s API server.
  info "Installing latest Kubeapps chart available"
  installOrUpgradeKubeapps bitnami/kubeapps \
    "--set" "featureFlags.operators=true"

  info "Waiting for Kubeapps components to be ready (bitnami chart)..."
  k8s_wait_for_deployment kubeapps kubeapps-ci

  ## Wait for the Operator catalog to be populated
  info "Waiting for the OperatorHub Catalog to be ready ..."
  retry_while isOperatorHubCatalogRunning 24

  info "Running operator integration test with k8s API access..."
  if ! kubectl exec -it "$pod" -- /bin/sh -c "INTEGRATION_RETRY_ATTEMPTS=3 INTEGRATION_ENTRYPOINT=http://kubeapps-ci.kubeapps USE_MULTICLUSTER_OIDC_ENV=${USE_MULTICLUSTER_OIDC_ENV} ADMIN_TOKEN=${admin_token} VIEW_TOKEN=${view_token} EDIT_TOKEN=${edit_token} yarn start /app/use-cases/operators/06-operator-deployment.js"; then
    ## Integration tests failed, get report screenshot
    warn "PODS status on failure"
    kubectl cp "${pod}:/app/reports" ./reports
    exit 1
  fi
  info "Operator integration tests (with k8s API access) succeeded!!"
fi
=======
info "Integration tests succeeded!"
>>>>>>> c940dded
<|MERGE_RESOLUTION|>--- conflicted
+++ resolved
@@ -406,7 +406,6 @@
   kubectl cp "${pod}:/app/reports" ./reports
   exit 1
 fi
-<<<<<<< HEAD
 info "Main integration tests succeeded!!"
 
 ## Upgrade and run operator test
@@ -436,6 +435,4 @@
   fi
   info "Operator integration tests (with k8s API access) succeeded!!"
 fi
-=======
-info "Integration tests succeeded!"
->>>>>>> c940dded
+info "Integration tests succeeded!"