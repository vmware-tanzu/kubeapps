#!/bin/bash

# Copyright 2022 the Kubeapps contributors.
# SPDX-License-Identifier: Apache-2.0

set -euo pipefail

CHARTMUSEUM_USER=${CHARTMUSEUM_USER:-"admin"}
CHARTMUSEUM_PWD=${CHARTMUSEUM_PWD:-"password"}
CHARTMUSEUM_NS=${CHARTMUSEUM_NS:-"chart-museum"}
CHARTMUSEUM_VERSION=${CHARTMUSEUM_VERSION:-"3.9.1"}
CHARTMUSEUM_HOSTNAME=${CHARTMUSEUM_HOSTNAME:-"chart-museum"}
CHARTMUSEUM_IP=${LOAD_BALANCER_IP}

# Pull a Bitnami chart to a local TGZ file
# Arguments:
#   $1: Chart name
#   $2: Chart version
pullBitnamiChart() {
  if [ -z "$1" ]; then
    echo "No Bitnami chart name supplied"
    exit 1
  fi
  if [ -z "$2" ]; then
    echo "No Bitnami chart version supplied"
    exit 1
  fi

  local CHART_NAME=$1
  local CHART_VERSION=$2

  echo "Pulling Bitnami chart ${CHART_NAME} v${CHART_VERSION} to local"

  CHART_FILE="${CHART_NAME}-${CHART_VERSION}.tgz"
  CHART_URL="https://charts.bitnami.com/bitnami/${CHART_FILE}"
  echo ">> Storing locally ${CHART_NAME}-${CHART_VERSION} chart from URL $CHART_URL"
  curl -LO "${CHART_URL}"
}

# Delete chart from ChartsMuseum
# Arguments:
#   $1: Chart name
#   $2: Chart version
deleteChart() {
  if [ -z "$1" ]; then
    echo "No chart name supplied"
    exit 1
  fi
  if [ -z "$2" ]; then
    echo "No chart version supplied"
    exit 1
  fi

  local CHART_NAME=$1
  local CHART_VERSION=$2

  curl -Lk -u "${CHARTMUSEUM_USER}:${CHARTMUSEUM_PWD}" -H "Host: ${CHARTMUSEUM_HOSTNAME}" -X DELETE http://${CHARTMUSEUM_IP}/api/charts/${CHART_NAME}/${CHART_VERSION}
}

# Push a local chart to ChartsMuseum
# Arguments:
#   $1: Chart name
#   $2: Chart version
#   $3: Chart file
pushChartToChartMuseum() {
  if [ -z "$1" ]; then
    echo "No chart name supplied"
    exit 1
  fi
  if [ -z "$2" ]; then
    echo "No chart version supplied"
    exit 1
  fi
  if [ -z "$3" ]; then
    echo "No chart file supplied"
    exit 1
  fi

  local CHART_NAME=$1
  local CHART_VERSION=$2
  local CHART_FILE=$3

  if [[ -z "${CHARTMUSEUM_IP}" ]]; then
    echo "ChartMuseum ingress IP has not been defined in variable CHARTMUSEUM_IP"
    exit 1
  fi

  echo ">> Pushing chart '${CHART_FILE}' (${CHART_NAME} v${CHART_VERSION}) to chart museum at ${CHARTMUSEUM_HOSTNAME} and IP ${CHARTMUSEUM_IP}"
  CHART_EXISTS=$(curl -Lk -u "${CHARTMUSEUM_USER}:${CHARTMUSEUM_PWD}" -H "Host: ${CHARTMUSEUM_HOSTNAME}" "http://${CHARTMUSEUM_IP}/api/charts/${CHART_NAME}/${CHART_VERSION}" | jq -r 'any([ .error] ; . > 0)')
  if [ "$CHART_EXISTS" == "true" ]; then
    echo ">> Chart ${CHART_NAME} v${CHART_VERSION} already exists: deleting"
<<<<<<< HEAD
    deleteChart ${CHART_NAME} ${CHART_VERSION}
=======
    curl -Lk -u "${CHARTMUSEUM_USER}:${CHARTMUSEUM_PWD}" -H "Host: ${CHARTMUSEUM_HOSTNAME}" -X DELETE "http://${CHARTMUSEUM_IP}/api/charts/${CHART_NAME}/${CHART_VERSION}"
>>>>>>> 64f5923f
  fi

  echo ">> Uploading chart from file ${CHART_FILE}"
  curl -Lk -u "${CHARTMUSEUM_USER}:${CHARTMUSEUM_PWD}" -H "Host: ${CHARTMUSEUM_HOSTNAME}" --data-binary "@${CHART_FILE}" "http://${CHARTMUSEUM_IP}/api/charts"
}

# Install ChartsMuseum
installChartMuseum() {
  echo "Installing ChartMuseum ${CHARTMUSEUM_VERSION}..."
  helm install chartmuseum --namespace "${CHARTMUSEUM_NS}" --create-namespace "https://github.com/chartmuseum/charts/releases/download/chartmuseum-${CHARTMUSEUM_VERSION}/chartmuseum-${CHARTMUSEUM_VERSION}.tgz" \
    --set env.open.DISABLE_API=false \
    --set persistence.enabled=true \
    --set env.secret.BASIC_AUTH_USER=$CHARTMUSEUM_USER \
    --set env.secret.BASIC_AUTH_PASS=$CHARTMUSEUM_PWD
  info "Waiting for ChartMuseum to be ready..."
  kubectl rollout status -w deployment/chartmuseum --namespace="${CHARTMUSEUM_NS}"

  echo "Installing Ingress for ChartMuseum with access through host ${CHARTMUSEUM_HOSTNAME}"
  kubectl create -n "$CHARTMUSEUM_NS" -f - -o yaml << EOF
apiVersion: networking.k8s.io/v1
kind: Ingress
metadata:
  annotations:
    nginx.ingress.kubernetes.io/connection-proxy-header: keep-alive
    nginx.ingress.kubernetes.io/proxy-read-timeout: "600"
    nginx.ingress.kubernetes.io/proxy-buffer-size: "8k"
    nginx.ingress.kubernetes.io/proxy-buffers: "4.0"
  name: chartmuseum
spec:
  ingressClassName: nginx
  rules:
  - host: ${CHARTMUSEUM_HOSTNAME}
    http:
      paths:
      - backend:
          service:
            name: chartmuseum
            port:
              number: 8080
        path: /
        pathType: ImplementationSpecific
EOF
  sleep 20

  echo "Chart museum v${CHARTMUSEUM_VERSION} installed in namespace ${CHARTMUSEUM_NS}"
  echo "Credentials: ${CHARTMUSEUM_USER} / ${CHARTMUSEUM_PWD}"
  echo "Cluster internal URL: "
  echo "    http://chartmuseum.${CHARTMUSEUM_NS}.svc.cluster.local:8080/"
  echo "URL through ingress: "
  echo "    http://${CHARTMUSEUM_HOSTNAME}/"
}

# Uninstall ChartsMuseum
uninstallChartMuseum() {
  echo "Uninstalling ChartMuseum..."
  helm uninstall chartmuseum --namespace "${CHARTMUSEUM_NS}"
  kubectl delete ingress chartmuseum --namespace "${CHARTMUSEUM_NS}"
}

if (($# > 0)); then
  case $1 in

    install)
      installChartMuseum
      ;;

    uninstall)
      uninstallChartMuseum
      ;;

    pullBitnamiChart)
      pullBitnamiChart $2 $3
      ;;

    pushChart)
      pushChartToChartMuseum $2 $3 $4
      ;;

<<<<<<< HEAD
  deleteChart)
    deleteChart $2 $3
    ;;

  *)
    ;;
esac
=======
    *)
      ;;
  esac
fi
>>>>>>> 64f5923f
<|MERGE_RESOLUTION|>--- conflicted
+++ resolved
@@ -89,11 +89,7 @@
   CHART_EXISTS=$(curl -Lk -u "${CHARTMUSEUM_USER}:${CHARTMUSEUM_PWD}" -H "Host: ${CHARTMUSEUM_HOSTNAME}" "http://${CHARTMUSEUM_IP}/api/charts/${CHART_NAME}/${CHART_VERSION}" | jq -r 'any([ .error] ; . > 0)')
   if [ "$CHART_EXISTS" == "true" ]; then
     echo ">> Chart ${CHART_NAME} v${CHART_VERSION} already exists: deleting"
-<<<<<<< HEAD
     deleteChart ${CHART_NAME} ${CHART_VERSION}
-=======
-    curl -Lk -u "${CHARTMUSEUM_USER}:${CHARTMUSEUM_PWD}" -H "Host: ${CHARTMUSEUM_HOSTNAME}" -X DELETE "http://${CHARTMUSEUM_IP}/api/charts/${CHART_NAME}/${CHART_VERSION}"
->>>>>>> 64f5923f
   fi
 
   echo ">> Uploading chart from file ${CHART_FILE}"
@@ -172,17 +168,12 @@
       pushChartToChartMuseum $2 $3 $4
       ;;
 
-<<<<<<< HEAD
-  deleteChart)
-    deleteChart $2 $3
-    ;;
 
-  *)
-    ;;
-esac
-=======
+    deleteChart)
+      deleteChart $2 $3
+      ;;
+
     *)
       ;;
   esac
-fi
->>>>>>> 64f5923f
+fi