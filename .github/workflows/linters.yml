--- conflicted
+++ resolved
@@ -46,13 +46,4 @@
           go-version: ${{ inputs.golang_version }}
       - uses: actions/checkout@v3
       - name: Check license Headers
-<<<<<<< HEAD
-        uses: apache/skywalking-eyes/header@v0.4.0
-
-  codeql-linter:
-    uses: ./.github/workflows/codeql-reusable.yml
-    with:
-      golang_version: ${{ inputs.golang_version }}
-=======
-        uses: apache/skywalking-eyes/header@v0.4.0
->>>>>>> 991d3e91
+        uses: apache/skywalking-eyes/header@v0.4.0