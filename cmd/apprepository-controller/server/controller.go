--- conflicted
+++ resolved
@@ -276,11 +276,7 @@
 
 			// TODO: Workaround until the sync jobs are moved to the repoNamespace (#1647)
 			// Delete the cronjob in the Kubeapps namespace to avoid re-syncing the repository
-<<<<<<< HEAD
-			err = c.kubeclientset.BatchV1().CronJobs(c.conf.KubeappsNamespace).Delete(context.TODO(), cronJobName(namespace, name), metav1.DeleteOptions{})
-=======
-			err = c.kubeclientset.BatchV1beta1().CronJobs(c.conf.KubeappsNamespace).Delete(context.TODO(), cronJobName(namespace, name, false), metav1.DeleteOptions{})
->>>>>>> 966c968e
+			err = c.kubeclientset.BatchV1().CronJobs(c.conf.KubeappsNamespace).Delete(context.TODO(), cronJobName(namespace, name, false), metav1.DeleteOptions{})
 			if err != nil && !errors.IsNotFound(err) {
 				log.Errorf("Unable to delete sync cronjob: %v", err)
 				return err
