/*
Copyright 2021 VMware. All Rights Reserved.

Licensed under the Apache License, Version 2.0 (the "License");
you may not use this file except in compliance with the License.
You may obtain a copy of the License at

    http://www.apache.org/licenses/LICENSE-2.0

Unless required by applicable law or agreed to in writing, software
distributed under the License is distributed on an "AS IS" BASIS,
WITHOUT WARRANTIES OR CONDITIONS OF ANY KIND, either express or implied.
See the License for the specific language governing permissions and
limitations under the License.
*/

package main

<<<<<<< HEAD
import (
	"bytes"
	"os"
	"strings"

	clientset "github.com/kubeapps/kubeapps/cmd/apprepository-controller/pkg/client/clientset/versioned"
	informers "github.com/kubeapps/kubeapps/cmd/apprepository-controller/pkg/client/informers/externalversions"
	"github.com/kubeapps/kubeapps/cmd/apprepository-controller/pkg/signals"
	corev1 "k8s.io/api/core/v1"
	kubeinformers "k8s.io/client-go/informers"
	"k8s.io/client-go/kubernetes"
	"k8s.io/client-go/tools/clientcmd" // Uncomment the following line to load the gcp plugin (only required to authenticate against GKE clusters).

	// _ "k8s.io/client-go/plugin/pkg/client/auth/gcp"
	log "github.com/sirupsen/logrus"
	flag "github.com/spf13/pflag"
)

// Config contains all the flags passed through the command line
// besides, it contains the []LocalObjectReference for the PullSecrets
// so they can be shared across the jobs
type Config struct {
	MasterURL                string
	Kubeconfig               string
	RepoSyncImage            string
	RepoSyncImagePullSecrets []string
	ImagePullSecretsRefs     []corev1.LocalObjectReference
	RepoSyncCommand          string
	KubeappsNamespace        string
	DBURL                    string
	DBUser                   string
	DBName                   string
	DBSecretName             string
	DBSecretKey              string
	UserAgentComment         string
	Crontab                  string
	TTLSecondsAfterFinished  string
	ReposPerNamespace        bool
	CustomAnnotations        []string
	CustomLabels             []string
	ParsedCustomAnnotations  map[string]string
	ParsedCustomLabels       map[string]string

	// Args are the positional (non-flag) command-line arguments.
	Args []string
}

// parseFlags parses the command-line arguments provided to the program.
// Typically os.Args[0] is provided as 'programName' and os.args[1:] as 'args'.
func parseFlags(progname string, args []string) (config *Config, output string, err error) {
	flagSet := flag.NewFlagSet(progname, flag.ContinueOnError)
	var buf bytes.Buffer
	flagSet.SetOutput(&buf)

	var conf Config

	flagSet.StringVar(&conf.Kubeconfig, "kubeconfig", "", "Path to a kubeconfig. Only required if out-of-cluster.")
	flagSet.StringVar(&conf.MasterURL, "master", "", "The address of the Kubernetes API server. Overrides any value in kubeconfig. Only required if out-of-cluster.")
	flagSet.StringVar(&conf.RepoSyncImage, "repo-sync-image", "docker.io/kubeapps/asset-syncer:latest", "container repo/image to use in CronJobs")
	flagSet.StringSliceVar(&conf.RepoSyncImagePullSecrets, "repo-sync-image-pullsecrets", nil, "optional reference to secrets in the same namespace to use for pulling the image used by this pod")
	flagSet.StringVar(&conf.RepoSyncCommand, "repo-sync-cmd", "/chart-repo", "command used to sync/delete repos for repo-sync-image")
	flagSet.StringVar(&conf.KubeappsNamespace, "namespace", "kubeapps", "Namespace to discover AppRepository resources")
	flagSet.BoolVar(&conf.ReposPerNamespace, "repos-per-namespace", true, "Defaults to watch for repos in all namespaces. Switch to false to watch only the configured namespace.")
	flagSet.StringVar(&conf.DBURL, "database-url", "localhost", "Database URL")
	flagSet.StringVar(&conf.DBUser, "database-user", "root", "Database user")
	flagSet.StringVar(&conf.DBName, "database-name", "charts", "Database name")
	flagSet.StringVar(&conf.DBSecretName, "database-secret-name", "kubeapps-db", "Kubernetes secret name for database credentials")
	flagSet.StringVar(&conf.DBSecretKey, "database-secret-key", "postgresql-root-password", "Kubernetes secret key used for database credentials")
	flagSet.StringVar(&conf.UserAgentComment, "user-agent-comment", "", "UserAgent comment used during outbound requests")
	flagSet.StringVar(&conf.Crontab, "crontab", "*/10 * * * *", "CronTab to specify schedule")
	// TTLSecondsAfterFinished specifies the number of seconds a sync job should live after finishing.
	// The support for this is currently alpha in K8s itself, requiring a feature gate being set to enable
	// it. See https://kubernetes.io/docs/concepts/workloads/controllers/job/#clean-up-finished-jobs-automatically
	flagSet.StringVar(&conf.TTLSecondsAfterFinished, "ttl-lifetime-afterfinished-job", "3600", "Lifetime limit after which the resource Jobs are deleted expressed in seconds by default is 3600 (1h) ")
	flagSet.StringSliceVar(&conf.CustomAnnotations, "custom-annotations", []string{""}, "optional annotations to be passed to the generated CronJobs, Jobs and Pods objects. For example: my/annotation=foo")
	flagSet.StringSliceVar(&conf.CustomLabels, "custom-labels", []string{""}, "optional labels to be passed to the generated CronJobs, Jobs and Pods objects. For example: my/label=foo")

	err = flagSet.Parse(args)
	if err != nil {
		return nil, buf.String(), err
	}
	conf.Args = flagSet.Args()
	return &conf, buf.String(), nil
}

func main() {
	conf, output, err := parseFlags(os.Args[0], os.Args[1:])

	if err != nil {
		log.Fatal("error parsing command-line arguments: ", err)
		log.Fatal(output)
		log.Exit(1)
	}

	log.WithFields(log.Fields{
		"kubeconfig":                     conf.Kubeconfig,
		"master":                         conf.MasterURL,
		"repo-sync-image":                conf.RepoSyncImage,
		"repo-sync-image-pullsecrets":    conf.RepoSyncImagePullSecrets,
		"repo-sync-cmd":                  conf.RepoSyncCommand,
		"namespace":                      conf.KubeappsNamespace,
		"repos-per-namespace":            conf.ReposPerNamespace,
		"database-url":                   conf.DBURL,
		"database-user":                  conf.DBUser,
		"database-name":                  conf.DBName,
		"database-secret-name":           conf.DBSecretName,
		"database-secret-key":            conf.DBSecretKey,
		"user-agent-comment":             conf.UserAgentComment,
		"crontab":                        conf.Crontab,
		"ttl-lifetime-afterfinished-job": conf.TTLSecondsAfterFinished,
		"custom-annotations":             conf.CustomAnnotations,
		"custom-labels":                  conf.CustomLabels,
	}).Info("apprepository-controller configured with these args:")

	// set up signals so we handle the first shutdown signal gracefully
	stopCh := signals.SetupSignalHandler()

	cfg, err := clientcmd.BuildConfigFromFlags(conf.MasterURL, conf.Kubeconfig)
	if err != nil {
		log.Fatalf("Error building kubeconfig: %s", err.Error())
	}

	kubeClient, err := kubernetes.NewForConfig(cfg)
	if err != nil {
		log.Fatalf("Error building kubernetes clientset: %s", err.Error())
	}

	apprepoClient, err := clientset.NewForConfig(cfg)
	if err != nil {
		log.Fatalf("Error building apprepo clientset: %s", err.Error())
	}

	// We're interested in being informed about cronjobs in kubeapps namespace only, currently.
	kubeInformerFactory := kubeinformers.NewSharedInformerFactoryWithOptions(kubeClient, 0, kubeinformers.WithNamespace(conf.KubeappsNamespace))
	// Enable app repo scanning to be manually set to scan the kubeapps repo only. See #1923.
	var apprepoInformerFactory informers.SharedInformerFactory
	if conf.ReposPerNamespace {
		apprepoInformerFactory = informers.NewSharedInformerFactory(apprepoClient, 0)
	} else {
		apprepoInformerFactory = informers.NewFilteredSharedInformerFactory(apprepoClient, 0, conf.KubeappsNamespace, nil)
	}

	conf.ImagePullSecretsRefs = getImagePullSecretsRefs(conf.RepoSyncImagePullSecrets)

	conf.ParsedCustomAnnotations = parseLabelsAnnotations(conf.CustomAnnotations)
	conf.ParsedCustomLabels = parseLabelsAnnotations(conf.CustomLabels)

	controller := NewController(kubeClient, apprepoClient, kubeInformerFactory, apprepoInformerFactory, conf)

	go kubeInformerFactory.Start(stopCh)
	go apprepoInformerFactory.Start(stopCh)

	if err = controller.Run(2, stopCh); err != nil {
		log.Fatalf("Error running controller: %s", err.Error())
	}
}

// getImagePullSecretsRefs gets the []string of Secrets names from the
// StringSliceVar flag list passed in the repoSyncImagePullSecrets arg
func getImagePullSecretsRefs(imagePullSecretsRefsArr []string) []corev1.LocalObjectReference {
	var imagePullSecretsRefs []corev1.LocalObjectReference

	// getting and appending a []LocalObjectReference for each ImagePullSecret passed
	for _, imagePullSecretName := range imagePullSecretsRefsArr {
		imagePullSecretsRefs = append(imagePullSecretsRefs, corev1.LocalObjectReference{Name: imagePullSecretName})
	}
	return imagePullSecretsRefs
}

// parseLabelsAnnotations transform an array of string "foo=bar" into a map["foo"]="bar"
func parseLabelsAnnotations(textArr []string) map[string]string {
	textMap := map[string]string{}
	for _, text := range textArr {
		if text != "" {
			parts := strings.Split(text, "=")
			if len(parts) != 2 {
				log.Fatalf("Cannot parse '%s'", text)
			}
			textMap[parts[0]] = parts[1]
		}
	}
	return textMap
=======
import "github.com/kubeapps/kubeapps/cmd/apprepository-controller/cmd"

func main() {
	cmd.Execute()
>>>>>>> 46b9996e
}<|MERGE_RESOLUTION|>--- conflicted
+++ resolved
@@ -16,193 +16,8 @@
 
 package main
 
-<<<<<<< HEAD
-import (
-	"bytes"
-	"os"
-	"strings"
-
-	clientset "github.com/kubeapps/kubeapps/cmd/apprepository-controller/pkg/client/clientset/versioned"
-	informers "github.com/kubeapps/kubeapps/cmd/apprepository-controller/pkg/client/informers/externalversions"
-	"github.com/kubeapps/kubeapps/cmd/apprepository-controller/pkg/signals"
-	corev1 "k8s.io/api/core/v1"
-	kubeinformers "k8s.io/client-go/informers"
-	"k8s.io/client-go/kubernetes"
-	"k8s.io/client-go/tools/clientcmd" // Uncomment the following line to load the gcp plugin (only required to authenticate against GKE clusters).
-
-	// _ "k8s.io/client-go/plugin/pkg/client/auth/gcp"
-	log "github.com/sirupsen/logrus"
-	flag "github.com/spf13/pflag"
-)
-
-// Config contains all the flags passed through the command line
-// besides, it contains the []LocalObjectReference for the PullSecrets
-// so they can be shared across the jobs
-type Config struct {
-	MasterURL                string
-	Kubeconfig               string
-	RepoSyncImage            string
-	RepoSyncImagePullSecrets []string
-	ImagePullSecretsRefs     []corev1.LocalObjectReference
-	RepoSyncCommand          string
-	KubeappsNamespace        string
-	DBURL                    string
-	DBUser                   string
-	DBName                   string
-	DBSecretName             string
-	DBSecretKey              string
-	UserAgentComment         string
-	Crontab                  string
-	TTLSecondsAfterFinished  string
-	ReposPerNamespace        bool
-	CustomAnnotations        []string
-	CustomLabels             []string
-	ParsedCustomAnnotations  map[string]string
-	ParsedCustomLabels       map[string]string
-
-	// Args are the positional (non-flag) command-line arguments.
-	Args []string
-}
-
-// parseFlags parses the command-line arguments provided to the program.
-// Typically os.Args[0] is provided as 'programName' and os.args[1:] as 'args'.
-func parseFlags(progname string, args []string) (config *Config, output string, err error) {
-	flagSet := flag.NewFlagSet(progname, flag.ContinueOnError)
-	var buf bytes.Buffer
-	flagSet.SetOutput(&buf)
-
-	var conf Config
-
-	flagSet.StringVar(&conf.Kubeconfig, "kubeconfig", "", "Path to a kubeconfig. Only required if out-of-cluster.")
-	flagSet.StringVar(&conf.MasterURL, "master", "", "The address of the Kubernetes API server. Overrides any value in kubeconfig. Only required if out-of-cluster.")
-	flagSet.StringVar(&conf.RepoSyncImage, "repo-sync-image", "docker.io/kubeapps/asset-syncer:latest", "container repo/image to use in CronJobs")
-	flagSet.StringSliceVar(&conf.RepoSyncImagePullSecrets, "repo-sync-image-pullsecrets", nil, "optional reference to secrets in the same namespace to use for pulling the image used by this pod")
-	flagSet.StringVar(&conf.RepoSyncCommand, "repo-sync-cmd", "/chart-repo", "command used to sync/delete repos for repo-sync-image")
-	flagSet.StringVar(&conf.KubeappsNamespace, "namespace", "kubeapps", "Namespace to discover AppRepository resources")
-	flagSet.BoolVar(&conf.ReposPerNamespace, "repos-per-namespace", true, "Defaults to watch for repos in all namespaces. Switch to false to watch only the configured namespace.")
-	flagSet.StringVar(&conf.DBURL, "database-url", "localhost", "Database URL")
-	flagSet.StringVar(&conf.DBUser, "database-user", "root", "Database user")
-	flagSet.StringVar(&conf.DBName, "database-name", "charts", "Database name")
-	flagSet.StringVar(&conf.DBSecretName, "database-secret-name", "kubeapps-db", "Kubernetes secret name for database credentials")
-	flagSet.StringVar(&conf.DBSecretKey, "database-secret-key", "postgresql-root-password", "Kubernetes secret key used for database credentials")
-	flagSet.StringVar(&conf.UserAgentComment, "user-agent-comment", "", "UserAgent comment used during outbound requests")
-	flagSet.StringVar(&conf.Crontab, "crontab", "*/10 * * * *", "CronTab to specify schedule")
-	// TTLSecondsAfterFinished specifies the number of seconds a sync job should live after finishing.
-	// The support for this is currently alpha in K8s itself, requiring a feature gate being set to enable
-	// it. See https://kubernetes.io/docs/concepts/workloads/controllers/job/#clean-up-finished-jobs-automatically
-	flagSet.StringVar(&conf.TTLSecondsAfterFinished, "ttl-lifetime-afterfinished-job", "3600", "Lifetime limit after which the resource Jobs are deleted expressed in seconds by default is 3600 (1h) ")
-	flagSet.StringSliceVar(&conf.CustomAnnotations, "custom-annotations", []string{""}, "optional annotations to be passed to the generated CronJobs, Jobs and Pods objects. For example: my/annotation=foo")
-	flagSet.StringSliceVar(&conf.CustomLabels, "custom-labels", []string{""}, "optional labels to be passed to the generated CronJobs, Jobs and Pods objects. For example: my/label=foo")
-
-	err = flagSet.Parse(args)
-	if err != nil {
-		return nil, buf.String(), err
-	}
-	conf.Args = flagSet.Args()
-	return &conf, buf.String(), nil
-}
-
-func main() {
-	conf, output, err := parseFlags(os.Args[0], os.Args[1:])
-
-	if err != nil {
-		log.Fatal("error parsing command-line arguments: ", err)
-		log.Fatal(output)
-		log.Exit(1)
-	}
-
-	log.WithFields(log.Fields{
-		"kubeconfig":                     conf.Kubeconfig,
-		"master":                         conf.MasterURL,
-		"repo-sync-image":                conf.RepoSyncImage,
-		"repo-sync-image-pullsecrets":    conf.RepoSyncImagePullSecrets,
-		"repo-sync-cmd":                  conf.RepoSyncCommand,
-		"namespace":                      conf.KubeappsNamespace,
-		"repos-per-namespace":            conf.ReposPerNamespace,
-		"database-url":                   conf.DBURL,
-		"database-user":                  conf.DBUser,
-		"database-name":                  conf.DBName,
-		"database-secret-name":           conf.DBSecretName,
-		"database-secret-key":            conf.DBSecretKey,
-		"user-agent-comment":             conf.UserAgentComment,
-		"crontab":                        conf.Crontab,
-		"ttl-lifetime-afterfinished-job": conf.TTLSecondsAfterFinished,
-		"custom-annotations":             conf.CustomAnnotations,
-		"custom-labels":                  conf.CustomLabels,
-	}).Info("apprepository-controller configured with these args:")
-
-	// set up signals so we handle the first shutdown signal gracefully
-	stopCh := signals.SetupSignalHandler()
-
-	cfg, err := clientcmd.BuildConfigFromFlags(conf.MasterURL, conf.Kubeconfig)
-	if err != nil {
-		log.Fatalf("Error building kubeconfig: %s", err.Error())
-	}
-
-	kubeClient, err := kubernetes.NewForConfig(cfg)
-	if err != nil {
-		log.Fatalf("Error building kubernetes clientset: %s", err.Error())
-	}
-
-	apprepoClient, err := clientset.NewForConfig(cfg)
-	if err != nil {
-		log.Fatalf("Error building apprepo clientset: %s", err.Error())
-	}
-
-	// We're interested in being informed about cronjobs in kubeapps namespace only, currently.
-	kubeInformerFactory := kubeinformers.NewSharedInformerFactoryWithOptions(kubeClient, 0, kubeinformers.WithNamespace(conf.KubeappsNamespace))
-	// Enable app repo scanning to be manually set to scan the kubeapps repo only. See #1923.
-	var apprepoInformerFactory informers.SharedInformerFactory
-	if conf.ReposPerNamespace {
-		apprepoInformerFactory = informers.NewSharedInformerFactory(apprepoClient, 0)
-	} else {
-		apprepoInformerFactory = informers.NewFilteredSharedInformerFactory(apprepoClient, 0, conf.KubeappsNamespace, nil)
-	}
-
-	conf.ImagePullSecretsRefs = getImagePullSecretsRefs(conf.RepoSyncImagePullSecrets)
-
-	conf.ParsedCustomAnnotations = parseLabelsAnnotations(conf.CustomAnnotations)
-	conf.ParsedCustomLabels = parseLabelsAnnotations(conf.CustomLabels)
-
-	controller := NewController(kubeClient, apprepoClient, kubeInformerFactory, apprepoInformerFactory, conf)
-
-	go kubeInformerFactory.Start(stopCh)
-	go apprepoInformerFactory.Start(stopCh)
-
-	if err = controller.Run(2, stopCh); err != nil {
-		log.Fatalf("Error running controller: %s", err.Error())
-	}
-}
-
-// getImagePullSecretsRefs gets the []string of Secrets names from the
-// StringSliceVar flag list passed in the repoSyncImagePullSecrets arg
-func getImagePullSecretsRefs(imagePullSecretsRefsArr []string) []corev1.LocalObjectReference {
-	var imagePullSecretsRefs []corev1.LocalObjectReference
-
-	// getting and appending a []LocalObjectReference for each ImagePullSecret passed
-	for _, imagePullSecretName := range imagePullSecretsRefsArr {
-		imagePullSecretsRefs = append(imagePullSecretsRefs, corev1.LocalObjectReference{Name: imagePullSecretName})
-	}
-	return imagePullSecretsRefs
-}
-
-// parseLabelsAnnotations transform an array of string "foo=bar" into a map["foo"]="bar"
-func parseLabelsAnnotations(textArr []string) map[string]string {
-	textMap := map[string]string{}
-	for _, text := range textArr {
-		if text != "" {
-			parts := strings.Split(text, "=")
-			if len(parts) != 2 {
-				log.Fatalf("Cannot parse '%s'", text)
-			}
-			textMap[parts[0]] = parts[1]
-		}
-	}
-	return textMap
-=======
 import "github.com/kubeapps/kubeapps/cmd/apprepository-controller/cmd"
 
 func main() {
 	cmd.Execute()
->>>>>>> 46b9996e
 }