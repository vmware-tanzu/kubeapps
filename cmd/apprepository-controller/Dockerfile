# Copyright 2018-2022 the Kubeapps contributors.
# SPDX-License-Identifier: Apache-2.0

# syntax = docker/dockerfile:1

FROM bitnami/golang:1.19.0 as builder
WORKDIR /go/src/github.com/vmware-tanzu/kubeapps
COPY go.mod go.sum ./
COPY pkg pkg
COPY cmd cmd
ARG VERSION

<<<<<<< HEAD
ARG GOLANGCILINT_VERSION="1.47.2"
=======
ARG GOSEC_VERSION="2.13.1"
ARG GOLANGCILINT_VERSION="1.49.0"

RUN curl -sfL https://raw.githubusercontent.com/securego/gosec/master/install.sh | sh -s -- -b $(go env GOPATH)/bin v$GOSEC_VERSION
>>>>>>> e6dee2b4
RUN go install github.com/golangci/golangci-lint/cmd/golangci-lint@v$GOLANGCILINT_VERSION

# If true, run golangci-lint to detect issues
ARG lint

RUN if [ ! -z "$lint" ]; then \
    # Run golangci-lint to detect issues
    golangci-lint run --timeout=10m ./cmd/apprepository-controller/... && \
    golangci-lint run --timeout=10m ./pkg/... ; \
  fi

# With the trick below, Go's build cache is kept between builds.
# https://github.com/golang/go/issues/27719#issuecomment-514747274
RUN --mount=type=cache,target=/go/pkg/mod \
  --mount=type=cache,target=/root/.cache/go-build \
    CGO_ENABLED=0 go build -installsuffix cgo -ldflags "-X github.com/vmware-tanzu/kubeapps/cmd/apprepository-controller/cmd.version=$VERSION" ./cmd/apprepository-controller

FROM scratch
COPY --from=builder /etc/ssl/certs/ca-certificates.crt /etc/ssl/certs/
COPY --from=builder /go/src/github.com/vmware-tanzu/kubeapps/apprepository-controller /apprepository-controller
USER 1001
CMD ["/apprepository-controller"]<|MERGE_RESOLUTION|>--- conflicted
+++ resolved
@@ -10,14 +10,7 @@
 COPY cmd cmd
 ARG VERSION
 
-<<<<<<< HEAD
-ARG GOLANGCILINT_VERSION="1.47.2"
-=======
-ARG GOSEC_VERSION="2.13.1"
 ARG GOLANGCILINT_VERSION="1.49.0"
-
-RUN curl -sfL https://raw.githubusercontent.com/securego/gosec/master/install.sh | sh -s -- -b $(go env GOPATH)/bin v$GOSEC_VERSION
->>>>>>> e6dee2b4
 RUN go install github.com/golangci/golangci-lint/cmd/golangci-lint@v$GOLANGCILINT_VERSION
 
 # If true, run golangci-lint to detect issues
