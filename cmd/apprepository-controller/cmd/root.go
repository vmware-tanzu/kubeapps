--- conflicted
+++ resolved
@@ -31,11 +31,7 @@
 		Short: "Apprepository-controller is a Kubernetes controller for managing package repositories added to Kubeapps.",
 		PreRun: func(cmd *cobra.Command, args []string) {
 			initServerOpts()
-<<<<<<< HEAD
 			log.InfoS("The component 'apprepository-controller' has been configured with", "serverOptions", serveOpts)
-=======
-			log.Infof("Apprepository-controller has been configured with: %#v", serveOpts)
->>>>>>> 4e5ac7a2
 		},
 		RunE: func(cmd *cobra.Command, args []string) error {
 
