--- conflicted
+++ resolved
@@ -120,7 +120,6 @@
 		},
 		{
 			// Scenario params
-<<<<<<< HEAD
 			Description:      "Get a non-existing release",
 			ExistingReleases: []release.Release{},
 			DisableAuth:      true,
@@ -132,7 +131,10 @@
 			Params:       map[string]string{"namespace": "default", "releaseName": "foobar"},
 			// Expected result
 			StatusCode:        404,
-=======
+			RemainingReleases: []release.Release{},
+			ResponseBody:      "",
+		},
+		{
 			Description: "Delete a simple release",
 			ExistingReleases: []release.Release{
 				createRelease("foobarchart", "foobar", "default", 1, release.StatusDeployed),
@@ -164,38 +166,39 @@
 			Params:       map[string]string{"namespace": "default", "releaseName": "foobar"},
 			// Expected result
 			StatusCode:        200,
->>>>>>> 8bb060e1
 			RemainingReleases: []release.Release{},
 			ResponseBody:      "",
 		},
 		{
 			// Scenario params
-<<<<<<< HEAD
 			Description: "Get a simple release",
 			ExistingReleases: []release.Release{
 				createRelease("foo", "foobar", "default", 1, release.StatusDeployed),
 				createRelease("oof", "oofbar", "dev", 1, release.StatusDeployed),
-=======
+			},
+			DisableAuth: true,
+			// Request params
+			RequestBody:  "",
+			RequestQuery: "",
+			Action:       "get",
+			Params:       map[string]string{"namespace": "default", "releaseName": "foobar"},
+			// Expected result
+			StatusCode: 200,
+			RemainingReleases: []release.Release{
+				createRelease("foo", "foobar", "default", 1, release.StatusDeployed),
+				createRelease("oof", "oofbar", "dev", 1, release.StatusDeployed),
+			},
+			ResponseBody: `{"data":{"name":"foobar","info":{"status":{"code":1}},"chart":{"metadata":{"name":"foo"},"values":{"raw":"{}\n"}},"config":{"raw":"{}\n"},"version":1,"namespace":"default"}}`,
+		},
+		{
+			// Scenario params
 			Description: "Delete and purge a simple release with purge=1",
 			ExistingReleases: []release.Release{
 				createRelease("foobarchart", "foobar", "default", 1, release.StatusDeployed),
->>>>>>> 8bb060e1
 			},
 			DisableAuth: true,
 			// Request params
 			RequestBody:  "",
-<<<<<<< HEAD
-			RequestQuery: "",
-			Action:       "get",
-			Params:       map[string]string{"namespace": "default", "releaseName": "foobar"},
-			// Expected result
-			StatusCode: 200,
-			RemainingReleases: []release.Release{
-				createRelease("foo", "foobar", "default", 1, release.StatusDeployed),
-				createRelease("oof", "oofbar", "dev", 1, release.StatusDeployed),
-			},
-			ResponseBody: `{"data":{"name":"foobar","info":{"status":{"code":1}},"chart":{"metadata":{"name":"foo"},"values":{"raw":"{}\n"}},"config":{"raw":"{}\n"},"version":1,"namespace":"default"}}`,
-=======
 			RequestQuery: "?purge=1",
 			Action:       "delete",
 			Params:       map[string]string{"namespace": "default", "releaseName": "foobar"},
@@ -219,17 +222,13 @@
 			StatusCode:        404,
 			RemainingReleases: []release.Release{},
 			ResponseBody:      "",
->>>>>>> 8bb060e1
 		},
 	}
 
 	for _, test := range tests {
 		t.Run(test.Description, func(t *testing.T) {
 			// TODO Remove this `if` statement after the memory driver bug is fixed
-<<<<<<< HEAD
-=======
 			// Memory Driver Bug: https://github.com/helm/helm/pull/7372
->>>>>>> 8bb060e1
 			if test.Skip {
 				t.SkipNow()
 			}
