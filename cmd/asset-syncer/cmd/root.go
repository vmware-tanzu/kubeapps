--- conflicted
+++ resolved
@@ -4,10 +4,7 @@
 package cmd
 
 import (
-<<<<<<< HEAD
-=======
 	"flag"
->>>>>>> c60cb00d
 	"os"
 
 	"github.com/kubeapps/kubeapps/cmd/asset-syncer/server"
