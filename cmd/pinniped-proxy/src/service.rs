--- conflicted
+++ resolved
@@ -93,8 +93,15 @@
     match client.request(req).await {
         Ok(r) => {
             info!("{}", logging::response_log_data(&r, log_data));
-<<<<<<< HEAD
-            Ok(r)
+            if r.status() == StatusCode::SWITCHING_PROTOCOLS {
+                // TODO(agamez): implement ws proxing here; see https://github.com/kubeapps/kubeapps/issues/2328
+                Ok(Response::builder()
+                    .status(StatusCode::NOT_IMPLEMENTED)
+                    .body(Body::from("pinniped-proxy does not support websockets yet"))
+                    .unwrap())
+            } else {
+                Ok(r)
+            }
         }
         Err(e) => {
             return handle_error(
@@ -103,16 +110,6 @@
                 log_data,
             )
         }
-=======
-            if r.status() == StatusCode::SWITCHING_PROTOCOLS {
-                // TODO(agamez): implement ws proxing here; see https://github.com/kubeapps/kubeapps/issues/2328
-                Ok(Response::builder().status(StatusCode::NOT_IMPLEMENTED).body(Body::from("pinniped-proxy does not support websockets yet")).unwrap())
-            } else {
-                Ok(r)
-            }
-        },
-        Err(e) => return handle_error(anyhow::anyhow!(e), StatusCode::INTERNAL_SERVER_ERROR, log_data),
->>>>>>> a782b1e2
     }
 }
 
