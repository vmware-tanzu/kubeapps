--- conflicted
+++ resolved
@@ -338,11 +338,7 @@
 		return
 	}
 
-<<<<<<< HEAD
-	cq := chartQuery{
-=======
 	cq := ChartQuery{
->>>>>>> 6ca62d63
 		namespace:   namespace,
 		chartName:   req.FormValue("name"), // chartName remains encoded
 		version:     req.FormValue("version"),
