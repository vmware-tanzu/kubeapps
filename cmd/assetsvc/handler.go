/*
Copyright (c) 2018 The Helm Authors

Licensed under the Apache License, Version 2.0 (the "License");
you may not use this file except in compliance with the License.
You may obtain a copy of the License at

    http://www.apache.org/licenses/LICENSE-2.0

Unless required by applicable law or agreed to in writing, software
distributed under the License is distributed on an "AS IS" BASIS,
WITHOUT WARRANTIES OR CONDITIONS OF ANY KIND, either express or implied.
See the License for the specific language governing permissions and
limitations under the License.
*/

package main

import (
	"fmt"
	"net/http"
	"net/url"
	"strconv"
	"strings"

	"github.com/gorilla/mux"
	"github.com/kubeapps/common/response"
<<<<<<< HEAD
	"github.com/kubeapps/kubeapps/cmd/assetsvc/pkg/assetsvc_utils"
=======
	"github.com/kubeapps/kubeapps/cmd/assetsvc/pkg/utils"
>>>>>>> c9215c0b
	"github.com/kubeapps/kubeapps/pkg/chart/models"
	log "github.com/sirupsen/logrus"
)

// Params a key-value map of path params
type Params map[string]string

// WithParams can be used to wrap handlers to take an extra arg for path params
type WithParams func(http.ResponseWriter, *http.Request, Params)

func (h WithParams) ServeHTTP(w http.ResponseWriter, req *http.Request) {
	vars := mux.Vars(req)
	h(w, req, vars)
}

const chartCollection = "charts"
const filesCollection = "files"

type apiResponse struct {
	ID            string      `json:"id"`
	Type          string      `json:"type"`
	Attributes    interface{} `json:"attributes"`
	Links         interface{} `json:"links"`
	Relationships relMap      `json:"relationships"`
}

type apiListResponse []*apiResponse

type apiChartCategoryListResponse []*models.ChartCategory

type selfLink struct {
	Self string `json:"self"`
}

type relMap map[string]rel
type rel struct {
	Data  interface{} `json:"data"`
	Links selfLink    `json:"links"`
}

type meta struct {
	TotalPages int `json:"totalPages"`
}

// count is used to parse the result of a $count operation in the database
type count struct {
	Count int
}

// getPageAndSizeParams extracts the page number and the page size of a request. Default (page,size) = (1, 0) if not set
func getPageAndSizeParams(req *http.Request) (int, int) {
	pageNumber := req.FormValue("page")
	pageSize := req.FormValue("size")

	// if page is a non-positive int or 0, defaults to 1
	pageNumberInt, err := strconv.ParseUint(pageNumber, 10, 64)
	if err != nil || pageNumberInt == 0 {
		pageNumberInt = 1
	}
	// ParseUint will return 0 if size is a not positive integer
	pageSizeInt, _ := strconv.ParseUint(pageSize, 10, 64)

	return int(pageNumberInt), int(pageSizeInt)
}

func extractDecodedNamespaceAndRepoAndVersionParams(params Params) (string, string, string, string, error) {
	namespace, err := url.PathUnescape(params["namespace"])
	if err != nil {
		return "", "", "", params["namespace"], err
	}

	repo, err := url.PathUnescape(params["repo"])
	if err != nil {
		return "", "", "", params["repo"], err
	}

	version, err := url.PathUnescape(params["version"])
	if err != nil {
		return "", "", "", params["version"], err
	}

	return namespace, repo, version, "", nil
}

<<<<<<< HEAD
func extractChartQueryFromRequest(namespace, repo string, req *http.Request) assetsvc_utils.ChartQuery {
=======
func extractChartQueryFromRequest(namespace, repo string, req *http.Request) utils.ChartQuery {
>>>>>>> c9215c0b
	repos := []string{}
	if repo != "" {
		repos = append(repos, repo)
	}

	if req.FormValue("repos") != "" {
		repos = append(repos, strings.Split(strings.TrimSpace(req.FormValue("repos")), ",")...)
	}
	categories := []string{}
	if req.FormValue("categories") != "" {
		categories = strings.Split(strings.TrimSpace(req.FormValue("categories")), ",")
	}

<<<<<<< HEAD
	return assetsvc_utils.ChartQuery{
=======
	return utils.ChartQuery{
>>>>>>> c9215c0b
		Namespace:   namespace,
		ChartName:   req.FormValue("name"), // chartName remains encoded
		Version:     req.FormValue("version"),
		AppVersion:  req.FormValue("appversion"),
		Repos:       repos,
		Categories:  categories,
		SearchQuery: req.FormValue("q"),
	}
}

<<<<<<< HEAD
func getAllChartCategories(cq assetsvc_utils.ChartQuery) (apiChartCategoryListResponse, error) {
=======
func getAllChartCategories(cq utils.ChartQuery) (apiChartCategoryListResponse, error) {
>>>>>>> c9215c0b
	chartCategories, err := manager.GetAllChartCategories(cq)
	return newChartCategoryListResponse(chartCategories), err
}

// getChartCategories returns all the distinct chart categories name and count
func getChartCategories(w http.ResponseWriter, req *http.Request, params Params) {
	namespace, repo, _, paramErr, err := extractDecodedNamespaceAndRepoAndVersionParams(params)
	if err != nil {
		handleDecodeError(paramErr, w, err)
		return
	}
	cq := extractChartQueryFromRequest(namespace, repo, req)

	chartCategories, err := getAllChartCategories(cq)
	if err != nil {
		log.WithError(err).Error("could not fetch categories")
		response.NewErrorResponse(http.StatusInternalServerError, "could not fetch chart categories").Write(w)
		return
	}
	response.NewDataResponse(chartCategories).Write(w)
}

// getChart returns the chart from the given repo
func getChart(w http.ResponseWriter, req *http.Request, params Params) {
	namespace, repo, _, paramErr, err := extractDecodedNamespaceAndRepoAndVersionParams(params)
	if err != nil {
		handleDecodeError(paramErr, w, err)
		return
	}
	chartID := getChartID(repo, params["chartName"]) // chartName remains encoded

	chart, err := manager.GetChart(namespace, chartID)
	if err != nil {
		log.WithError(err).Errorf("could not find chart with id %s", chartID)
		response.NewErrorResponse(http.StatusNotFound, "could not find chart").Write(w)
		return
	}

	cr := newChartResponse(&chart)
	response.NewDataResponse(cr).Write(w)
}

// listChartVersions returns a list of chart versions for the given chart
func listChartVersions(w http.ResponseWriter, req *http.Request, params Params) {
	namespace, repo, _, paramErr, err := extractDecodedNamespaceAndRepoAndVersionParams(params)
	if err != nil {
		handleDecodeError(paramErr, w, err)
		return
	}
	chartID := getChartID(repo, params["chartName"]) // chartName remains encoded

	chart, err := manager.GetChart(namespace, chartID)
	if err != nil {
		log.WithError(err).Errorf("could not find chart with id %s", chartID)
		response.NewErrorResponse(http.StatusNotFound, "could not find chart").Write(w)
		return
	}

	cvl := newChartVersionListResponse(&chart)
	response.NewDataResponse(cvl).Write(w)
}

// getChartVersion returns the given chart version
func getChartVersion(w http.ResponseWriter, req *http.Request, params Params) {
	namespace, repo, version, paramErr, err := extractDecodedNamespaceAndRepoAndVersionParams(params)
	if err != nil {
		handleDecodeError(paramErr, w, err)
		return
	}
	chartID := getChartID(repo, params["chartName"]) // chartName remains encoded

	chart, err := manager.GetChartVersion(namespace, chartID, version)
	if err != nil {
		log.WithError(err).Errorf("could not find chart with id %s", chartID)
		response.NewErrorResponse(http.StatusNotFound, "could not find chart version").Write(w)
		return
	}

	cvr := newChartVersionResponse(&chart, chart.ChartVersions[0])
	response.NewDataResponse(cvr).Write(w)
}

// getChartIcon returns the icon for a given chart
func getChartIcon(w http.ResponseWriter, req *http.Request, params Params) {
	namespace, repo, _, paramErr, err := extractDecodedNamespaceAndRepoAndVersionParams(params)
	if err != nil {
		handleDecodeError(paramErr, w, err)
		return
	}
	chartID := getChartID(repo, params["chartName"]) // chartName remains encoded

	chart, err := manager.GetChart(namespace, chartID)
	if err != nil {
		log.WithError(err).Errorf("could not find chart with id %s", chartID)
		http.NotFound(w, req)
		return
	}

	if len(chart.RawIcon) == 0 {
		http.NotFound(w, req)
		return
	}

	if chart.IconContentType != "" {
		// Force the Content-Type header because the autogenerated type does not work for
		// image/svg+xml. It is detected as plain text
		w.Header().Set("Content-Type", chart.IconContentType)
	}

	w.Write(chart.RawIcon)
}

// getChartVersionReadme returns the README for a given chart
func getChartVersionReadme(w http.ResponseWriter, req *http.Request, params Params) {
	namespace, repo, version, paramErr, err := extractDecodedNamespaceAndRepoAndVersionParams(params)
	if err != nil {
		handleDecodeError(paramErr, w, err)
		return
	}
	fileID := fmt.Sprintf("%s-%s", getChartID(repo, params["chartName"]), version) // chartName remains encoded

	files, err := manager.GetChartFiles(namespace, fileID)
	if err != nil {
		log.WithError(err).Errorf("could not find files with id %s", fileID)
		http.NotFound(w, req)
		return
	}
	readme := []byte(files.Readme)
	if len(readme) == 0 {
		log.Errorf("could not find a README for id %s", fileID)
		http.NotFound(w, req)
		return
	}
	w.Write(readme)
}

// getChartVersionValues returns the values.yaml for a given chart
func getChartVersionValues(w http.ResponseWriter, req *http.Request, params Params) {
	namespace, repo, version, paramErr, err := extractDecodedNamespaceAndRepoAndVersionParams(params)
	if err != nil {
		handleDecodeError(paramErr, w, err)
		return
	}
	fileID := fmt.Sprintf("%s-%s", getChartID(repo, params["chartName"]), version) // chartName remains encoded

	files, err := manager.GetChartFiles(namespace, fileID)
	if err != nil {
		log.WithError(err).Errorf("could not find values.yaml with id %s", fileID)
		http.NotFound(w, req)
		return
	}

	w.Write([]byte(files.Values))
}

// getChartVersionSchema returns the values.schema.json for a given chart
func getChartVersionSchema(w http.ResponseWriter, req *http.Request, params Params) {
	namespace, repo, version, paramErr, err := extractDecodedNamespaceAndRepoAndVersionParams(params)
	if err != nil {
		handleDecodeError(paramErr, w, err)
		return
	}
	fileID := fmt.Sprintf("%s-%s", getChartID(repo, params["chartName"]), version) // chartName remains encoded

	files, err := manager.GetChartFiles(namespace, fileID)
	if err != nil {
		log.WithError(err).Errorf("could not find values.schema.json with id %s", fileID)
		http.NotFound(w, req)
		return
	}

	w.Write([]byte(files.Schema))
}

// listChartsWithFilters returns the list of repos that contains the given chart and the latest version found
func listChartsWithFilters(w http.ResponseWriter, req *http.Request, params Params) {
	namespace, repo, _, paramErr, err := extractDecodedNamespaceAndRepoAndVersionParams(params)
	if err != nil {
		handleDecodeError(paramErr, w, err)
		return
	}
	cq := extractChartQueryFromRequest(namespace, repo, req)

	pageNumber, pageSize := getPageAndSizeParams(req)
	charts, totalPages, err := manager.GetPaginatedChartListWithFilters(cq, pageNumber, pageSize)
	if err != nil {
		log.WithError(err).Errorf("could not find charts with the given namespace=%s, chartName=%s, version=%s, appversion=%s, repos=%s, categories=%s, searchQuery=%s",
			cq.Namespace, cq.ChartName, cq.Version, cq.AppVersion, cq.Repos, cq.Categories, cq.SearchQuery,
		)
		// continue to return empty list
	}

	chartResponse := charts
	cl := newChartListResponse(chartResponse)

	response.NewDataResponseWithMeta(cl, meta{TotalPages: totalPages}).Write(w)
}

func newChartResponse(c *models.Chart) *apiResponse {
	latestCV := c.ChartVersions[0]
	namespace := c.Repo.Namespace
	chartPath := fmt.Sprintf("%s/ns/%s/charts/", pathPrefix, namespace)
	return &apiResponse{
		Type:       "chart",
		ID:         c.ID,
		Attributes: blankRawIconAndChartVersions(chartAttributes(namespace, *c)),
		Links:      selfLink{chartPath + c.ID},
		Relationships: relMap{
			"latestChartVersion": rel{
				Data:  chartVersionAttributes(namespace, c.Repo.Name, c.Name, latestCV),
				Links: selfLink{chartPath + c.ID + "/versions/" + latestCV.Version},
			},
		},
	}
}

func newChartCategoryResponse(c *models.ChartCategory) *models.ChartCategory {
	return &models.ChartCategory{
		Name:  c.Name,
		Count: c.Count,
	}
}

// blankRawIconAndChartVersions returns the same chart data but with a blank raw icon field and no chartversions.
// TODO(mnelson): The raw icon data should be stored in a separate postgresql column
// rather than the json field so that this isn't necessary.
func blankRawIconAndChartVersions(c models.Chart) models.Chart {
	c.RawIcon = nil
	c.ChartVersions = []models.ChartVersion{}
	return c
}

func newChartListResponse(charts []*models.Chart) apiListResponse {
	cl := apiListResponse{}
	for _, c := range charts {
		cl = append(cl, newChartResponse(c))
	}
	return cl
}

func newChartCategoryListResponse(charts []*models.ChartCategory) apiChartCategoryListResponse {
	cl := apiChartCategoryListResponse{}
	for _, c := range charts {
		cl = append(cl, newChartCategoryResponse(c))
	}
	return cl
}

func chartVersionAttributes(namespace, chartRepoName, chartNameUnencoded string, cv models.ChartVersion) models.ChartVersion {
	versionPath := fmt.Sprintf("%s/ns/%s/assets/%s/versions/%s/", pathPrefix, namespace, getChartID(chartRepoName, chartNameUnencoded), cv.Version)
	cv.Readme = versionPath + "README.md"
	cv.Values = versionPath + "values.yaml"
	return cv
}

func chartAttributes(namespace string, c models.Chart) models.Chart {
	if c.RawIcon != nil {
		c.Icon = pathPrefix + "/ns/" + namespace + "/assets/" + c.ID + "/logo"
	} else {
		// If the icon wasn't processed, it is either not set or invalid
		c.Icon = ""
	}
	return c
}

func newChartVersionResponse(c *models.Chart, cv models.ChartVersion) *apiResponse {
	namespace := c.Repo.Namespace
	chartPath := fmt.Sprintf("%s/ns/%s/charts/%s", pathPrefix, namespace, c.ID)
	return &apiResponse{
		Type:       "chartVersion",
		ID:         fmt.Sprintf("%s-%s", c.ID, cv.Version),
		Attributes: chartVersionAttributes(namespace, c.Repo.Name, c.Name, cv),
		Links:      selfLink{chartPath + "/versions/" + cv.Version},
		Relationships: relMap{
			"chart": rel{
				Data:  blankRawIconAndChartVersions(chartAttributes(namespace, *c)),
				Links: selfLink{chartPath},
			},
		},
	}
}

func newChartVersionListResponse(c *models.Chart) apiListResponse {
	var cvl apiListResponse
	for _, cv := range c.ChartVersions {
		cvl = append(cvl, newChartVersionResponse(c, cv))
	}

	return cvl
}

func handleDecodeError(paramErr string, w http.ResponseWriter, err error) {
	log.WithError(err).Errorf("could not decode param %s", paramErr)
	response.NewErrorResponse(http.StatusBadRequest, "could not decode params").Write(w)
}

func getChartID(chartRepoName, chartName string) string {
	return fmt.Sprintf("%s/%s", chartRepoName, chartName)
}<|MERGE_RESOLUTION|>--- conflicted
+++ resolved
@@ -25,11 +25,7 @@
 
 	"github.com/gorilla/mux"
 	"github.com/kubeapps/common/response"
-<<<<<<< HEAD
-	"github.com/kubeapps/kubeapps/cmd/assetsvc/pkg/assetsvc_utils"
-=======
 	"github.com/kubeapps/kubeapps/cmd/assetsvc/pkg/utils"
->>>>>>> c9215c0b
 	"github.com/kubeapps/kubeapps/pkg/chart/models"
 	log "github.com/sirupsen/logrus"
 )
@@ -114,11 +110,7 @@
 	return namespace, repo, version, "", nil
 }
 
-<<<<<<< HEAD
-func extractChartQueryFromRequest(namespace, repo string, req *http.Request) assetsvc_utils.ChartQuery {
-=======
 func extractChartQueryFromRequest(namespace, repo string, req *http.Request) utils.ChartQuery {
->>>>>>> c9215c0b
 	repos := []string{}
 	if repo != "" {
 		repos = append(repos, repo)
@@ -132,11 +124,7 @@
 		categories = strings.Split(strings.TrimSpace(req.FormValue("categories")), ",")
 	}
 
-<<<<<<< HEAD
-	return assetsvc_utils.ChartQuery{
-=======
 	return utils.ChartQuery{
->>>>>>> c9215c0b
 		Namespace:   namespace,
 		ChartName:   req.FormValue("name"), // chartName remains encoded
 		Version:     req.FormValue("version"),
@@ -147,11 +135,7 @@
 	}
 }
 
-<<<<<<< HEAD
-func getAllChartCategories(cq assetsvc_utils.ChartQuery) (apiChartCategoryListResponse, error) {
-=======
 func getAllChartCategories(cq utils.ChartQuery) (apiChartCategoryListResponse, error) {
->>>>>>> c9215c0b
 	chartCategories, err := manager.GetAllChartCategories(cq)
 	return newChartCategoryListResponse(chartCategories), err
 }
