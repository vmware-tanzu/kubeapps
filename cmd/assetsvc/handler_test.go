--- conflicted
+++ resolved
@@ -1113,57 +1113,7 @@
 			t.Errorf("Expecting %v, received %v", charts[0], data[0].ID)
 		}
 	})
-<<<<<<< HEAD
-	t.Run("ignores duplicated chart (with slahses)", func(t *testing.T) {
-		charts := []*models.Chart{
-			{Name: "fo/o", ID: "stable/fo/o", Repo: &models.Repo{Name: "bar"}, ChartVersions: []models.ChartVersion{models.ChartVersion{Version: "1.0.0", AppVersion: "0.1.0", Digest: "123"}}},
-			{Name: "fo/o", ID: "bitnami/fo/o", Repo: &models.Repo{Name: "bar"}, ChartVersions: []models.ChartVersion{models.ChartVersion{Version: "1.0.0", AppVersion: "0.1.0", Digest: "123"}}},
-		}
-		reqVersion := "1.0.0"
-		reqAppVersion := "0.1.0"
-
-		mock, cleanup := setMockManager(t)
-		defer cleanup()
-
-		rows := sqlmock.NewRows([]string{"info"})
-		for _, chart := range charts {
-			chartJSON, err := json.Marshal(chart)
-			if err != nil {
-				t.Fatalf("%+v", err)
-			}
-			rows.AddRow(string(chartJSON))
-		}
-		mock.ExpectQuery("SELECT info FROM charts WHERE info*").
-			WithArgs("fo/o", "namespace", kubeappsNamespace).
-			WillReturnRows(rows)
-
-		w := httptest.NewRecorder()
-		req := httptest.NewRequest("GET", "/charts?name="+charts[0].Name+"&version="+reqVersion+"&appversion="+reqAppVersion, nil)
-		params := Params{
-			"chartName":  charts[0].Name,
-			"version":    reqVersion,
-			"appversion": reqAppVersion,
-			"namespace":  namespace,
-		}
-
-		listChartsWithFilters(w, req, params)
-
-		var b bodyAPIListResponse
-		json.NewDecoder(w.Body).Decode(&b)
-		if b.Data == nil {
-			t.Fatal("chart list shouldn't be null")
-		}
-		data := *b.Data
-
-		assert.Equal(t, len(data), 1, "it should return a single chart")
-		if data[0].ID != charts[0].ID {
-			t.Errorf("Expecting %v, received %v", charts[0], data[0].ID)
-		}
-	})
-	t.Run("includes duplicated charts when showDuplicates param set", func(t *testing.T) {
-=======
 	t.Run("includes duplicated charts always", func(t *testing.T) {
->>>>>>> 6df7a9f5
 		charts := []*models.Chart{
 			{Name: "foo", ID: "stable/foo", Repo: &models.Repo{Name: "bar"}, ChartVersions: []models.ChartVersion{models.ChartVersion{Version: "1.0.0", AppVersion: "0.1.0", Digest: "123"}}},
 			{Name: "foo", ID: "bitnami/foo", Repo: &models.Repo{Name: "bar"}, ChartVersions: []models.ChartVersion{models.ChartVersion{Version: "1.0.0", AppVersion: "0.1.0", Digest: "123"}}},
