--- conflicted
+++ resolved
@@ -4,11 +4,7 @@
   - remote: buf.build
     owner: googleapis
     repository: googleapis
-<<<<<<< HEAD
-    commit: 2ecc14c6771e48bd86ced753e97424ff
-=======
     commit: 8ab0a452adb64b36ac7a40ae95bd59b2
->>>>>>> 03a7ef02
   - remote: buf.build
     owner: grpc-ecosystem
     repository: grpc-gateway
