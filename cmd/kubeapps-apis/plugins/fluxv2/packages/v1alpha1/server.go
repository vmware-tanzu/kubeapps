--- conflicted
+++ resolved
@@ -44,11 +44,7 @@
 
 // Server implements the fluxv2 packages v1alpha1 interface.
 type Server struct {
-<<<<<<< HEAD
-	v1alpha1.UnimplementedPackagesServiceServer
-=======
 	v1alpha1.UnimplementedFluxV2PackagesServiceServer
->>>>>>> ce47fce8
 
 	// clientGetter is a field so that it can be switched in tests for
 	// a fake client. NewServer() below sets this automatically with the
