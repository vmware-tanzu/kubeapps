--- conflicted
+++ resolved
@@ -118,13 +118,8 @@
 
 // this func will enqueue work items into chart work queue and return.
 // the charts will be synced worker threads running in the background
-<<<<<<< HEAD
-func (c *ChartCache) SyncCharts(charts []models.Chart, clientOptions *common.HttpClientOptions) error {
+func (c *ChartCache) SyncCharts(charts []models.Chart, downloadFn DownloadChartFn) error {
 	log.Info("+SyncCharts()")
-=======
-func (c *ChartCache) SyncCharts(charts []models.Chart, downloadFn DownloadChartFn) error {
-	log.Infof("+SyncCharts()")
->>>>>>> 15d6039b
 	totalToSync := 0
 	defer func() {
 		log.Infof("-SyncCharts(): [%d] total charts to sync", totalToSync)
