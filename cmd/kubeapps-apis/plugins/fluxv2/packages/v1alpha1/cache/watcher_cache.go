--- conflicted
+++ resolved
@@ -876,13 +876,8 @@
 			// The following loop will only terminate when the request channel is
 			// closed (and there are no more items)
 			for job := range requestChan {
-<<<<<<< HEAD
-				// see GetForOne() for explanation of what is happening below
+				// see Get() for explanation of what is happening below
 				value, err := c.ForceAndFetch(job.key)
-=======
-				// see Get() for explanation of what is happening below
-				value, err := c.forceAndFetchKey(job.key)
->>>>>>> 926f647f
 				responseChan <- computeValueJobResult{job, value, err}
 			}
 			wg.Done()
@@ -950,11 +945,7 @@
 	return &types.NamespacedName{Namespace: parts[1], Name: parts[2]}, nil
 }
 
-<<<<<<< HEAD
 // Get() is like fetchForOne() but if there is a cache miss, it will also check the
-=======
-// Get() is like fetch() but if there is a cache miss, it will also check the
->>>>>>> 926f647f
 // k8s for the corresponding object, process it and then add it to the cache and return the
 // result.
 func (c *NamespacedResourceWatcherCache) Get(key string) (interface{}, error) {
