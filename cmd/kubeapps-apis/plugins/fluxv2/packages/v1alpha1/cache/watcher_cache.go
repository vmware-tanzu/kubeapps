// Copyright 2021-2022 the Kubeapps contributors.
// SPDX-License-Identifier: Apache-2.0

package cache

import (
	"context"
	"fmt"
	"math"
	"os"
	"reflect"
	"strings"
	"sync"
	"time"

	"github.com/go-redis/redis/v8"
	"github.com/vmware-tanzu/kubeapps/cmd/kubeapps-apis/plugins/fluxv2/packages/v1alpha1/common"
	"github.com/vmware-tanzu/kubeapps/cmd/kubeapps-apis/plugins/pkg/clientgetter"
	"google.golang.org/grpc/codes"
	"google.golang.org/grpc/status"
	apiv1 "k8s.io/api/core/v1"
	apiextv1 "k8s.io/apiextensions-apiserver/pkg/apis/apiextensions/v1"
	"k8s.io/apimachinery/pkg/api/errors"
	metav1 "k8s.io/apimachinery/pkg/apis/meta/v1"
	"k8s.io/apimachinery/pkg/runtime/schema"
	"k8s.io/apimachinery/pkg/types"
	errorutil "k8s.io/apimachinery/pkg/util/errors"
	"k8s.io/apimachinery/pkg/util/runtime"
	"k8s.io/apimachinery/pkg/util/sets"
	"k8s.io/apimachinery/pkg/util/wait"
	"k8s.io/apimachinery/pkg/watch"
	watchutil "k8s.io/client-go/tools/watch"
	log "k8s.io/klog/v2"
	ctrlclient "sigs.k8s.io/controller-runtime/pkg/client"
)

const (
	// max number of retries to process one cache entry due to transient errors
	maxWatcherCacheRetries = 5
	// max number of attempts to resync before giving up
	maxWatcherCacheResyncBackoff = 2
	KeySegmentsSeparator         = ":"
	// max number of concurrent workers computing or retrieving cache values at
	// the same time
	maxWorkers = 10
)

var (
	// pretty much a constant, init pattern similar to that of asset-syncer
	verboseWatcherCacheQueue = os.Getenv("DEBUG_WATCHER_CACHE_QUEUE") == "true"
)

// a type of cache that is based on watching for changes to specified kubernetes resources.
// The resource is assumed to be namespace-scoped. Cluster-wide resources are not
// supported at this time
type NamespacedResourceWatcherCache struct {
	// these expected to be provided by the caller when creating new cache
	config   NamespacedResourceWatcherCacheConfig
	redisCli *redis.Client

	// queue is a rate limited work queue. This is used to queue work to be
	// processed instead of performing it as soon as a change happens. This
	// means we can ensure we only process a fixed amount of resources at a
	// time and makes it easy to ensure we are never processing the same item
	// simultaneously in different workers. So we are using a workqueue.RateLimitingInterface
	// in order to satisfy these requirements:
	// - events for a given repo must be fully processed in the order they were received,
	//   e.g. in a scenario when a MODIFIED event was received and the processing of it has began
	//   that might take a long time to process due to indexing of a large index.yaml file.
	//   In the meantime, if a DELETED event happens to come in, the MODIFIED event
	//   needs to be fully processed before the DELETED event is, otherwise the cache will end up
	//   in invalid state (a entry in the cache for an object that doesn't exist)
	// as well as for other features:
	// - multiple rapid updates to a single resource will be collapsed into the latest version
	//   by the cache/queue
	// ref: https://pkg.go.dev/k8s.io/client-go/util/workqueue
	// ref: https://engineering.bitnami.com/articles/a-deep-dive-into-kubernetes-controllers.html#workqueue
	queue RateLimitingInterface

	// I am using a Read/Write Mutex to gate access to cache's resync() operation, which is
	// significant in that it flushes the whole redis cache and re-populates the state from k8s.
	// When that happens we don't really want any concurrent access to the cache until the resync()
	// operation is complete. In other words, we want to:
	//  - be able to have multiple concurrent readers (goroutines doing Get()/GetMultiple())
	//  - only a single writer (goroutine doing a resync()) is allowed, and while its doing its job
	//    no readers are allowed
	resyncCond *sync.Cond

	// bi-directional channel used exclusively by unit tests
	resyncCh chan int
}

type ValueGetterFunc func(key string, cachedValue interface{}) (rawValue interface{}, err error)
type ValueAdderFunc func(key string, obj ctrlclient.Object) (cachedValue interface{}, setValue bool, err error)
type ValueModifierFunc func(key string, obj ctrlclient.Object, oldCachedVal interface{}) (newCachedValue interface{}, setValue bool, err error)
type KeyDeleterFunc func(key string) (deleteValue bool, err error)
type ResyncFunc func() error

type NewObjectFunc func() ctrlclient.Object
type NewObjectListFunc func() ctrlclient.ObjectList
type GetListItemsFunc func(ctrlclient.ObjectList) []ctrlclient.Object

type NamespacedResourceWatcherCacheConfig struct {
	Gvr schema.GroupVersionResource
	// this ClientGetter is for running out-of-request interactions with the Kubernetes API server,
	// such as watching for resource changes
	ClientGetter clientgetter.BackgroundClientGetterFunc
	// 'OnAddFunc' hook is called when an object comes about and the cache does not have a
	// corresponding entry. Note this maybe happen as a result of a newly created k8s object
	// or a modified object for which there was no entry in the cache
	// This allows the call site to return information about WHETHER OR NOT and WHAT is to be stored
	// in the cache for a given k8s object (passed in as a ctrlclient.Object).
	// ref https://pkg.go.dev/sigs.k8s.io/controller-runtime@v0.11.0/pkg/client#Object
	// The call site may return []byte, but it doesn't have to be that.
	// The list of all types actually supported by redis you can find in
	// https://github.com/go-redis/redis/blob/v8.10.0/internal/proto/writer.go#L61
	OnAddFunc ValueAdderFunc
	// 'OnModifyFunc' hook is called when an object for which there is a corresponding cache entry
	// is modified. This allows the call site to return information about WHETHER OR NOT and WHAT
	// in the cache for a given k8s object (passed in as a ctrlclient.Object).
	// ref https://pkg.go.dev/sigs.k8s.io/controller-runtime@v0.11.0/pkg/client#Object
	// The call site may return []byte, but it doesn't have to be that.
	// The list of all types actually supported by redis you can find in
	// https://github.com/go-redis/redis/blob/v8.10.0/internal/proto/writer.go#L61
	OnModifyFunc ValueModifierFunc
	// the semantics of 'OnGetFunc' hook is to convert or "reverse engineer" what was previously
	// stored in the cache (via onAdd/onModify hooks) to an object that the call site understands
	// and wishes to be returned as part of response to various flavors of 'fetch' call
	OnGetFunc ValueGetterFunc
	// OnDeleteFunc hook is called when the corresponding object is deleted in k8s cluster
	OnDeleteFunc KeyDeleterFunc
	// OnResync hook is called when the cache is resynced
	OnResyncFunc ResyncFunc

	// These funcs are needed to manipulate API-specific objects, such as flux's
	// sourcev1.HelmRepository, in a generic fashion
	NewObjFunc    NewObjectFunc
	NewListFunc   NewObjectListFunc
	ListItemsFunc GetListItemsFunc
}

// invokeExpectResync arg is only set to true for by unit tests only
func NewNamespacedResourceWatcherCache(name string, config NamespacedResourceWatcherCacheConfig, redisCli *redis.Client, stopCh <-chan struct{}, invokeExpectResync bool) (*NamespacedResourceWatcherCache, error) {
	log.Infof("+NewNamespacedResourceWatcherCache(%s, %v, %v)", name, config.Gvr, redisCli)

	if redisCli == nil {
		return nil, fmt.Errorf("server not configured with redis Client")
	} else if config.ClientGetter == nil {
		return nil, fmt.Errorf("server not configured with clientGetter")
	} else if config.OnAddFunc == nil || config.OnModifyFunc == nil ||
		config.OnDeleteFunc == nil || config.OnGetFunc == nil ||
		config.OnResyncFunc == nil || config.NewObjFunc == nil ||
		config.NewListFunc == nil || config.ListItemsFunc == nil {
		return nil, fmt.Errorf("server not configured with expected cache hooks")
	}

	c := NamespacedResourceWatcherCache{
		config:     config,
		redisCli:   redisCli,
		queue:      NewRateLimitingQueue(name, verboseWatcherCacheQueue),
		resyncCond: sync.NewCond(&sync.RWMutex{}),
	}

	// sanity check that the specified GVR is a valid registered CRD
	if err := c.isGvrValid(); err != nil {
		return nil, err
	}

	// this will launch a single worker that processes items on the work queue as they
	// come in runWorker will loop until "something bad" happens.  The .Until() func will
	// then rekick the worker after one second
	go wait.Until(c.runWorker, time.Second, stopCh)

	// this is needed by unit tests only. Since the potential lengthy bootstrap is done
	// asynchronously (see below), the this func will set a condition before returning and
	// the unit test will wait for for this condition to complete WaitUntilResyncComplete().
	// That's how it knows when the bootstrap is done
	if invokeExpectResync {
		if _, err := c.ExpectResync(); err != nil {
			return nil, err
		}
	}

	// per https://github.com/vmware-tanzu/kubeapps/issues/4329
	// we want to do this asynchronously, so that having to parse existing large repos in the cluster
	// doesn't block the kubeapps apis pod start-up
	go c.syncAndStartWatchLoop(stopCh)
	return &c, nil
}

func (c *NamespacedResourceWatcherCache) isGvrValid() error {
	if c.config.Gvr.Empty() {
		return fmt.Errorf("server configured with empty GVR")
	}
	// sanity check that CRD for GVR has been registered
	ctx := context.Background()
	apiExt, err := c.config.ClientGetter.ApiExt(ctx)
	if err != nil {
		return err
	}

	name := fmt.Sprintf("%s.%s", c.config.Gvr.Resource, c.config.Gvr.Group)
	if crd, err := apiExt.ApiextensionsV1().CustomResourceDefinitions().Get(ctx, name, metav1.GetOptions{}); err != nil {
		return err
	} else {
		// check version
		ok := false
		for _, v := range crd.Status.StoredVersions {
			if v == c.config.Gvr.Version {
				ok = true
				break
			}
		}
		if ok {
			for _, condition := range crd.Status.Conditions {
				if condition.Type == apiextv1.Established &&
					condition.Status == apiextv1.ConditionTrue {
					return nil
				}
			}
		}
	}
	return fmt.Errorf("CRD [%s] is not valid", c.config.Gvr)
}

func (c *NamespacedResourceWatcherCache) syncAndStartWatchLoop(stopCh <-chan struct{}) {
	// RetryWatcher will take care of re-starting the watcher if the underlying channel
	// happens to close for some reason, as well as recover from other failures
	// at the same time ensuring not to replay events that have been processed
	watcher, err := c.resyncAndNewRetryWatcher(true)
	if err != nil {
		err = fmt.Errorf(
			"[%s]: Initial resync failed after [%d] retries were exhausted, last error: %v",
			c.queue.Name(), maxWatcherCacheRetries, err)
		// yes, I really want this to panic. Something is seriously wrong and
		// possibly restarting kubeapps-apis server is needed...
		runtime.Must(err)
	}
	c.watchLoop(watcher, stopCh)
}

// runWorker is a long-running function that will continually call the
// processNextWorkItem function in order to read and process a message on the
// workqueue.
func (c *NamespacedResourceWatcherCache) runWorker() {
	log.Info("+runWorker()")
	defer log.Info("-runWorker()")

	for c.processNextWorkItem() {
	}
}

// processNextWorkItem will read a single work item off the work queue and
// attempt to process it, by calling the syncHandler.
func (c *NamespacedResourceWatcherCache) processNextWorkItem() bool {
	log.Info("+processNextWorkItem()")
	defer log.Info("-processNextWorkItem()")

	var obj interface{}
	var shutdown bool
	if obj, shutdown = c.queue.Get(); shutdown {
		log.Infof("[%s] worker shutting down...", c.queue.Name())
		return false
	}

	// We must remember to call Done so the queue knows we have finished
	// processing this item. We also must remember to call Forget if we
	// do not want this work item being re-queued. For example, we do
	// not call Forget if a transient error occurs, instead the item is
	// put back on the queue and attempted again after a back-off
	// period.
	key, ok := obj.(string)
	if !ok {
		c.queue.Done(obj)
		// As the item in the work queue is actually invalid, we call
		// Forget() here else we'd go into a loop of attempting to
		// process a work item that is invalid.
		c.queue.Forget(obj)
		runtime.HandleError(fmt.Errorf("expected string in work queue but got %#v", obj))
		return true
	}
	if !c.queue.IsProcessing(key) {
		// This is the scenario where between the call to .Get() and
		// here there was a resync event, so we can discard this item
		return true
	}
	defer c.queue.Done(obj)
	err := c.syncHandler(key)
	if err == nil {
		// No error, reset the ratelimit counters
		c.queue.Forget(key)
	} else if c.queue.NumRequeues(key) < maxWatcherCacheRetries {
		log.Errorf("Error processing [%s] (will retry [%d] times): %v", key, maxWatcherCacheRetries-c.queue.NumRequeues(key), err)
		c.queue.AddRateLimited(key)
	} else {
		// err != nil and too many retries
		log.Errorf("Error processing %s (giving up): %v", key, err)
		c.queue.Forget(key)
		runtime.HandleError(fmt.Errorf("error syncing key [%s] due to: %v", key, err))
	}
	return true
}

func (c *NamespacedResourceWatcherCache) watchLoop(watcher *watchutil.RetryWatcher, stopCh <-chan struct{}) {
	for {
		shutdown := c.processEvents(watcher.ResultChan(), stopCh)

		// If we are here, that means either:
		// a) stopCh was closed (i.e. graceful shutdown of the pod) OR
		// b) the RetryWatcher has stopped processing events due to what it thinks is an
		//    un-retryable error (such as HTTP 410 GONE),
		// i.e. a pretty bad/unsual situation, we'll need to resync and create a new watcher
		// In either case we should reset this resource cache work queue and
		// chart cache work queue in here, because in case of (b) we are going to completely
		// re-build both caches from scratch according to latest state in k8s and thus any
		// current pending work is unnecessary and would be duplication of effort

		watcher.Stop()
		// this should close the watcher channel
		<-watcher.Done()

		if shutdown {
			return
		}

		// per https://kubernetes.io/docs/reference/using-api/api-concepts/#efficient-detection-of-changes
		log.Info("Current watcher stopped. Will try resync/create a new RetryWatcher...")

		var err error
		if watcher, err = c.resyncAndNewRetryWatcher(false); err != nil {
			// this is a catastrophic error for the watcher. We've tried to create a new watcher a number
			// of times and failed.

			err = fmt.Errorf(
				"[%s]: Watch loop has been stopped after [%d] retries were exhausted, last error: %v",
				c.queue.Name(), maxWatcherCacheRetries, err)
			// yes, I really want this to panic. Something is seriously wrong
			// possibly restarting plugin/kubeapps-apis server is needed...
			defer runtime.Must(err)
			break
		}
	}
}

func (c *NamespacedResourceWatcherCache) resyncAndNewRetryWatcher(bootstrap bool) (watcher *watchutil.RetryWatcher, eror error) {
	log.Info("+resyncAndNewRetryWatcher()")
	c.resyncCond.L.Lock()
	defer func() {
		if c.resyncCh != nil {
			close(c.resyncCh)
			c.resyncCh = nil
		}
		c.resyncCond.L.Unlock()
		c.resyncCond.Broadcast()
		log.Info("-resyncAndNewRetryWatcher()")
	}()

	var err error
	var resourceVersion string

	// max backoff is 2^(NamespacedResourceWatcherCacheMaxResyncBackoff) seconds
	for i := 0; i < maxWatcherCacheResyncBackoff; i++ {
		if resourceVersion, err = c.resync(bootstrap); err != nil {
			runtime.HandleError(fmt.Errorf("failed to resync due to: %v", err))
		} else if watcher, err = watchutil.NewRetryWatcher(resourceVersion, c); err != nil {
			runtime.HandleError(fmt.Errorf("failed to create a new RetryWatcher due to: %v", err))
		} else {
			break
		}
		waitTime := math.Pow(2, float64(i))
		log.Infof("Waiting [%d] seconds before retrying to resync()...", int(waitTime))
		time.Sleep(time.Duration(waitTime) * time.Second)
	}

	if err != nil {
		return nil, err
	} else {
		return watcher, nil
	}
}

// ResourceWatcherCache must implement cache.Watcher interface, which is this:
// https://pkg.go.dev/k8s.io/client-go@v0.20.8/tools/cache#Watcher
func (c *NamespacedResourceWatcherCache) Watch(options metav1.ListOptions) (watch.Interface, error) {
	ctx := context.Background()

	ctrlClient, err := c.config.ClientGetter.ControllerRuntime(ctx)
	if err != nil {
		return nil, status.Errorf(codes.FailedPrecondition, "unable to get client due to: %v", err)
	}

	// this will start a watcher on all namespaces
	return ctrlClient.Watch(ctx, c.config.NewListFunc(), &ctrlclient.ListOptions{
		Namespace: apiv1.NamespaceAll,
		Raw:       &options,
	})
}

// it is expected that the caller will perform lock/unlock of c.resyncCond as there maybe
// multiple calls to resync() due to transient failure
func (c *NamespacedResourceWatcherCache) resync(bootstrap bool) (string, error) {
	log.Infof("+resync(bootstrap=%t), queue: [%s], size: [%d]", bootstrap, c.queue.Name(), c.queue.Len())
	defer log.Info("-resync()")

	// confidence test: I'd like to make sure this is called within the context
	// of resync, i.e. resync.Cond.L is locked by this goroutine.
	if !common.RWMutexWriteLocked(c.resyncCond.L.(*sync.RWMutex)) {
		return "", status.Errorf(codes.Internal, "Invalid state of the cache in resync()")
	}

	// no need to do any of this on bootstrap, queue should be empty
	if !bootstrap {
		if c.resyncCh != nil {
			c.resyncCh <- c.queue.Len()
			// now let's wait for the client (unit test code) that it's ok to proceed
			// to re-build the whole cache. Presumably the client will now set up the
			// right expectations for redis mock. Don't care what the client sends back,
			// just need an indication its ok to proceed
			<-c.resyncCh
		}
		log.Infof("Resetting work queue [%s]...", c.queue.Name())
		c.queue.Reset()

		if err := c.config.OnResyncFunc(); err != nil {
			return "", status.Errorf(codes.Internal, "invocation of [OnResync] failed due to: %v", err)
		}
	}

	// clear the entire cache in one call
	if result, err := c.redisCli.FlushDB(c.redisCli.Context()).Result(); err != nil {
		return "", err
	} else {
		log.Infof("Redis [FLUSHDB]: %s", result)
	}

	ctx := context.Background()
	ctrlClient, err := c.config.ClientGetter.ControllerRuntime(ctx)
	if err != nil {
		return "", status.Errorf(codes.FailedPrecondition, "unable to get client due to: %v", err)
	}

	// This code runs in the background, i.e. not in a context of any specific user request.
	// As such, it requires RBAC to be set up properly during install to be able to list specified GVR
	// (e.g. flux CRDs). For further details, see https://github.com/vmware-tanzu/kubeapps/pull/3551 and
	// see helm chart templates/kubeappsapis/rbac_fluxv2.yaml

	// Notice, we are not setting resourceVersion in ListOptions, which means
	// per https://kubernetes.io/docs/reference/using-api/api-concepts/
	// For Get() and List(), the semantics of resource version unset are to get the most recent
	// version
	listObj := c.config.NewListFunc()
	err = ctrlClient.List(ctx, listObj, &ctrlclient.ListOptions{Namespace: apiv1.NamespaceAll})
	if err != nil {
		return "", err
	}

	listItems := c.config.ListItemsFunc(listObj)

	// for debug only, will remove later
	log.Infof("List(%s) returned list with [%d] items, object:\n%s",
		c.config.Gvr.Resource, len(listItems), common.PrettyPrint(listObj))

	rv := listObj.GetResourceVersion()
	if rv == "" {
		// fail fast, without a valid resource version the whole workflow breaks down
		return "", status.Errorf(codes.Internal, "List() call response does not contain resource version")
	}

	// re-populate the cache with current state from k8s
	if err = c.populateWith(listItems); err != nil {
		// we don't want to fail the whole re-sync process and trigger retries
		// if, for example, just one of the repos fails to sync to cache, so
		// for now log the error(s)
		runtime.HandleError(fmt.Errorf("populateWith failed due to: %+v", err))
	}
	return rv, nil
}

// this is loop that waits for new events and processes them when they happen
func (c *NamespacedResourceWatcherCache) processEvents(watchCh <-chan watch.Event, stopCh <-chan struct{}) (shuttingDown bool) {
	for {
		select {
		case event, ok := <-watchCh:
			if !ok {
				// This may happen due to
				//   HTTP 410 (HTTP_GONE) "message": "too old resource version: 1 (2200654)"
				// which according to https://kubernetes.io/docs/reference/using-api/api-concepts/
				// "...means clients must handle the case by recognizing the status code 410 Gone,
				// clearing their local cache, performing a list operation, and starting the watch
				// from the resourceVersion returned by that new list operation
				// OR it may also happen due to "cancel-able" context being canceled for whatever reason
				log.Warning("Channel was closed unexpectedly")
				return false
			}
			c.processOneEvent(event)

		case <-stopCh:
			return true
		}
	}
}

func (c *NamespacedResourceWatcherCache) processOneEvent(event watch.Event) {
	if event.Type == "" {
		// not quite sure why this happens (the docs don't say), but it seems to happen quite often
		return
	}
	log.Infof("Got event: type: [%v], object:\n[%s]", event.Type, common.PrettyPrint(event.Object))
	switch event.Type {
	case watch.Added, watch.Modified, watch.Deleted:
		if obj, ok := event.Object.(ctrlclient.Object); !ok {
			runtime.HandleError(fmt.Errorf("could not cast %s to *ctrlclient.Object", reflect.TypeOf(event.Object)))
		} else if key, err := c.keyFor(obj); err != nil {
			runtime.HandleError(err)
		} else {
			c.queue.AddRateLimited(key)
		}
	case watch.Error:
		// will let RetryWatcher deal with it, which will close the channel
		return

	default:
		// TODO (gfichtenholt) handle other kinds of events?
		runtime.HandleError(fmt.Errorf("got unexpected event: %v", event))
	}
}

// syncs the current state of the given resource in k8s with that in the cache
func (c *NamespacedResourceWatcherCache) syncHandler(key string) error {
	log.Infof("+syncHandler(%s)", key)
	defer log.Infof("-syncHandler(%s)", key)

	// Convert the namespace/name string into a distinct namespace and name
	name, err := c.NamespacedNameFromKey(key)
	if err != nil {
		return err
	}

	// Get the resource with this namespace/name
	ctx := context.Background()
	ctrlClient, err := c.config.ClientGetter.ControllerRuntime(ctx)
	if err != nil {
		return status.Errorf(codes.FailedPrecondition, "unable to get client due to: %v", err)
	}

	// TODO: (gfichtenholt) confidence test: I'd like to make sure the caller has the read lock,
	// i.e. we are not in the middle of a cache resync() operation. To do that, I need to
	// find a reliable alternative to common.RWMutexReadLocked which doesn't always work

	// If an error occurs during Get/Create/Update/Delete, we'll requeue the item so we can
	// attempt processing again later. This could have been caused by a temporary network
	// failure, or any other transient reason.
	obj := c.config.NewObjFunc()
	err = ctrlClient.Get(ctx, *name, obj)
	if err != nil {
		// The resource may no longer exist, in which case we stop processing.
		if errors.IsNotFound(err) {
			return c.onDelete(key)
		} else {
			return status.Errorf(codes.Internal, "error fetching object with key [%s]: %v", key, err)
		}
	}
	return c.onAddOrModify(obj)
}

// this is effectively a cache GET followed by SET operation
func (c *NamespacedResourceWatcherCache) onAddOrModify(obj ctrlclient.Object) (err error) {
	log.V(4).Infof("+onAddOrModify")
	defer log.V(4).Infof("-onAddOrModify")

	var key string
	if key, err = c.keyFor(obj); err != nil {
		return err
	}

	var oldValue []byte
	if oldValue, err = c.redisCli.Get(c.redisCli.Context(), key).Bytes(); err != redis.Nil && err != nil {
		return fmt.Errorf("onAddOrModify() failed to get value for key [%s] in cache due to: %v", key, err)
	} else {
		log.V(4).Infof("Redis [GET %s]: %d bytes read", key, len(oldValue))
	}

	var setVal bool
	var funcName string
	var newValue interface{}
	if oldValue == nil {
		funcName = "onAdd"
		newValue, setVal, err = c.config.OnAddFunc(key, obj)
	} else {
		funcName = "onModify"
		newValue, setVal, err = c.config.OnModifyFunc(key, obj, oldValue)
	}

	if err != nil {
		log.Errorf("Invocation of [%s] for object %s\nfailed due to: %v", funcName, common.PrettyPrint(obj), err)
		// clear that key so cache doesn't contain any stale info for this object
		keysremoved, err2 := c.redisCli.Del(c.redisCli.Context(), key).Result()
		if err2 != nil {
			log.Errorf("failed to delete value for object [%s] from cache due to: %v", key, err2)
		} else {
			// debugging an intermittent failure
			log.Infof("Redis [DEL %s]: %d", key, keysremoved)
		}
		return nil
	} else if setVal {
		// Zero expiration means the key has no expiration time.
		// However, cache entries may be evicted by redis in order to make room for new ones,
		// if redis is limited by maxmemory constraint
		startTime := time.Now()
		result, err := c.redisCli.Set(c.redisCli.Context(), key, newValue, 0).Result()
		if err != nil {
			return fmt.Errorf("failed to set value for object with key [%s] in cache due to: %v", key, err)
		} else {
			duration := time.Since(startTime)
			// debugging an intermittent issue
			usedMemory, totalMemory := common.RedisMemoryStats(c.redisCli)
			log.Infof("Redis [SET %s]: %s in [%d] ms. Redis [INFO memory]: [%s/%s]",
				key, result, duration.Milliseconds(), usedMemory, totalMemory)
		}
	}
	return nil
}

// this is effectively a cache DEL operation
func (c *NamespacedResourceWatcherCache) onDelete(key string) error {
	log.V(4).Infof("+onDelete(%s, %s)")
	defer log.V(4).Infof("-onDelete")

	delete, err := c.config.OnDeleteFunc(key)
	if err != nil {
		log.Errorf("Invocation of 'onDelete' for object with key [%s] failed due to: %v", key, err)
		return err
	}

	if delete {
		keysremoved, err := c.redisCli.Del(c.redisCli.Context(), key).Result()
		if err != nil {
			return fmt.Errorf("failed to delete value for object [%s] from cache due to: %v", key, err)
		} else {
			// debugging an intermittent failure
			log.Infof("Redis [DEL %s]: %d", key, keysremoved)
		}
	}
	return nil
}

// this is effectively a cache GET operation
func (c *NamespacedResourceWatcherCache) fetch(key string) (interface{}, error) {
	log.InfoS("+fetch", "key", key)
	// read back from cache: should be either:
	//  - what we previously wrote OR
	//  - redis.Nil if the key does  not exist or has been evicted due to memory pressure/TTL expiry
	//
	byteArray, err := c.redisCli.Get(c.redisCli.Context(), key).Bytes()
	// debugging an intermittent issue
	if err == redis.Nil {
		log.V(4).Infof("Redis [GET %s]: Nil", key)
		return nil, nil
	} else if err != nil {
		return nil, fmt.Errorf("fetch() failed to get value for key [%s] from cache due to: %v", key, err)
	}
	log.V(4).Infof("Redis [GET %s]: %d bytes read", key, len(byteArray))

	// TODO (gfichtenholt) See if there might be a cleaner way than to have onGet() take []byte as
	// a 2nd argument. In theory, I would have liked to pass in an interface{}, just like onAdd/onModify.
	// The limitation here is caused by the fact that redis go client does not offer a
	// generic Get() method that would work with interface{}. Instead, all results are returned as
	// strings which can be converted to desired types as needed, e.g.
	// redisCli.Get(ctx, key).Bytes() first gets the string and then converts it to bytes.
	val, err := c.config.OnGetFunc(key, byteArray)
	if err != nil {
		log.Errorf("Invocation of 'onGet' for object with key [%s]\nfailed due to: %v", key, err)
		return nil, err
	}
	return val, nil
}

// it is worth noting that a method such as
//   func (c NamespacedResourceWatcherCache) listKeys(filters []string) ([]string, error)
// has proven to be of no use today. The problem is that such a function can
// only return the set of keys in the cache *AT A GIVEN MONENT IN TIME*, which maybe a subset
// of all existing keys (due to memory pressure and eviction policies) and therefore cannot
// be relied upon to be the "source of truth". So I removed it for now as I found it
// of no use

// parallelize the process of value retrieval because fetch() calls
// c.config.onGet() which will de-code the data from bytes into expected struct, which
// may be computationally expensive and thus benefit from multiple threads of execution
func (c *NamespacedResourceWatcherCache) fetchMultiple(keys sets.String) (map[string]interface{}, error) {
	response := make(map[string]interface{})

	type fetchValueJob struct {
		key string
	}
	type fetchValueJobResult struct {
		fetchValueJob
		value interface{}
		err   error
	}

	var wg sync.WaitGroup
	numWorkers := int(math.Min(float64(len(keys)), float64(maxWorkers)))
	requestChan := make(chan fetchValueJob, numWorkers)
	responseChan := make(chan fetchValueJobResult, numWorkers)

	// Process only at most maxWorkers at a time
	for i := 0; i < numWorkers; i++ {
		wg.Add(1)
		go func() {
			// The following loop will only terminate when the request channel is
			// closed (and there are no more items)
			for job := range requestChan {
				result, err := c.fetch(job.key)
				responseChan <- fetchValueJobResult{job, result, err}
			}
			wg.Done()
		}()
	}

	go func() {
		wg.Wait()
		close(responseChan)
	}()

	go func() {
		for key := range keys {
			requestChan <- fetchValueJob{key}
		}
		close(requestChan)
	}()

	// Start receiving results
	// The following loop will only terminate when the response channel is closed, i.e.
	// after the all the requests have been processed
	errs := []error{}
	for resp := range responseChan {
		if resp.err == nil {
			response[resp.key] = resp.value
		} else {
			errs = append(errs, resp.err)
		}
	}
	return response, errorutil.NewAggregate(errs)
}

// the difference between 'fetchMultiple' and 'GetMultiple' is that 'fetch' will only
// get the value from the cache for a given or return nil if one is missing, whereas
// 'GetMultiple' will first call 'fetch' but then for any cache misses it will force
// a re-computation of the value, if available, based on the input argument itemList and load
// that result into the cache. So, 'GetMultiple' provides a guarantee that if a key exists,
// it's value will be returned,
// whereas 'fetchMultiple' does not guarantee that.
// The keys are expected to be in the format of the cache (the caller does that)
func (c *NamespacedResourceWatcherCache) GetMultiple(keys sets.String) (map[string]interface{}, error) {
	c.resyncCond.L.(*sync.RWMutex).RLock()
	defer c.resyncCond.L.(*sync.RWMutex).RUnlock()

	log.Infof("+GetMultiple(%s)", keys)
	// at any given moment, the redis cache may only have a subset of the entire set of existing keys.
	// Some key may have been evicted due to memory pressure and LRU eviction policy.
	// ref: https://redis.io/topics/lru-cache
	// so, first, let's fetch the entries that are still cached at this moment
	// before redis maybe forced to evict those in order to make room for new ones
	chartsUntyped, err := c.fetchMultiple(keys)
	if err != nil {
		return nil, err
	}

	// now, re-compute and fetch the ones that are left over from the previous operation
	keysLeft := sets.String{}

	for key, value := range chartsUntyped {
		if value == nil {
			// this cache miss may have happened due to one of these reasons:
			// 1) key truly does not exist in k8s (e.g. there is no repo with
			//    the given name in the "Ready" state)
			// 2) key exists and the "Ready" repo currently being indexed but
			//    has not yet completed
			// 3) key exists in k8s but the corresponding cache entry has been
			//    evicted by redis due to LRU maxmemory policies or entry TTL
			//    expiry (doesn't apply currently, cuz we use TTL=0 for all entries)
			// In the 3rd case we want to re-compute the key and add it to the cache,
			// which may potentially cause other entries to be evicted in order to
			// make room for the ones being added
			keysLeft.Insert(key)
		}
	}

	if chartsUntypedLeft, err := c.computeAndFetchValuesForKeys(keysLeft); err != nil {
		return nil, err
	} else {

		for k, v := range chartsUntypedLeft {
			chartsUntyped[k] = v
		}
	}
	return chartsUntyped, nil
}

// This func is only called in the context of a resync() operation,
// after emptying the cache via FLUSHDB, i.e. on startup or after
// some major (network) failure.
// Computing a value for a key maybe expensive, e.g. indexing a repo takes a while,
// so we will do this in a concurrent fashion to minimize the time window and performance
// impact of doing so
func (c *NamespacedResourceWatcherCache) populateWith(items []ctrlclient.Object) error {
	// confidence test: I'd like to make sure this is called within the context
	// of resync, i.e. resync.Cond.L is locked by this goroutine.
	if !common.RWMutexWriteLocked(c.resyncCond.L.(*sync.RWMutex)) {
		return status.Errorf(codes.Internal, "Invalid state of the cache in populateWith()")
	}

	keys := sets.String{}
	for _, item := range items {
		if key, err := c.keyFor(item); err != nil {
			return status.Errorf(codes.Internal, "%v", err)
		} else {
			keys.Insert(key)
		}
	}

	// wait until all all items have been processed
	c.computeValuesForKeys(keys)
	return nil
}

func (c *NamespacedResourceWatcherCache) computeValuesForKeys(keys sets.String) {
	var wg sync.WaitGroup
	numWorkers := int(math.Min(float64(len(keys)), float64(maxWorkers)))
	requestChan := make(chan string, numWorkers)

	// Process only at most maxWorkers at a time
	for i := 0; i < numWorkers; i++ {
		wg.Add(1)
		go func() {
			// The following loop will only terminate when the request channel is
			// closed (and there are no more items)
			for key := range requestChan {
				// see Get() for explanation of what is happening below
				c.forceKey(key)
			}
			wg.Done()
		}()
	}

	go func() {
		for key := range keys {
			requestChan <- key
		}
		close(requestChan)
	}()

	// wait until all all items have been processed
	wg.Wait()
}

func (c *NamespacedResourceWatcherCache) computeAndFetchValuesForKeys(keys sets.String) (map[string]interface{}, error) {
	type computeValueJob struct {
		key string
	}
	type computeValueJobResult struct {
		computeValueJob
		value interface{}
		err   error
	}

	var wg sync.WaitGroup
	numWorkers := int(math.Min(float64(len(keys)), float64(maxWorkers)))
	requestChan := make(chan computeValueJob, numWorkers)
	responseChan := make(chan computeValueJobResult, numWorkers)

	// Process only at most maxWorkers at a time
	for i := 0; i < numWorkers; i++ {
		wg.Add(1)
		go func() {
			// The following loop will only terminate when the request channel is
			// closed (and there are no more items)
			for job := range requestChan {
				// see Get() for explanation of what is happening below
<<<<<<< HEAD
				value, err := c.forceAndFetchKey(job.key)
=======
				value, err := c.ForceAndFetch(job.key)
>>>>>>> 42b4aae1
				responseChan <- computeValueJobResult{job, value, err}
			}
			wg.Done()
		}()
	}

	go func() {
		wg.Wait()
		close(responseChan)
	}()

	go func() {
		for key := range keys {
			requestChan <- computeValueJob{key}
		}
		close(requestChan)
	}()

	// Start receiving results
	// The following loop will only terminate when the response channel is closed, i.e.
	// after the all the requests have been processed
	chartsUntyped := make(map[string]interface{})
	errs := []error{}
	for resp := range responseChan {
		if resp.err == nil {
			chartsUntyped[resp.key] = resp.value
		} else {
			errs = append(errs, resp.err)
		}
	}
	return chartsUntyped, errorutil.NewAggregate(errs)
}

// TODO (gfichtenholt) give the plug-ins the ability to override this (default) implementation
// for generating a cache key given an object
// some kind of 'KeyFunc(obj) string'
func (c *NamespacedResourceWatcherCache) keyFor(obj ctrlclient.Object) (string, error) {
	if n, err := common.NamespacedName(obj); err != nil {
		return "", err
	} else {
		return c.KeyForNamespacedName(*n), nil
	}
}

func (c *NamespacedResourceWatcherCache) KeyForNamespacedName(name types.NamespacedName) string {
	// redis convention on key format
	// https://redis.io/topics/data-types-intro
	// Try to stick with a schema. For instance "object-type:id" is a good idea, as in "user:1000".
	// We will use "helmrepositories:ns:repoName"
	return fmt.Sprintf("%s%s%s%s%s",
		c.config.Gvr.Resource,
		KeySegmentsSeparator,
		name.Namespace,
		KeySegmentsSeparator,
		name.Name)
}

// the opposite of keyFor()
// the goal is to keep the details of what exactly the key looks like localized to one piece of code
func (c *NamespacedResourceWatcherCache) NamespacedNameFromKey(key string) (*types.NamespacedName, error) {
	parts := strings.Split(key, KeySegmentsSeparator)
	if len(parts) != 3 || parts[0] != c.config.Gvr.Resource || len(parts[1]) == 0 || len(parts[2]) == 0 {
		return nil, status.Errorf(codes.Internal, "invalid key [%s]", key)
	}
	return &types.NamespacedName{Namespace: parts[1], Name: parts[2]}, nil
}

// Get() is like fetch() but if there is a cache miss, it will also check the
// k8s for the corresponding object, process it and then add it to the cache and return the
// result.
func (c *NamespacedResourceWatcherCache) Get(key string) (interface{}, error) {
	c.resyncCond.L.(*sync.RWMutex).RLock()
	defer c.resyncCond.L.(*sync.RWMutex).RUnlock()

	log.Infof("+Get(%s)", key)
	var value interface{}
	var err error
	if value, err = c.fetch(key); err != nil {
		return nil, err
	} else if value == nil {
		// cache miss
		return c.ForceAndFetch(key)
	}
	return value, nil
}

func (c *NamespacedResourceWatcherCache) forceKey(key string) {
	c.queue.Add(key)
	// now need to wait until this item has been processed by runWorker().
	// a little bit in-efficient: syncHandler() will eventually call config.onAdd()
	// which encode the data as []byte before storing it in the cache. That part is fine.
	// But to get back the original data we have to decode it via config.onGet().
	// It'd nice if there was a shortcut and skip the cycles spent decoding data from
	// []byte to repoCacheEntry
	c.queue.WaitUntilForgotten(key)
}

func (c *NamespacedResourceWatcherCache) ForceAndFetch(key string) (interface{}, error) {
	c.forceKey(key)
	// yes, there is a small time window here between after we are done with WaitUntilForgotten()
	// and the following fetch, where another concurrent goroutine may force the newly added
	// cache entry out, but that is an edge case and I am willing to overlook it for now
	// To fix it, would somehow require WaitUntilForgotten() returning a value from a cache, so
	// the whole thing would be atomic. Don't know how to do this yet
	return c.fetch(key)
}

// this func is used by unit tests only
func (c *NamespacedResourceWatcherCache) ExpectAdd(key string) {
	c.queue.ExpectAdd(key)
}

// this func is used by unit tests only
func (c *NamespacedResourceWatcherCache) WaitUntilForgotten(key string) {
	c.queue.WaitUntilForgotten(key)
}

// this func is used by unit tests only
// returns birectional channel where the number of items in the work queue will be sent
// at the time of the resync() call and guarantees no more work items will be processed
// until resync() finishes
func (c *NamespacedResourceWatcherCache) ExpectResync() (chan int, error) {
	log.Info("+ExpectResync()")
	c.resyncCond.L.Lock()
	defer func() {
		c.resyncCond.L.Unlock()
		log.Info("-ExpectResync()")
	}()

	if c.resyncCh != nil {
		return nil, status.Errorf(codes.Internal, "ExpectSync() already called")
	} else {
		c.resyncCh = make(chan int, 1)
		// this channel will be closed and nil'ed out at the end of resync()
		return c.resyncCh, nil
	}
}

// this func is used by unit tests only
// By the end of the call the work queue should be empty
func (c *NamespacedResourceWatcherCache) WaitUntilResyncComplete() {
	log.Info("+WaitUntilResyncComplete()")
	c.resyncCond.L.Lock()
	defer func() {
		c.resyncCond.L.Unlock()
		log.Info("-WaitUntilResyncComplete()")
	}()

	for c.resyncCh != nil {
		c.resyncCond.Wait()
	}
}

func (c *NamespacedResourceWatcherCache) Shutdown() {
	c.queue.ShutDown()
}<|MERGE_RESOLUTION|>--- conflicted
+++ resolved
@@ -877,11 +877,7 @@
 			// closed (and there are no more items)
 			for job := range requestChan {
 				// see Get() for explanation of what is happening below
-<<<<<<< HEAD
-				value, err := c.forceAndFetchKey(job.key)
-=======
 				value, err := c.ForceAndFetch(job.key)
->>>>>>> 42b4aae1
 				responseChan <- computeValueJobResult{job, value, err}
 			}
 			wg.Done()
