--- conflicted
+++ resolved
@@ -145,25 +145,16 @@
 		return nil, status.Errorf(codes.PermissionDenied, "user has no [get] access for HelmCharts in namespace [%s]", repoName.Namespace)
 	}
 
-<<<<<<< HEAD
-	key := s.repoCache.KeyForNamespacedName(repo)
-	if entry, err := s.repoCache.Get(key); err != nil {
-=======
 	key := s.repoCache.KeyForNamespacedName(repoName)
 	value, err := s.repoCache.Get(key)
 	if err != nil {
->>>>>>> 42b4aae1
 		return nil, err
 	} else if value != nil {
 		if typedValue, ok := value.(repoCacheEntryValue); !ok {
 			return nil, status.Errorf(
 				codes.Internal,
 				"unexpected value fetched from cache: type: [%s], value: [%v]",
-<<<<<<< HEAD
-				reflect.TypeOf(entry), entry)
-=======
 				reflect.TypeOf(value), value)
->>>>>>> 42b4aae1
 		} else {
 			if typedValue.Type == "oci" {
 				// ref https://github.com/vmware-tanzu/kubeapps/issues/5007#issuecomment-1217293240
