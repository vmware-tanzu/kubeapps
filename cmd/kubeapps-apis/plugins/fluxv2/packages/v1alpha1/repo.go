// Copyright 2021-2022 the Kubeapps contributors.
// SPDX-License-Identifier: Apache-2.0

package main

import (
	"bytes"
	"context"
	"encoding/gob"
	"fmt"
	"reflect"
	"regexp"
	"strings"
	"time"

	fluxmeta "github.com/fluxcd/pkg/apis/meta"
	sourcev1 "github.com/fluxcd/source-controller/api/v1beta2"
	corev1 "github.com/vmware-tanzu/kubeapps/cmd/kubeapps-apis/gen/core/packages/v1alpha1"
	"github.com/vmware-tanzu/kubeapps/cmd/kubeapps-apis/plugins/fluxv2/packages/v1alpha1/cache"
	"github.com/vmware-tanzu/kubeapps/cmd/kubeapps-apis/plugins/fluxv2/packages/v1alpha1/common"
	"github.com/vmware-tanzu/kubeapps/cmd/kubeapps-apis/plugins/pkg/clientgetter"
	"github.com/vmware-tanzu/kubeapps/cmd/kubeapps-apis/plugins/pkg/pkgutils"
	"github.com/vmware-tanzu/kubeapps/cmd/kubeapps-apis/plugins/pkg/statuserror"
	"github.com/vmware-tanzu/kubeapps/pkg/chart/models"
	"github.com/vmware-tanzu/kubeapps/pkg/helm"
	httpclient "github.com/vmware-tanzu/kubeapps/pkg/http-client"
	"google.golang.org/grpc/codes"
	"google.golang.org/grpc/status"
	apiv1 "k8s.io/api/core/v1"
	"k8s.io/apimachinery/pkg/api/meta"
	metav1 "k8s.io/apimachinery/pkg/apis/meta/v1"
	"k8s.io/apimachinery/pkg/runtime/schema"
	"k8s.io/apimachinery/pkg/types"
	"k8s.io/apimachinery/pkg/util/sets"
	log "k8s.io/klog/v2"
	ctrlclient "sigs.k8s.io/controller-runtime/pkg/client"
)

const (
	// see docs at https://fluxcd.io/docs/components/source/ and
	// https://fluxcd.io/docs/components/helm/api/
	fluxHelmRepositories   = "helmrepositories"
	fluxHelmRepositoryList = "HelmRepositoryList"
	redactedString         = "REDACTED"
)

var (
	// default poll interval is 10 min
	defaultPollInterval = metav1.Duration{Duration: 10 * time.Minute}
)

// returns a list of HelmRepositories from all namespaces (cluster-wide), excluding
// the ones that the caller has no read access to
func (s *Server) listReposInAllNamespaces(ctx context.Context) ([]sourcev1.HelmRepository, error) {
	// the actual List(...) call will be executed in the context of
	// kubeapps-internal-kubeappsapis service account
	// ref https://github.com/vmware-tanzu/kubeapps/issues/4390 for explanation
	backgroundCtx := context.Background()
	client, err := s.serviceAccountClientGetter.ControllerRuntime(backgroundCtx)
	if err != nil {
		return nil, err
	}

	var repoList sourcev1.HelmRepositoryList
	if err := client.List(backgroundCtx, &repoList); err != nil {
		return nil, statuserror.FromK8sError("list", "HelmRepository", "", err)
	} else {
		// filter out those repos the caller has no access to
		namespaces := sets.String{}
		for _, item := range repoList.Items {
			namespaces.Insert(item.GetNamespace())
		}
		allowedNamespaces := sets.String{}
		gvr := common.GetRepositoriesGvr()
		for ns := range namespaces {
			if ok, err := s.hasAccessToNamespace(ctx, gvr, ns); err == nil && ok {
				allowedNamespaces.Insert(ns)
			} else if err != nil {
				return nil, err
			}
		}
		items := []sourcev1.HelmRepository{}
		for _, item := range repoList.Items {
			if allowedNamespaces.Has(item.GetNamespace()) {
				items = append(items, item)
			}
		}
		return items, nil
	}
}

func (s *Server) getRepoInCluster(ctx context.Context, key types.NamespacedName) (*sourcev1.HelmRepository, error) {
	// unlike List(), there is no need to execute Get() in the context of
	// kubeapps-internal-kubeappsapis service account and then filter out results based on
	// whether or not the caller hasAccessToNamespace(). We can just pass the caller
	// context into Get() and if the caller isn't allowed, Get will raise an error, which is what we
	// want
	client, err := s.getClient(ctx, key.Namespace)
	if err != nil {
		return nil, err
	}
	var repo sourcev1.HelmRepository
	if err = client.Get(ctx, key, &repo); err != nil {
		return nil, statuserror.FromK8sError("get", "HelmRepository", key.String(), err)
	}
	return &repo, nil
}

// regexp expressions are used for matching actual names against expected patters
func (s *Server) filterReadyReposByName(repoList []sourcev1.HelmRepository, match []string) (sets.String, error) {
	if s.repoCache == nil {
		return nil, status.Errorf(codes.FailedPrecondition, "server cache has not been properly initialized")
	}

	resultKeys := sets.String{}
	for _, repo := range repoList {
		// first check if repo is in ready state
		if !isRepoReady(repo) {
			// just skip it
			continue
		}
		name, err := common.NamespacedName(&repo)
		if err != nil {
			// just skip it
			continue
		}
		// see if name matches the filter
		matched := false
		if len(match) > 0 {
			for _, m := range match {
				if matched, err = regexp.MatchString(m, name.Name); matched && err == nil {
					break
				}
			}
		} else {
			matched = true
		}
		if matched {
			resultKeys.Insert(s.repoCache.KeyForNamespacedName(*name))
		}
	}
	return resultKeys, nil
}

// Notes:
// 1. with flux, an available package may be from a repo in any namespace accessible to the caller
// 2. can't rely on cache as a real source of truth for key names
//    because redis may evict cache entries due to memory pressure to make room for new ones
func (s *Server) getChartsForRepos(ctx context.Context, match []string) (map[string][]models.Chart, error) {
	repoList, err := s.listReposInAllNamespaces(ctx)
	if err != nil {
		return nil, err
	}

	repoNames, err := s.filterReadyReposByName(repoList, match)
	if err != nil {
		return nil, err
	}

	chartsUntyped, err := s.repoCache.GetForMultiple(repoNames)
	if err != nil {
		return nil, err
	}

	chartsTyped := make(map[string][]models.Chart)
	for key, value := range chartsUntyped {
		if value == nil {
			chartsTyped[key] = nil
		} else {
			typedValue, ok := value.(repoCacheEntryValue)
			if !ok {
				return nil, status.Errorf(
					codes.Internal,
					"unexpected value fetched from cache: type: [%s], value: [%v]",
					reflect.TypeOf(value), value)
			}
			chartsTyped[key] = typedValue.Charts
		}
	}
	return chartsTyped, nil
}

func (s *Server) clientOptionsForRepo(ctx context.Context, repoName types.NamespacedName) (*common.HttpClientOptions, error) {
	repo, err := s.getRepoInCluster(ctx, repoName)
	if err != nil {
		return nil, err
	}
	// notice a bit of inconsistency here, we are using s.clientGetter
	// (i.e. the context of the incoming request) to read the secret
	// as opposed to s.repoCache.clientGetter (which uses the context of
	//	User "system:serviceaccount:kubeapps:kubeapps-internal-kubeappsapis")
	// which is what is used when the repo is being processed/indexed.
	// I don't think it's necessarily a bad thing if the incoming user's RBAC
	// settings are more permissive than that of the default RBAC for
	// kubeapps-internal-kubeappsapis account. If we don't like that behavior,
	// I can easily switch to BackgroundClientGetter here
	sink := repoEventSink{
		clientGetter: s.newBackgroundClientGetter(),
		chartCache:   s.chartCache,
	}
	return sink.httpClientOptionsForRepo(ctx, *repo)
}

<<<<<<< HEAD
func (s *Server) newRepo(ctx context.Context, request *corev1.AddPackageRepositoryRequest) (*corev1.PackageRepositoryReference, error) {
	if request.Name == "" {
		return nil, status.Errorf(codes.InvalidArgument, "no request Name provided")
	}

	if request.GetNamespaceScoped() {
		return nil, status.Errorf(codes.Unimplemented, "namespaced-scoped repositories are not supported")
	}

	typ := request.GetType()
	if typ != "helm" && typ != "oci" {
		return nil, status.Errorf(codes.Unimplemented, "repository type [%s] not supported", typ)
	}

	url := request.GetUrl()
	tlsConfig := request.GetTlsConfig()
=======
func (s *Server) newRepo(ctx context.Context, targetName types.NamespacedName, url string, interval string,
	tlsConfig *corev1.PackageRepositoryTlsConfig, auth *corev1.PackageRepositoryAuth) (*corev1.PackageRepositoryReference, error) {
>>>>>>> 28f0e151
	if url == "" {
		return nil, status.Errorf(codes.InvalidArgument, "repository url may not be empty")
	} else if tlsConfig != nil && tlsConfig.InsecureSkipVerify {
		return nil, status.Errorf(codes.InvalidArgument, "TLS flag insecureSkipVerify is not supported")
	}

	name := types.NamespacedName{Name: request.Name, Namespace: request.Context.Namespace}
	auth := request.GetAuth()
	var secret *apiv1.Secret
	var err error
	if s.pluginConfig.UserManagedSecrets {
		if secret, err = s.validateUserManagedRepoSecret(ctx, name, tlsConfig, auth); err != nil {
			return nil, err
		}
	} else {
		// a bit of catch 22: I need to create a secret first, so that I can create a repo that references it
		// but then I need to set the owner reference on this secret to the repo. In has to be done
		// in that order because to set an owner ref you need object (i.e. repo) UID, which you only get
		// once the object's been created
		if secret, err = s.createKubeappsManagedRepoSecret(ctx, name, tlsConfig, auth); err != nil {
			return nil, err
		}
	}

	passCredentials := auth != nil && auth.PassCredentials
	interval := request.GetInterval()

	if fluxRepo, err := newFluxHelmRepo(name, typ, url, interval, secret, passCredentials); err != nil {
		return nil, err
	} else if client, err := s.getClient(ctx, name.Namespace); err != nil {
		return nil, err
	} else if err = client.Create(ctx, fluxRepo); err != nil {
		return nil, statuserror.FromK8sError("create", "HelmRepository", name.String(), err)
	} else {
		if !s.pluginConfig.UserManagedSecrets {
			if err = s.setOwnerReferencesForRepoSecret(ctx, secret, fluxRepo); err != nil {
				return nil, err
			}
		}
		return &corev1.PackageRepositoryReference{
			Context: &corev1.Context{
				Namespace: fluxRepo.Namespace,
				Cluster:   s.kubeappsCluster,
			},
			Identifier: fluxRepo.Name,
			Plugin:     GetPluginDetail(),
		}, nil
	}
}

func (s *Server) repoDetail(ctx context.Context, repoRef *corev1.PackageRepositoryReference) (*corev1.PackageRepositoryDetail, error) {
	key := types.NamespacedName{Namespace: repoRef.Context.Namespace, Name: repoRef.Identifier}

	repo, err := s.getRepoInCluster(ctx, key)
	if err != nil {
		log.Infof("repoDetail :%v", err)
		return nil, err
	}

	var tlsConfig *corev1.PackageRepositoryTlsConfig
	var auth *corev1.PackageRepositoryAuth
	if repo.Spec.SecretRef != nil {
		secretName := repo.Spec.SecretRef.Name
		if s == nil || s.clientGetter == nil {
			return nil, status.Errorf(codes.Internal, "unexpected state in clientGetterHolder instance")
		}
		typedClient, err := s.clientGetter.Typed(ctx, s.kubeappsCluster)
		if err != nil {
			return nil, err
		}
		secret, err := typedClient.CoreV1().Secrets(repo.Namespace).Get(ctx, secretName, metav1.GetOptions{})
		if err != nil {
			return nil, statuserror.FromK8sError("get", "secret", secretName, err)
		}

		if s.pluginConfig.UserManagedSecrets {
			if tlsConfig, auth, err = getRepoTlsConfigAndAuthWithUserManagedSecrets(secret); err != nil {
				return nil, err
			}
		} else {
			if tlsConfig, auth, err = getRepoTlsConfigAndAuthWithKubeappsManagedSecrets(secret); err != nil {
				return nil, err
			}
		}
	} else {
		auth = &corev1.PackageRepositoryAuth{
			Type: corev1.PackageRepositoryAuth_PACKAGE_REPOSITORY_AUTH_TYPE_UNSPECIFIED,
		}
	}
	auth.PassCredentials = repo.Spec.PassCredentials
	typ := repo.Spec.Type
	if typ == "" {
		typ = "helm"
	}
	return &corev1.PackageRepositoryDetail{
		PackageRepoRef: &corev1.PackageRepositoryReference{
			Context: &corev1.Context{
				Namespace: repo.Namespace,
				Cluster:   s.kubeappsCluster,
			},
			Identifier: repo.Name,
			Plugin:     GetPluginDetail(),
		},
		Name: repo.Name,
		// TBD Flux HelmRepository CR doesn't have a designated field for description
		Description:     "",
		NamespaceScoped: false,
		Type:            typ,
		Url:             repo.Spec.URL,
		Interval:        pkgutils.FromDuration(&repo.Spec.Interval),
		TlsConfig:       tlsConfig,
		Auth:            auth,
		CustomDetail:    nil,
		Status:          repoStatus(*repo),
	}, nil
}

func (s *Server) repoSummaries(ctx context.Context, namespace string) ([]*corev1.PackageRepositorySummary, error) {
	summaries := []*corev1.PackageRepositorySummary{}
	var repos []sourcev1.HelmRepository
	var err error
	if namespace == apiv1.NamespaceAll {
		if repos, err = s.listReposInAllNamespaces(ctx); err != nil {
			return nil, err
		}
	} else {
		// here, the right semantics are different than that of availablePackageSummaries()
		// namely, if a specific namespace is passed in, we need to list repos in that namespace
		// and if the caller happens not to have 'read' access to that namespace, a PermissionDenied
		// error should be raised, as opposed to returning an empty list with no error
		var repoList sourcev1.HelmRepositoryList
		var client ctrlclient.Client
		if client, err = s.getClient(ctx, namespace); err != nil {
			return nil, err
		} else if err = client.List(ctx, &repoList); err != nil {
			return nil, statuserror.FromK8sError("list", "HelmRepository", "", err)
		} else {
			repos = repoList.Items
		}
	}
	for _, repo := range repos {
		typ := repo.Spec.Type
		if typ == "" {
			typ = "helm"
		}
		summary := &corev1.PackageRepositorySummary{
			PackageRepoRef: &corev1.PackageRepositoryReference{
				Context: &corev1.Context{
					Namespace: repo.Namespace,
					Cluster:   s.kubeappsCluster,
				},
				Identifier: repo.Name,
				Plugin:     GetPluginDetail(),
			},
			Name: repo.Name,
			// TBD Flux HelmRepository CR doesn't have a designated field for description
			Description:     "",
			NamespaceScoped: false,
			Type:            typ,
			Url:             repo.Spec.URL,
			Status:          repoStatus(repo),
		}
		summaries = append(summaries, summary)
	}
	return summaries, nil
}

func (s *Server) validateUserManagedRepoSecret(
	ctx context.Context,
	repoName types.NamespacedName,
	tlsConfig *corev1.PackageRepositoryTlsConfig,
	auth *corev1.PackageRepositoryAuth) (*apiv1.Secret, error) {
	var secretRefTls, secretRefAuth string
	if tlsConfig != nil {
		if tlsConfig.GetCertAuthority() != "" {
			return nil, status.Errorf(codes.InvalidArgument, "Secret Ref must be used with user managed secrets")
		} else if tlsConfig.GetSecretRef().GetName() != "" {
			secretRefTls = tlsConfig.GetSecretRef().GetName()
		}
	}

	if auth != nil {
		if auth.GetDockerCreds() != nil ||
			auth.GetHeader() != "" ||
			auth.GetTlsCertKey() != nil ||
			auth.GetUsernamePassword() != nil {
			return nil, status.Errorf(codes.InvalidArgument, "Secret Ref must be used with user managed secrets")
		} else if auth.GetSecretRef().GetName() != "" {
			secretRefAuth = auth.GetSecretRef().GetName()
		}
	}

	var secretRef string
	if secretRefTls != "" && secretRefAuth != "" && secretRefTls != secretRefAuth {
		// flux repo spec only allows one secret per HelmRepository CRD
		return nil, status.Errorf(
			codes.InvalidArgument, "TLS config secret and Auth secret must be the same")
	} else if secretRefTls != "" {
		secretRef = secretRefTls
	} else if secretRefAuth != "" {
		secretRef = secretRefAuth
	}

	var secret *apiv1.Secret
	if secretRef != "" {
		// check that the specified secret exists
		if typedClient, err := s.clientGetter.Typed(ctx, s.kubeappsCluster); err != nil {
			return nil, err
		} else if secret, err = typedClient.CoreV1().Secrets(repoName.Namespace).Get(ctx, secretRef, metav1.GetOptions{}); err != nil {
			return nil, statuserror.FromK8sError("get", "secret", secretRef, err)
		} else {
			// also check that the data in the opaque secret corresponds
			// to specified auth type, e.g. if AuthType is
			// PackageRepositoryAuth_PACKAGE_REPOSITORY_AUTH_TYPE_BASIC_AUTH,
			// check that the secret has "username" and "password" fields, etc.
			// it appears flux does not care about the k8s secret type (opaque vs tls vs basic-auth, etc.)
			// https://github.com/fluxcd/source-controller/blob/bc5a47e821562b1c4f9731acd929b8d9bd23b3a8/controllers/helmrepository_controller.go#L357
			if secretRefTls != "" && secret.Data["caFile"] == nil {
				return nil, status.Errorf(codes.Internal, "Specified secret [%s] missing field 'caFile'", secretRef)
			}
			if secretRefAuth != "" {
				switch auth.Type {
				case corev1.PackageRepositoryAuth_PACKAGE_REPOSITORY_AUTH_TYPE_BASIC_AUTH:
					if secret.Data["username"] == nil || secret.Data["password"] == nil {
						return nil, status.Errorf(codes.Internal, "Specified secret [%s] missing fields 'username' and/or 'password'", secretRef)
					}
				case corev1.PackageRepositoryAuth_PACKAGE_REPOSITORY_AUTH_TYPE_TLS:
					if secret.Data["keyFile"] == nil || secret.Data["certFile"] == nil {
						return nil, status.Errorf(codes.Internal, "Specified secret [%s] missing fields 'keyFile' and/or 'certFile'", secretRef)
					}
				default:
					return nil, status.Errorf(codes.Internal, "Package repository authentication type %q is not supported", auth.Type)
				}
			}
		}

		// ref https://github.com/vmware-tanzu/kubeapps/pull/4353#discussion_r816332595
		// check whether flux supports typed secrets in addition to opaque secrets
		// https://kubernetes.io/docs/concepts/configuration/secret/#secret-types
		// update: flux currently does not care about secret type, just what is in the data map.
	}
	return secret, nil
}

func (s *Server) createKubeappsManagedRepoSecret(
	ctx context.Context,
	repoName types.NamespacedName,
	tlsConfig *corev1.PackageRepositoryTlsConfig,
	auth *corev1.PackageRepositoryAuth) (*apiv1.Secret, error) {

	secret, _, err := newSecretFromTlsConfigAndAuth(repoName, tlsConfig, auth)
	if err != nil {
		return nil, err
	}

	if secret != nil {
		// create a secret first, if applicable
		if typedClient, err := s.clientGetter.Typed(ctx, s.kubeappsCluster); err != nil {
			return nil, err
		} else if secret, err = typedClient.CoreV1().Secrets(repoName.Namespace).Create(ctx, secret, metav1.CreateOptions{}); err != nil {
			return nil, statuserror.FromK8sError("create", "secret", secret.GetName(), err)
		}
	}
	return secret, nil
}

// using owner references on the secret so that it can be
// (1) cleaned up automatically and/or
// (2) enable some control (ie. if I add a secret manually
//   via kubectl before running kubeapps, it won't get deleted just
// because Kubeapps is deleting it)?
// see https://github.com/vmware-tanzu/kubeapps/pull/4630#discussion_r861446394 for details
func (s *Server) setOwnerReferencesForRepoSecret(
	ctx context.Context,
	secret *apiv1.Secret,
	repo *sourcev1.HelmRepository) error {

	if repo.Spec.SecretRef != nil && secret != nil {
		if typedClient, err := s.clientGetter.Typed(ctx, s.kubeappsCluster); err != nil {
			return err
		} else {
			secretsInterface := typedClient.CoreV1().Secrets(repo.Namespace)
			secret.OwnerReferences = []metav1.OwnerReference{
				*metav1.NewControllerRef(
					repo,
					schema.GroupVersionKind{
						Group:   sourcev1.GroupVersion.Group,
						Version: sourcev1.GroupVersion.Version,
						Kind:    sourcev1.HelmRepositoryKind,
					}),
			}
			if _, err := secretsInterface.Update(ctx, secret, metav1.UpdateOptions{}); err != nil {
				return statuserror.FromK8sError("update", "secrets", secret.Name, err)
			}
		}
	}
	return nil
}

// returns 3 things:
// secret     - either an existing or newly created secret, or nil if there should
//              be no secret associated with a repository
// updateRepo - boolean indicating whether or not a HelmRepository CRD needs to be updated
// err        - when bad things happen

func (s *Server) updateKubeappsManagedRepoSecret(
	ctx context.Context,
	repoName types.NamespacedName,
	tlsConfig *corev1.PackageRepositoryTlsConfig,
	auth *corev1.PackageRepositoryAuth,
	existingSecretRef *fluxmeta.LocalObjectReference) (secret *apiv1.Secret, updateRepo bool, err error) {

	secret, isSameSecret, err := newSecretFromTlsConfigAndAuth(repoName, tlsConfig, auth)
	if err != nil {
		return nil, false, err
	} else if isSameSecret {
		return nil, false, nil
	}

	typedClient, err := s.clientGetter.Typed(ctx, s.kubeappsCluster)
	if err != nil {
		return nil, false, err
	}
	secretInterface := typedClient.CoreV1().Secrets(repoName.Namespace)
	if secret != nil {
		if existingSecretRef == nil {
			// create a secret first
			newSecret, err := secretInterface.Create(ctx, secret, metav1.CreateOptions{})
			if err != nil {
				return nil, false, statuserror.FromK8sError("create", "secret", secret.GetGenerateName(), err)
			}
			return newSecret, true, nil
		} else {
			// TODO (gfichtenholt) we should optimize this to somehow tell if the existing secret
			// is the same (data-wise) as the new one and if so skip all this
			if err = secretInterface.Delete(ctx, existingSecretRef.Name, metav1.DeleteOptions{}); err != nil {
				return nil, false, statuserror.FromK8sError("delete", "secret", existingSecretRef.Name, err)
			}
			// create a new one
			newSecret, err := secretInterface.Create(ctx, secret, metav1.CreateOptions{})
			if err != nil {
				return nil, false, statuserror.FromK8sError("create", "secret", secret.GetGenerateName(), err)
			}
			return newSecret, true, nil
		}
	} else if existingSecretRef != nil {
		if err = secretInterface.Delete(ctx, existingSecretRef.Name, metav1.DeleteOptions{}); err != nil {
			log.Errorf("Error deleting existing secret: [%s] due to %v", err)
		}
	}
	return secret, true, nil
}

func (s *Server) updateRepo(ctx context.Context, repoRef *corev1.PackageRepositoryReference, url string, interval string, tlsConfig *corev1.PackageRepositoryTlsConfig, auth *corev1.PackageRepositoryAuth) (*corev1.PackageRepositoryReference, error) {
	key := types.NamespacedName{Namespace: repoRef.GetContext().GetNamespace(), Name: repoRef.GetIdentifier()}
	repo, err := s.getRepoInCluster(ctx, key)
	if err != nil {
		return nil, err
	}

	// As Michael and I agreed 4/12/2022, initially we'll disallow updates to repos in
	// pending state to simplify the initial case, though we may implement support later.
	// Updates to non-pending repos (i.e. success or failed status) are allowed
	complete, _, _ := isHelmRepositoryReady(*repo)
	if !complete {
		return nil, status.Errorf(codes.Internal, "updates to repositories pending reconciliation are not supported")
	}

	if url == "" {
		return nil, status.Errorf(codes.InvalidArgument, "repository url may not be empty")
	}
	repo.Spec.URL = url

	// flux does not grok description yet

	if interval != "" {
		if duration, err := pkgutils.ToDuration(interval); err != nil {
			return nil, status.Errorf(codes.InvalidArgument, "interval is invalid: %v", err)
		} else {
			repo.Spec.Interval = *duration
		}
	} else {
		// interval is a required field
		repo.Spec.Interval = defaultPollInterval
	}

	if tlsConfig != nil && tlsConfig.InsecureSkipVerify {
		return nil, status.Errorf(codes.InvalidArgument, "TLS flag insecureSkipVerify is not supported")
	}

	var secret *apiv1.Secret
	var updateRepoSecret bool
	if s.pluginConfig.UserManagedSecrets {
		if secret, err = s.validateUserManagedRepoSecret(ctx, key, tlsConfig, auth); err != nil {
			return nil, err
		}
	} else {
		if secret, updateRepoSecret, err = s.updateKubeappsManagedRepoSecret(
			ctx, key, tlsConfig, auth, repo.Spec.SecretRef); err != nil {
			return nil, err
		}
	}

	if s.pluginConfig.UserManagedSecrets || updateRepoSecret {
		if secret != nil {
			repo.Spec.SecretRef = &fluxmeta.LocalObjectReference{Name: secret.Name}
		} else {
			repo.Spec.SecretRef = nil
		}
	}

	repo.Spec.PassCredentials = auth != nil && auth.PassCredentials

	// get rid of the status field, since now there will be a new reconciliation
	// process and the current status no longer applies. metadata and spec I want
	// to keep, as they may have had added labels and/or annotations and/or
	// even other changes made by the user.
	repo.Status = sourcev1.HelmRepositoryStatus{}

	if client, err := s.getClient(ctx, key.Namespace); err != nil {
		return nil, err
	} else if err = client.Update(ctx, repo); err != nil {
		return nil, statuserror.FromK8sError("update", "HelmRepository", key.String(), err)
	} else if updateRepoSecret && secret != nil {
		// new secret => will need to set the owner
		if err = s.setOwnerReferencesForRepoSecret(ctx, secret, repo); err != nil {
			return nil, err
		}
	}

	log.V(4).Infof("Updated repository: %s", common.PrettyPrint(repo))

	return &corev1.PackageRepositoryReference{
		Context: &corev1.Context{
			Namespace: key.Namespace,
			Cluster:   s.kubeappsCluster,
		},
		Identifier: key.Name,
		Plugin:     GetPluginDetail(),
	}, nil
}

func (s *Server) deleteRepo(ctx context.Context, repoRef *corev1.PackageRepositoryReference) error {
	client, err := s.getClient(ctx, repoRef.Context.Namespace)
	if err != nil {
		return err
	}

	log.V(4).Infof("Deleting repo: [%s]", repoRef.Identifier)

	// For kubeapps-managed secrets environment secrets will be deleted (garbage-collected)
	// when the owner repo is deleted

	repo := &sourcev1.HelmRepository{
		ObjectMeta: metav1.ObjectMeta{
			Name:      repoRef.Identifier,
			Namespace: repoRef.Context.Namespace,
		},
	}
	if err = client.Delete(ctx, repo); err != nil {
		return statuserror.FromK8sError("delete", "HelmRepository", repoRef.Identifier, err)
	} else {
		return nil
	}
}

//
// implements plug-in specific cache-related functionality
//
type repoEventSink struct {
	clientGetter clientgetter.BackgroundClientGetterFunc
	chartCache   *cache.ChartCache // chartCache maybe nil only in unit tests
}

// this is what we store in the cache for each cached repo
// all struct fields are capitalized so they're exported by gob encoding
type repoCacheEntryValue struct {
	Checksum string
	Charts   []models.Chart
}

// onAddRepo essentially tells the cache whether to and what to store for a given key
func (s *repoEventSink) onAddRepo(key string, obj ctrlclient.Object) (interface{}, bool, error) {
	log.Infof("+onAddRepo(%s)", key)
	defer log.Infof("-onAddRepo()")

	if repo, ok := obj.(*sourcev1.HelmRepository); !ok {
		return nil, false, fmt.Errorf("expected an instance of *sourcev1.HelmRepository, got: %s", reflect.TypeOf(obj))
		// first, check the repo is ready
	} else if isRepoReady(*repo) {
		if repo.Spec.Type == sourcev1.HelmRepositoryTypeOCI {
			return s.onAddOciRepo(*repo)
		} else {
			return s.onAddHttpRepo(*repo)
		}
	} else {
		// repo is not quite ready to be indexed - not really an error condition,
		// just skip it eventually there will be another event when it is in ready state
		log.Infof("Skipping packages for repository [%s] because it is not in 'Ready' state", key)
		return nil, false, nil
	}
}

// ref https://fluxcd.io/docs/components/source/helmrepositories/#status
func (s *repoEventSink) onAddHttpRepo(repo sourcev1.HelmRepository) ([]byte, bool, error) {
	if artifact := repo.GetArtifact(); artifact != nil {
		if checksum := artifact.Checksum; checksum == "" {
			return nil, false, status.Errorf(codes.Internal,
				"expected field status.artifact.checksum not found on HelmRepository\n[%s]",
				common.PrettyPrint(repo))
		} else {
			return s.indexAndEncode(checksum, repo)
		}
	} else {
		return nil, false, status.Errorf(codes.Internal,
			"expected field status.artifact not found on HelmRepository\n[%s]",
			common.PrettyPrint(repo))
	}
}

func (s *repoEventSink) indexAndEncode(checksum string, repo sourcev1.HelmRepository) ([]byte, bool, error) {
	log.Infof("+indexAndEncode(%s)", common.PrettyPrint(repo))
	charts, err := s.indexOneRepo(repo)
	if err != nil {
		return nil, false, err
	}

	cacheEntryValue := repoCacheEntryValue{
		Checksum: checksum,
		Charts:   charts,
	}

	// use gob encoding instead of json, it peforms much better
	var buf bytes.Buffer
	enc := gob.NewEncoder(&buf)
	if err = enc.Encode(cacheEntryValue); err != nil {
		return nil, false, err
	}

	if s.chartCache != nil {
		if opts, err := s.httpClientOptionsForRepo(context.Background(), repo); err != nil {
			// ref: https://github.com/vmware-tanzu/kubeapps/pull/3899#issuecomment-990446931
			// I don't want this func to fail onAdd/onModify() if we can't read
			// the corresponding secret due to something like default RBAC settings:
			// "secrets "podinfo-basic-auth-secret" is forbidden:
			// User "system:serviceaccount:kubeapps:kubeapps-internal-kubeappsapis" cannot get
			// resource "secrets" in API group "" in the namespace "default"
			// So we still finish the indexing of the repo but skip the charts
			log.Errorf("Failed to read secret for repo due to: %+v", err)
		} else if err = s.chartCache.SyncCharts(charts, opts); err != nil {
			return nil, false, err
		}
	}
	return buf.Bytes(), true, nil
}

// it is assumed the caller has already checked that this repo is ready
// At present, there is only one caller of indexOneRepo() and this check is already done by it
func (s *repoEventSink) indexOneRepo(repo sourcev1.HelmRepository) ([]models.Chart, error) {
	startTime := time.Now()

	// ref https://fluxcd.io/docs/components/source/helmrepositories/#status
	indexUrl := repo.Status.URL
	if indexUrl == "" {
		return nil, status.Errorf(codes.Internal,
			"expected field status.url not found on HelmRepository\n[%s]",
			repo.Name)
	}

	log.Infof("+indexOneRepo: [%s], index URL: [%s]", repo.Name, indexUrl)

	// In production, there should be no need to provide authz, userAgent or any of the TLS details,
	// as we are reading index.yaml file from local cluster, not some remote repo.
	// e.g. http://source-controller.flux-system.svc.cluster.local./helmrepository/default/bitnami/index.yaml
	// Flux does the hard work of pulling the index file from remote repo
	// into local cluster based on secretRef associated with HelmRepository, if applicable
	// This is only true of index.yaml, not the individual chart URLs within it

	// if a transient error occurs the item will be re-queued and retried after a back-off period
	byteArray, err := httpclient.Get(indexUrl, httpclient.New(), nil)
	if err != nil {
		return nil, err
	}

	modelRepo := &models.Repo{
		Namespace: repo.Namespace,
		Name:      repo.Name,
		URL:       repo.Spec.URL,
		Type:      "helm",
	}

	// this is potentially a very expensive operation for large repos like 'bitnami'
	// shallow = true  => 8-9 sec
	// shallow = false => 12-13 sec, so deep copy adds 50% to cost, but we need it to
	// for GetAvailablePackageVersions()
	charts, err := helm.ChartsFromIndex(byteArray, modelRepo, false)
	if err != nil {
		return nil, err
	}

	duration := time.Since(startTime)
	msg := fmt.Sprintf("-indexOneRepo: [%s], indexed [%d] packages in [%d] ms", repo.Name, len(charts), duration.Milliseconds())
	if len(charts) > 0 {
		log.Info(msg)
	} else {
		// this is kind of a red flag - an index with 0 charts, most likely contents of index.yaml is
		// messed up and didn't parse successfully but the helm library didn't raise an error
		log.Warning(msg)
	}
	return charts, nil
}

// onModifyRepo essentially tells the cache whether or not to and what to store for a given key
func (s *repoEventSink) onModifyRepo(key string, obj ctrlclient.Object, oldValue interface{}) (interface{}, bool, error) {
	if repo, ok := obj.(*sourcev1.HelmRepository); !ok {
		return nil, false, fmt.Errorf("expected an instance of *sourcev1.HelmRepository, got: %s", reflect.TypeOf(obj))
	} else if isRepoReady(*repo) {
		if repo.Spec.Type == sourcev1.HelmRepositoryTypeOCI {
			// OCI Helm repository, which defines a source, does not produce an Artifact
			// ref https://fluxcd.io/docs/components/source/helmrepositories/#helm-oci-repository
			return nil, false, nil
		} else {
			// first check the repo is ready
			// We should to compare checksums on what's stored in the cache
			// vs the modified object to see if the contents has really changed before embarking on
			// expensive operation indexOneRepo() below.
			// ref https://fluxcd.io/docs/components/source/helmrepositories/#status
			// ref https://fluxcd.io/docs/components/source/helmrepositories/#status
			var newChecksum string
			if artifact := repo.GetArtifact(); artifact != nil {
				if newChecksum = artifact.Checksum; newChecksum == "" {
					return nil, false, status.Errorf(codes.Internal,
						"expected field status.artifact.checksum not found on HelmRepository\n[%s]",
						common.PrettyPrint(repo))
				}
			} else {
				return nil, false, status.Errorf(codes.Internal,
					"expected field status.artifact not found on HelmRepository\n[%s]",
					common.PrettyPrint(repo))
			}

			cacheEntryUntyped, err := s.onGetRepo(key, oldValue)
			if err != nil {
				return nil, false, err
			}

			cacheEntry, ok := cacheEntryUntyped.(repoCacheEntryValue)
			if !ok {
				return nil, false, status.Errorf(
					codes.Internal,
					"unexpected value found in cache for key [%s]: %v",
					key, cacheEntryUntyped)
			}

			if cacheEntry.Checksum != newChecksum {
				return s.indexAndEncode(newChecksum, *repo)
			} else {
				// skip because the content did not change
				return nil, false, nil
			}
		}
	} else {
		// repo is not quite ready to be indexed - not really an error condition,
		// just skip it eventually there will be another event when it is in ready state
		log.V(4).Infof("Skipping packages for repository [%s] because it is not in 'Ready' state", key)
		return nil, false, nil
	}
}

func (s *repoEventSink) onGetRepo(key string, value interface{}) (interface{}, error) {
	b, ok := value.([]byte)
	if !ok {
		return nil, status.Errorf(codes.Internal, "unexpected value found in cache for key [%s]: %v", key, value)
	}

	dec := gob.NewDecoder(bytes.NewReader(b))
	var entryValue repoCacheEntryValue
	if err := dec.Decode(&entryValue); err != nil {
		return nil, err
	}
	return entryValue, nil
}

func (s *repoEventSink) onDeleteRepo(key string) (bool, error) {
	if s.chartCache != nil {
		if name, err := s.fromKey(key); err != nil {
			return false, err
		} else if err := s.chartCache.DeleteChartsForRepo(name); err != nil {
			return false, err
		}
	}
	return true, nil
}

func (s *repoEventSink) onResync() error {
	if s.chartCache != nil {
		return s.chartCache.OnResync()
	} else {
		return nil
	}
}

// TODO (gfichtenholt) low priority: don't really like the fact that these 4 lines of code
// basically repeat same logic as NamespacedResourceWatcherCache.fromKey() but can't
// quite come up with with a more elegant alternative right now
func (s *repoEventSink) fromKey(key string) (*types.NamespacedName, error) {
	parts := strings.Split(key, cache.KeySegmentsSeparator)
	if len(parts) != 3 || parts[0] != fluxHelmRepositories || len(parts[1]) == 0 || len(parts[2]) == 0 {
		return nil, status.Errorf(codes.Internal, "invalid key [%s]", key)
	}
	return &types.NamespacedName{Namespace: parts[1], Name: parts[2]}, nil
}

func (s *repoEventSink) getRepoSecret(ctx context.Context, repo sourcev1.HelmRepository) (*apiv1.Secret, error) {
	if repo.Spec.SecretRef == nil {
		return nil, nil
	}
	secretName := repo.Spec.SecretRef.Name
	if secretName == "" {
		return nil, nil
	}
	if s == nil || s.clientGetter == nil {
		return nil, status.Errorf(codes.Internal, "unexpected state in clientGetter instance")
	}
	typedClient, err := s.clientGetter.Typed(ctx)
	if err != nil {
		return nil, err
	}
	repoName, err := common.NamespacedName(&repo)
	if err != nil {
		return nil, err
	}
	secret, err := typedClient.CoreV1().Secrets(repoName.Namespace).Get(ctx, secretName, metav1.GetOptions{})
	if err != nil {
		return nil, statuserror.FromK8sError("get", "secret", secretName, err)
	}
	return secret, err
}

// The reason I do this here is to set up auth that may be needed to fetch chart tarballs by
// ChartCache
func (s *repoEventSink) httpClientOptionsForRepo(ctx context.Context, repo sourcev1.HelmRepository) (*common.HttpClientOptions, error) {
	if secret, err := s.getRepoSecret(ctx, repo); err == nil && secret != nil {
		return common.HttpClientOptionsFromSecret(*secret)
	} else {
		return nil, err
	}
}

//
// repo-related utilities
//

func isRepoReady(repo sourcev1.HelmRepository) bool {
	// see docs at https://fluxcd.io/docs/components/source/helmrepositories/
	// Confirm the state we are observing is for the current generation
	if !checkRepoGeneration(repo) {
		return false
	}

	completed, success, _ := isHelmRepositoryReady(repo)
	return completed && success
}

// returns 3 things:
// - complete: whether the operation was completed
// - success: (only applicable when complete == true) whether the operation was successful or failed
// - reason: if present
// docs:
// 1. https://fluxcd.io/docs/components/source/helmrepositories/#status-examples
func isHelmRepositoryReady(repo sourcev1.HelmRepository) (complete bool, success bool, reason string) {
	// flux source-controller v1beta2 API made a change so that we can no longer
	// rely on a simple "metadata.generation" vs "status.observedGeneration" check for a
	// quick answer. The resource may now exist with "observedGeneration": -1 either in
	// pending or in a failed state. We need to distinguish between the two. Personally,
	// feels like a mistake to me.
	readyCond := meta.FindStatusCondition(repo.GetConditions(), fluxmeta.ReadyCondition)
	if readyCond != nil {
		if readyCond.Reason != "" {
			// this could be something like "reason": "Succeeded" i.e. not super-useful
			reason = readyCond.Reason
		}
		if readyCond.Message != "" {
			// whereas this could be something like: "message": 'invalid chart URL format'
			// i.e. a little more useful, so we'll just return them both
			reason += ": " + readyCond.Message
		}
		switch readyCond.Status {
		case metav1.ConditionTrue:
			return checkRepoGeneration(repo), true, reason
		case metav1.ConditionFalse:
			return true, false, reason
			// metav1.ConditionUnknown falls through
		}
	}
	return false, false, reason
}

func repoStatus(repo sourcev1.HelmRepository) *corev1.PackageRepositoryStatus {
	complete, success, reason := isHelmRepositoryReady(repo)
	s := &corev1.PackageRepositoryStatus{
		Ready:      complete && success,
		Reason:     corev1.PackageRepositoryStatus_STATUS_REASON_UNSPECIFIED,
		UserReason: reason,
	}
	if !complete {
		s.Reason = corev1.PackageRepositoryStatus_STATUS_REASON_PENDING
	} else if success {
		s.Reason = corev1.PackageRepositoryStatus_STATUS_REASON_SUCCESS
	} else {
		s.Reason = corev1.PackageRepositoryStatus_STATUS_REASON_FAILED
	}
	return s
}

func checkRepoGeneration(repo sourcev1.HelmRepository) bool {
	generation := repo.GetGeneration()
	observedGeneration := repo.Status.ObservedGeneration
	return generation > 0 && generation == observedGeneration
}

// ref https://fluxcd.io/docs/components/source/helmrepositories/
func newFluxHelmRepo(
	targetName types.NamespacedName,
	typ string,
	url string,
	interval string,
	secret *apiv1.Secret,
	passCredentials bool) (*sourcev1.HelmRepository, error) {
	pollInterval := defaultPollInterval
	if interval != "" {
		if duration, err := pkgutils.ToDuration(interval); err != nil {
			return nil, status.Errorf(codes.InvalidArgument, "interval is invalid: %v", err)
		} else {
			pollInterval = *duration
		}
	}
	fluxRepo := &sourcev1.HelmRepository{
		ObjectMeta: metav1.ObjectMeta{
			Name:      targetName.Name,
			Namespace: targetName.Namespace,
		},
		Spec: sourcev1.HelmRepositorySpec{
			URL:      url,
			Interval: pollInterval,
		},
	}
	if typ == "oci" {
		fluxRepo.Spec.Type = sourcev1.HelmRepositoryTypeOCI
	} else {
		fluxRepo.Spec.Type = sourcev1.HelmRepositoryTypeDefault
	}
	if secret != nil {
		fluxRepo.Spec.SecretRef = &fluxmeta.LocalObjectReference{
			Name: secret.Name,
		}
	}
	if passCredentials {
		fluxRepo.Spec.PassCredentials = true
	}
	return fluxRepo, nil
}

// this func is only used with kubeapps-managed secrets
func newSecretFromTlsConfigAndAuth(repoName types.NamespacedName,
	tlsConfig *corev1.PackageRepositoryTlsConfig,
	auth *corev1.PackageRepositoryAuth) (secret *apiv1.Secret, isSameSecret bool, err error) {
	if tlsConfig != nil {
		if tlsConfig.GetSecretRef() != nil {
			return nil, false, status.Errorf(codes.InvalidArgument, "SecretRef may not be used with kubeapps managed secrets")
		}
		caCert := tlsConfig.GetCertAuthority()
		if caCert == redactedString {
			isSameSecret = true
		} else if caCert != "" {
			secret = common.NewLocalOpaqueSecret(repoName)
			secret.Data["caFile"] = []byte(caCert)
		}
	}
	if auth != nil {
		if auth.GetSecretRef() != nil {
			return nil, false, status.Errorf(codes.InvalidArgument, "SecretRef may not be used with kubeapps managed secrets")
		}
		if secret == nil {
			secret = common.NewLocalOpaqueSecret(repoName)
		}
		switch auth.Type {
		case corev1.PackageRepositoryAuth_PACKAGE_REPOSITORY_AUTH_TYPE_BASIC_AUTH:
			if unp := auth.GetUsernamePassword(); unp != nil {
				if unp.Username == redactedString && unp.Password == redactedString {
					isSameSecret = true
				} else {
					secret.Data["username"] = []byte(unp.Username)
					secret.Data["password"] = []byte(unp.Password)
				}
			} else {
				return nil, false, status.Errorf(codes.Internal, "Username/Password configuration is missing")
			}
		case corev1.PackageRepositoryAuth_PACKAGE_REPOSITORY_AUTH_TYPE_TLS:
			if ck := auth.GetTlsCertKey(); ck != nil {
				if ck.Cert == redactedString && ck.Key == redactedString {
					isSameSecret = true
				} else {
					secret.Data["certFile"] = []byte(ck.Cert)
					secret.Data["keyFile"] = []byte(ck.Key)
				}
			} else {
				return nil, false, status.Errorf(codes.Internal, "TLS Cert/Key configuration is missing")
			}
		case corev1.PackageRepositoryAuth_PACKAGE_REPOSITORY_AUTH_TYPE_BEARER,
			corev1.PackageRepositoryAuth_PACKAGE_REPOSITORY_AUTH_TYPE_AUTHORIZATION_HEADER,
			corev1.PackageRepositoryAuth_PACKAGE_REPOSITORY_AUTH_TYPE_DOCKER_CONFIG_JSON:
			return nil, false, status.Errorf(codes.Unimplemented, "Package repository authentication type %q is not supported", auth.Type)
		case corev1.PackageRepositoryAuth_PACKAGE_REPOSITORY_AUTH_TYPE_UNSPECIFIED:
			return nil, true, nil
		default:
			return nil, false, status.Errorf(codes.Internal, "Unexpected package repository authentication type: %q", auth.Type)
		}
	}
	return secret, isSameSecret, nil
}

func getRepoTlsConfigAndAuthWithUserManagedSecrets(secret *apiv1.Secret) (*corev1.PackageRepositoryTlsConfig, *corev1.PackageRepositoryAuth, error) {
	var tlsConfig *corev1.PackageRepositoryTlsConfig
	auth := &corev1.PackageRepositoryAuth{
		Type: corev1.PackageRepositoryAuth_PACKAGE_REPOSITORY_AUTH_TYPE_UNSPECIFIED,
	}

	if _, ok := secret.Data["caFile"]; ok {
		tlsConfig = &corev1.PackageRepositoryTlsConfig{
			// flux plug in doesn't support this option
			InsecureSkipVerify: false,
			PackageRepoTlsConfigOneOf: &corev1.PackageRepositoryTlsConfig_SecretRef{
				SecretRef: &corev1.SecretKeyReference{
					Name: secret.Name,
					Key:  "caFile",
				},
			},
		}
	}
	if _, ok := secret.Data["certFile"]; ok {
		if _, ok = secret.Data["keyFile"]; ok {
			auth.Type = corev1.PackageRepositoryAuth_PACKAGE_REPOSITORY_AUTH_TYPE_TLS
			auth.PackageRepoAuthOneOf = &corev1.PackageRepositoryAuth_SecretRef{
				SecretRef: &corev1.SecretKeyReference{Name: secret.Name},
			}
		}
	} else if _, ok := secret.Data["username"]; ok {
		if _, ok = secret.Data["password"]; ok {
			auth.Type = corev1.PackageRepositoryAuth_PACKAGE_REPOSITORY_AUTH_TYPE_BASIC_AUTH
			auth.PackageRepoAuthOneOf = &corev1.PackageRepositoryAuth_SecretRef{
				SecretRef: &corev1.SecretKeyReference{Name: secret.Name},
			}
		}
	} else {
		log.Warning("Unrecognized type of secret [%s]", secret.Name)
	}
	return tlsConfig, auth, nil
}

// TODO (gfichtenolt) Per slack discussion
// In fact, keeping the existing API might mean we could return exactly what it already does today
//(i.e. all secrets) if called with an extra explicit option (includeSecrets=true in the request
// message, not sure, similar to kubectl  config view --raw) and by default the secrets are REDACTED
// as you mention? This would mean clients will by default see only REDACTED secrets,
// but can request the full sensitive data when necessary?
func getRepoTlsConfigAndAuthWithKubeappsManagedSecrets(secret *apiv1.Secret) (*corev1.PackageRepositoryTlsConfig, *corev1.PackageRepositoryAuth, error) {
	var tlsConfig *corev1.PackageRepositoryTlsConfig
	auth := &corev1.PackageRepositoryAuth{
		Type: corev1.PackageRepositoryAuth_PACKAGE_REPOSITORY_AUTH_TYPE_UNSPECIFIED,
	}

	if _, ok := secret.Data["caFile"]; ok {
		tlsConfig = &corev1.PackageRepositoryTlsConfig{
			// flux plug in doesn't support InsecureSkipVerify option
			InsecureSkipVerify: false,
			PackageRepoTlsConfigOneOf: &corev1.PackageRepositoryTlsConfig_CertAuthority{
				CertAuthority: redactedString,
			},
		}
	}

	if _, ok := secret.Data["certFile"]; ok {
		if _, ok := secret.Data["keyFile"]; ok {
			auth.Type = corev1.PackageRepositoryAuth_PACKAGE_REPOSITORY_AUTH_TYPE_TLS
			auth.PackageRepoAuthOneOf = &corev1.PackageRepositoryAuth_TlsCertKey{
				TlsCertKey: &corev1.TlsCertKey{
					Cert: redactedString,
					Key:  redactedString,
				},
			}
		}
	} else if _, ok := secret.Data["username"]; ok {
		if _, ok := secret.Data["password"]; ok {
			auth.Type = corev1.PackageRepositoryAuth_PACKAGE_REPOSITORY_AUTH_TYPE_BASIC_AUTH
			auth.PackageRepoAuthOneOf = &corev1.PackageRepositoryAuth_UsernamePassword{
				UsernamePassword: &corev1.UsernamePassword{
					Username: redactedString,
					Password: redactedString,
				},
			}
		}
	} else {
		log.Warning("Unrecognized type of secret [%s]", secret.Name)
	}
	return tlsConfig, auth, nil
}<|MERGE_RESOLUTION|>--- conflicted
+++ resolved
@@ -201,7 +201,6 @@
 	return sink.httpClientOptionsForRepo(ctx, *repo)
 }
 
-<<<<<<< HEAD
 func (s *Server) newRepo(ctx context.Context, request *corev1.AddPackageRepositoryRequest) (*corev1.PackageRepositoryReference, error) {
 	if request.Name == "" {
 		return nil, status.Errorf(codes.InvalidArgument, "no request Name provided")
@@ -218,10 +217,6 @@
 
 	url := request.GetUrl()
 	tlsConfig := request.GetTlsConfig()
-=======
-func (s *Server) newRepo(ctx context.Context, targetName types.NamespacedName, url string, interval string,
-	tlsConfig *corev1.PackageRepositoryTlsConfig, auth *corev1.PackageRepositoryAuth) (*corev1.PackageRepositoryReference, error) {
->>>>>>> 28f0e151
 	if url == "" {
 		return nil, status.Errorf(codes.InvalidArgument, "repository url may not be empty")
 	} else if tlsConfig != nil && tlsConfig.InsecureSkipVerify {
@@ -277,7 +272,6 @@
 
 	repo, err := s.getRepoInCluster(ctx, key)
 	if err != nil {
-		log.Infof("repoDetail :%v", err)
 		return nil, err
 	}
 
@@ -312,10 +306,6 @@
 		}
 	}
 	auth.PassCredentials = repo.Spec.PassCredentials
-	typ := repo.Spec.Type
-	if typ == "" {
-		typ = "helm"
-	}
 	return &corev1.PackageRepositoryDetail{
 		PackageRepoRef: &corev1.PackageRepositoryReference{
 			Context: &corev1.Context{
@@ -329,7 +319,7 @@
 		// TBD Flux HelmRepository CR doesn't have a designated field for description
 		Description:     "",
 		NamespaceScoped: false,
-		Type:            typ,
+		Type:            "helm",
 		Url:             repo.Spec.URL,
 		Interval:        pkgutils.FromDuration(&repo.Spec.Interval),
 		TlsConfig:       tlsConfig,
@@ -363,10 +353,6 @@
 		}
 	}
 	for _, repo := range repos {
-		typ := repo.Spec.Type
-		if typ == "" {
-			typ = "helm"
-		}
 		summary := &corev1.PackageRepositorySummary{
 			PackageRepoRef: &corev1.PackageRepositoryReference{
 				Context: &corev1.Context{
@@ -380,7 +366,7 @@
 			// TBD Flux HelmRepository CR doesn't have a designated field for description
 			Description:     "",
 			NamespaceScoped: false,
-			Type:            typ,
+			Type:            "helm",
 			Url:             repo.Spec.URL,
 			Status:          repoStatus(repo),
 		}
@@ -558,12 +544,12 @@
 			// TODO (gfichtenholt) we should optimize this to somehow tell if the existing secret
 			// is the same (data-wise) as the new one and if so skip all this
 			if err = secretInterface.Delete(ctx, existingSecretRef.Name, metav1.DeleteOptions{}); err != nil {
-				return nil, false, statuserror.FromK8sError("delete", "secret", existingSecretRef.Name, err)
+				return nil, false, statuserror.FromK8sError("get", "secret", existingSecretRef.Name, err)
 			}
 			// create a new one
 			newSecret, err := secretInterface.Create(ctx, secret, metav1.CreateOptions{})
 			if err != nil {
-				return nil, false, statuserror.FromK8sError("create", "secret", secret.GetGenerateName(), err)
+				return nil, false, statuserror.FromK8sError("update", "secret", secret.GetGenerateName(), err)
 			}
 			return newSecret, true, nil
 		}
@@ -705,17 +691,26 @@
 
 // onAddRepo essentially tells the cache whether to and what to store for a given key
 func (s *repoEventSink) onAddRepo(key string, obj ctrlclient.Object) (interface{}, bool, error) {
-	log.Infof("+onAddRepo(%s)", key)
-	defer log.Infof("-onAddRepo()")
+	log.V(4).Info("+onAddRepo(%s)", key)
+	defer log.V(4).Info("-onAddRepo()")
 
 	if repo, ok := obj.(*sourcev1.HelmRepository); !ok {
 		return nil, false, fmt.Errorf("expected an instance of *sourcev1.HelmRepository, got: %s", reflect.TypeOf(obj))
+	} else if isRepoReady(*repo) {
 		// first, check the repo is ready
-	} else if isRepoReady(*repo) {
-		if repo.Spec.Type == sourcev1.HelmRepositoryTypeOCI {
-			return s.onAddOciRepo(*repo)
+		// ref https://fluxcd.io/docs/components/source/helmrepositories/#status
+		if artifact := repo.GetArtifact(); artifact != nil {
+			if checksum := artifact.Checksum; checksum == "" {
+				return nil, false, status.Errorf(codes.Internal,
+					"expected field status.artifact.checksum not found on HelmRepository\n[%s]",
+					common.PrettyPrint(repo))
+			} else {
+				return s.indexAndEncode(checksum, *repo)
+			}
 		} else {
-			return s.onAddHttpRepo(*repo)
+			return nil, false, status.Errorf(codes.Internal,
+				"expected field status.artifact not found on HelmRepository\n[%s]",
+				common.PrettyPrint(repo))
 		}
 	} else {
 		// repo is not quite ready to be indexed - not really an error condition,
@@ -725,25 +720,7 @@
 	}
 }
 
-// ref https://fluxcd.io/docs/components/source/helmrepositories/#status
-func (s *repoEventSink) onAddHttpRepo(repo sourcev1.HelmRepository) ([]byte, bool, error) {
-	if artifact := repo.GetArtifact(); artifact != nil {
-		if checksum := artifact.Checksum; checksum == "" {
-			return nil, false, status.Errorf(codes.Internal,
-				"expected field status.artifact.checksum not found on HelmRepository\n[%s]",
-				common.PrettyPrint(repo))
-		} else {
-			return s.indexAndEncode(checksum, repo)
-		}
-	} else {
-		return nil, false, status.Errorf(codes.Internal,
-			"expected field status.artifact not found on HelmRepository\n[%s]",
-			common.PrettyPrint(repo))
-	}
-}
-
 func (s *repoEventSink) indexAndEncode(checksum string, repo sourcev1.HelmRepository) ([]byte, bool, error) {
-	log.Infof("+indexAndEncode(%s)", common.PrettyPrint(repo))
 	charts, err := s.indexOneRepo(repo)
 	if err != nil {
 		return nil, false, err
@@ -839,49 +816,43 @@
 	if repo, ok := obj.(*sourcev1.HelmRepository); !ok {
 		return nil, false, fmt.Errorf("expected an instance of *sourcev1.HelmRepository, got: %s", reflect.TypeOf(obj))
 	} else if isRepoReady(*repo) {
-		if repo.Spec.Type == sourcev1.HelmRepositoryTypeOCI {
-			// OCI Helm repository, which defines a source, does not produce an Artifact
-			// ref https://fluxcd.io/docs/components/source/helmrepositories/#helm-oci-repository
+		// first check the repo is ready
+		// We should to compare checksums on what's stored in the cache
+		// vs the modified object to see if the contents has really changed before embarking on
+		// expensive operation indexOneRepo() below.
+		// ref https://fluxcd.io/docs/components/source/helmrepositories/#status
+		// ref https://fluxcd.io/docs/components/source/helmrepositories/#status
+		var newChecksum string
+		if artifact := repo.GetArtifact(); artifact != nil {
+			if newChecksum = artifact.Checksum; newChecksum == "" {
+				return nil, false, status.Errorf(codes.Internal,
+					"expected field status.artifact.checksum not found on HelmRepository\n[%s]",
+					common.PrettyPrint(repo))
+			}
+		} else {
+			return nil, false, status.Errorf(codes.Internal,
+				"expected field status.artifact not found on HelmRepository\n[%s]",
+				common.PrettyPrint(repo))
+		}
+
+		cacheEntryUntyped, err := s.onGetRepo(key, oldValue)
+		if err != nil {
+			return nil, false, err
+		}
+
+		cacheEntry, ok := cacheEntryUntyped.(repoCacheEntryValue)
+		if !ok {
+			return nil, false, status.Errorf(
+				codes.Internal,
+				"unexpected value found in cache for key [%s]: %v",
+				key, cacheEntryUntyped)
+		}
+
+		if cacheEntry.Checksum != newChecksum {
+			return s.indexAndEncode(newChecksum, *repo)
+		} else {
+			// skip because the content did not change
 			return nil, false, nil
-		} else {
-			// first check the repo is ready
-			// We should to compare checksums on what's stored in the cache
-			// vs the modified object to see if the contents has really changed before embarking on
-			// expensive operation indexOneRepo() below.
-			// ref https://fluxcd.io/docs/components/source/helmrepositories/#status
-			// ref https://fluxcd.io/docs/components/source/helmrepositories/#status
-			var newChecksum string
-			if artifact := repo.GetArtifact(); artifact != nil {
-				if newChecksum = artifact.Checksum; newChecksum == "" {
-					return nil, false, status.Errorf(codes.Internal,
-						"expected field status.artifact.checksum not found on HelmRepository\n[%s]",
-						common.PrettyPrint(repo))
-				}
-			} else {
-				return nil, false, status.Errorf(codes.Internal,
-					"expected field status.artifact not found on HelmRepository\n[%s]",
-					common.PrettyPrint(repo))
-			}
-
-			cacheEntryUntyped, err := s.onGetRepo(key, oldValue)
-			if err != nil {
-				return nil, false, err
-			}
-
-			cacheEntry, ok := cacheEntryUntyped.(repoCacheEntryValue)
-			if !ok {
-				return nil, false, status.Errorf(
-					codes.Internal,
-					"unexpected value found in cache for key [%s]: %v",
-					key, cacheEntryUntyped)
-			}
-
-			if cacheEntry.Checksum != newChecksum {
-				return s.indexAndEncode(newChecksum, *repo)
-			} else {
-				// skip because the content did not change
-				return nil, false, nil
-			}
 		}
 	} else {
 		// repo is not quite ready to be indexed - not really an error condition,
