/*
Copyright © 2021 VMware
Licensed under the Apache License, Version 2.0 (the "License");
you may not use this file except in compliance with the License.
You may obtain a copy of the License at
    http://www.apache.org/licenses/LICENSE-2.0
Unless required by applicable law or agreed to in writing, software
distributed under the License is distributed on an "AS IS" BASIS,
WITHOUT WARRANTIES OR CONDITIONS OF ANY KIND, either express or implied.
See the License for the specific language governing permissions and
limitations under the License.
*/

package main

import (
	"context"
	"fmt"
	"io/ioutil"
	"net/http"
	"net/http/httptest"
	"strings"
	"sync"
	"testing"

	redismock "github.com/go-redis/redismock/v8"
	"github.com/google/go-cmp/cmp"
	"github.com/google/go-cmp/cmp/cmpopts"
	corev1 "github.com/kubeapps/kubeapps/cmd/kubeapps-apis/gen/core/packages/v1alpha1"
	plugins "github.com/kubeapps/kubeapps/cmd/kubeapps-apis/gen/core/plugins/v1alpha1"
	"github.com/kubeapps/kubeapps/cmd/kubeapps-apis/gen/plugins/fluxv2/packages/v1alpha1"
	"google.golang.org/grpc/codes"
	"google.golang.org/grpc/status"
	"k8s.io/apimachinery/pkg/apis/meta/v1/unstructured"
	"k8s.io/apimachinery/pkg/runtime"
	"k8s.io/apimachinery/pkg/runtime/schema"
	"k8s.io/apimachinery/pkg/watch"
	"k8s.io/client-go/dynamic"
	"k8s.io/client-go/dynamic/fake"
	k8stesting "k8s.io/client-go/testing"
)

func TestBadClientGetter(t *testing.T) {
	testCases := []struct {
		name         string
		clientGetter clientGetter
		statusCode   codes.Code
	}{
		{
			name:         "returns failed-precondition error status when no getter configured",
			clientGetter: nil,
			statusCode:   codes.FailedPrecondition,
		},
<<<<<<< HEAD
=======
	}

	for _, tc := range testCases {
		t.Run(tc.name, func(t *testing.T) {
			_, mock, err := newServer(tc.clientGetter)
			if err == nil && tc.statusCode != codes.OK {
				t.Fatalf("got: nil, want: error")
			}

			if got, want := status.Code(err), tc.statusCode; got != want {
				t.Errorf("got: %+v, want: %+v", got, want)
			}

			err = mock.ExpectationsWereMet()
			if err != nil {
				t.Fatalf("%v", err)
			}
		})
	}
}

func TestBadClientGetter(t *testing.T) {
	testCases := []struct {
		name         string
		clientGetter clientGetter
		statusCode   codes.Code
	}{
>>>>>>> 4e3d1050
		{
			name: "returns failed-precondition when configGetter itself errors",
			clientGetter: func(context.Context) (dynamic.Interface, error) {
				return nil, fmt.Errorf("Bang!")
			},
			statusCode: codes.FailedPrecondition,
		},
	}

	for _, tc := range testCases {
		t.Run(tc.name, func(t *testing.T) {
			_, mock, err := newServerWithClientGetter(tc.clientGetter)
			if err == nil && tc.statusCode != codes.OK {
				t.Fatalf("got: nil, want: error")
			}

			if got, want := status.Code(err), tc.statusCode; got != want {
				t.Errorf("got: %+v, want: %+v", got, want)
			}

			err = mock.ExpectationsWereMet()
			if err != nil {
				t.Fatalf("%v", err)
			}
		})
	}
}

func TestGetAvailablePackagesStatus(t *testing.T) {
	testCases := []struct {
		name       string
		repo       runtime.Object
		statusCode codes.Code
	}{
		{
			name: "returns without error if response status does not contain conditions",
			repo: newRepo("test", "default",
				map[string]interface{}{
					"url":      "http://example.com",
					"interval": "1m0s",
				},
				nil),
			statusCode: codes.OK,
		},
		{
			name: "returns without error if response status does not contain conditions (2)",
			repo: newRepo("test", "default",
				map[string]interface{}{
					"url":      "http://example.com",
					"interval": "1m0s",
				},
				map[string]interface{}{
					"zot": "xyz",
				}),
			statusCode: codes.OK,
		},
		{
			name: "returns without error if response does not contain ready repos",
			repo: newRepo("test", "default",
				map[string]interface{}{
					"url":      "http://example.com",
					"interval": "1m0s",
				},
				map[string]interface{}{
					"conditions": []interface{}{
						map[string]interface{}{
							"type":   "Ready",
							"status": "False",
							"reason": "IndexationFailed",
						},
					}}),
			statusCode: codes.OK,
		},
		{
			name: "returns without error if repo object does not contain namespace",
			repo: newRepo("test", "", nil, map[string]interface{}{
				"conditions": []interface{}{
					map[string]interface{}{
						"type":   "Ready",
						"status": "True",
						"reason": "IndexationSucceed",
					},
				}}),
			statusCode: codes.OK,
		},
		{
			name: "returns without error if repo object does not contain spec url",
			repo: newRepo("test", "default", nil, map[string]interface{}{
				"conditions": []interface{}{
					map[string]interface{}{
						"type":   "Ready",
						"status": "True",
						"reason": "IndexationSucceed",
					},
				}}),
			statusCode: codes.OK,
		},
		{
			name: "returns without error if repo object does not contain status url",
			repo: newRepo("test", "default", map[string]interface{}{
				"url":      "http://example.com",
				"interval": "1m0s",
			}, map[string]interface{}{
				"conditions": []interface{}{
					map[string]interface{}{
						"type":   "Ready",
						"status": "True",
						"reason": "IndexationSucceed",
					},
				}}),
			statusCode: codes.OK,
		},
	}

	for _, tc := range testCases {
		t.Run(tc.name, func(t *testing.T) {
			s, mock, _, err := newServerWithRepos(tc.repo)
			if err != nil {
				t.Fatalf("error instantiating the server: %v", err)
			}

			if err = beforeCallGetAvailablePackageSummaries(mock, nil); err != nil {
				t.Fatalf("%v", err)
			}

			response, err := s.GetAvailablePackageSummaries(
				context.Background(),
				&corev1.GetAvailablePackageSummariesRequest{Context: &corev1.Context{}})

			if err == nil && tc.statusCode != codes.OK {
				t.Fatalf("got: nil, want: error")
			}

			if got, want := status.Code(err), tc.statusCode; got != want {
				t.Errorf("got: %+v, error: %v, want: %+v", got, err, want)

				if got == codes.OK {
					if len(response.AvailablePackagesSummaries) != 0 {
						t.Errorf("unexpected response: %v", response)
					} else if response != nil {
						t.Errorf("unexpected response: %v", response)
					}
				}
			}

			if err = mock.ExpectationsWereMet(); err != nil {
				t.Fatalf("%v", err)
			}
		})
	}
}

type testRepoStruct struct {
	name      string
	namespace string
	url       string
	index     string
}

func TestGetAvailablePackageSummaries(t *testing.T) {
	testCases := []struct {
		testName         string
		request          *corev1.GetAvailablePackageSummariesRequest
		testRepos        []testRepoStruct
		expectedResponse *corev1.GetAvailablePackageSummariesResponse
	}{
		{
			testName: "it returns a couple of fluxv2 packages from the cluster (no request ns specified)",
			testRepos: []testRepoStruct{
				{
					name:      "bitnami-1",
					namespace: "default",
					url:       "https://example.repo.com/charts",
					index:     "testdata/valid-index.yaml",
				},
			},
			request: &corev1.GetAvailablePackageSummariesRequest{Context: &corev1.Context{}},
			expectedResponse: &corev1.GetAvailablePackageSummariesResponse{
				AvailablePackagesSummaries: []*corev1.AvailablePackageSummary{
					{
						DisplayName:      "acs-engine-autoscaler",
						LatestPkgVersion: "2.1.1",
						IconUrl:          "https://github.com/kubernetes/kubernetes/blob/master/logo/logo.png",
						ShortDescription: "Scales worker nodes within agent pools",
						AvailablePackageRef: &corev1.AvailablePackageReference{
							Identifier: "bitnami-1/acs-engine-autoscaler",
							Context:    &corev1.Context{Namespace: "default"},
							Plugin:     &plugins.Plugin{Name: "fluxv2.packages", Version: "v1alpha1"},
						},
					},
					{
						DisplayName:      "wordpress",
						LatestPkgVersion: "0.7.5",
						IconUrl:          "https://bitnami.com/assets/stacks/wordpress/img/wordpress-stack-220x234.png",
						ShortDescription: "new description!",
						AvailablePackageRef: &corev1.AvailablePackageReference{
							Identifier: "bitnami-1/wordpress",
							Context:    &corev1.Context{Namespace: "default"},
							Plugin:     &plugins.Plugin{Name: "fluxv2.packages", Version: "v1alpha1"},
						},
					},
				},
			},
		},
		{
			testName: "it returns a couple of fluxv2 packages from the cluster (when request namespace is specified)",
			testRepos: []testRepoStruct{
				{
					name:      "bitnami-1",
					namespace: "default",
					url:       "https://example.repo.com/charts",
					index:     "testdata/valid-index.yaml",
				},
			},
			request: &corev1.GetAvailablePackageSummariesRequest{Context: &corev1.Context{Namespace: "default"}},
			expectedResponse: &corev1.GetAvailablePackageSummariesResponse{
				AvailablePackagesSummaries: []*corev1.AvailablePackageSummary{
					{
						DisplayName:      "acs-engine-autoscaler",
						LatestPkgVersion: "2.1.1",
						IconUrl:          "https://github.com/kubernetes/kubernetes/blob/master/logo/logo.png",
						ShortDescription: "Scales worker nodes within agent pools",
						AvailablePackageRef: &corev1.AvailablePackageReference{
							Identifier: "bitnami-1/acs-engine-autoscaler",
							Context:    &corev1.Context{Namespace: "default"},
							Plugin:     &plugins.Plugin{Name: "fluxv2.packages", Version: "v1alpha1"},
						},
					},
					{
						DisplayName:      "wordpress",
						LatestPkgVersion: "0.7.5",
						IconUrl:          "https://bitnami.com/assets/stacks/wordpress/img/wordpress-stack-220x234.png",
						ShortDescription: "new description!",
						AvailablePackageRef: &corev1.AvailablePackageReference{
							Identifier: "bitnami-1/wordpress",
							Context:    &corev1.Context{Namespace: "default"},
							Plugin:     &plugins.Plugin{Name: "fluxv2.packages", Version: "v1alpha1"},
						},
					},
				},
			},
		},
		{
			testName: "it returns all fluxv2 packages from the cluster (when request namespace is does not match repo namespace)",
			testRepos: []testRepoStruct{
				{
					name:      "bitnami-1",
					namespace: "default",
					url:       "https://example.repo.com/charts",
					index:     "testdata/valid-index.yaml",
				},
				{
					name:      "jetstack-1",
					namespace: "ns1",
					url:       "https://charts.jetstack.io",
					index:     "testdata/jetstack-index.yaml",
				},
			},
			request: &corev1.GetAvailablePackageSummariesRequest{Context: &corev1.Context{Namespace: "non-default"}},
			expectedResponse: &corev1.GetAvailablePackageSummariesResponse{
				AvailablePackagesSummaries: []*corev1.AvailablePackageSummary{
					{
						DisplayName:      "acs-engine-autoscaler",
						LatestPkgVersion: "2.1.1",
						IconUrl:          "https://github.com/kubernetes/kubernetes/blob/master/logo/logo.png",
						ShortDescription: "Scales worker nodes within agent pools",
						AvailablePackageRef: &corev1.AvailablePackageReference{
							Identifier: "bitnami-1/acs-engine-autoscaler",
							Context:    &corev1.Context{Namespace: "default"},
							Plugin:     &plugins.Plugin{Name: "fluxv2.packages", Version: "v1alpha1"},
						},
					},
					{
						DisplayName:      "cert-manager",
						LatestPkgVersion: "v1.4.0",
						IconUrl:          "https://raw.githubusercontent.com/jetstack/cert-manager/master/logo/logo.png",
						ShortDescription: "A Helm chart for cert-manager",
						AvailablePackageRef: &corev1.AvailablePackageReference{
							Identifier: "jetstack-1/cert-manager",
							Context:    &corev1.Context{Namespace: "ns1"},
							Plugin:     &plugins.Plugin{Name: "fluxv2.packages", Version: "v1alpha1"},
						},
					},
					{
						DisplayName:      "wordpress",
						LatestPkgVersion: "0.7.5",
						IconUrl:          "https://bitnami.com/assets/stacks/wordpress/img/wordpress-stack-220x234.png",
						ShortDescription: "new description!",
						AvailablePackageRef: &corev1.AvailablePackageReference{
							Identifier: "bitnami-1/wordpress",
							Context:    &corev1.Context{Namespace: "default"},
							Plugin:     &plugins.Plugin{Name: "fluxv2.packages", Version: "v1alpha1"},
						},
					},
				},
			},
		},
		{
			testName: "uses a filter based on existing repo",
			testRepos: []testRepoStruct{
				{
					name:      "bitnami-1",
					namespace: "default",
					url:       "https://example.repo.com/charts",
					index:     "testdata/valid-index.yaml",
				},
				{
					name:      "jetstack-1",
					namespace: "ns1",
					url:       "https://charts.jetstack.io",
					index:     "testdata/jetstack-index.yaml",
				},
			},
			request: &corev1.GetAvailablePackageSummariesRequest{
				Context: &corev1.Context{Namespace: "blah"},
				FilterOptions: &corev1.FilterOptions{
					Repositories: []string{"jetstack-1"},
				},
			},
			expectedResponse: &corev1.GetAvailablePackageSummariesResponse{
				AvailablePackagesSummaries: []*corev1.AvailablePackageSummary{
					{
						DisplayName:      "cert-manager",
						LatestPkgVersion: "v1.4.0",
						IconUrl:          "https://raw.githubusercontent.com/jetstack/cert-manager/master/logo/logo.png",
						ShortDescription: "A Helm chart for cert-manager",
						AvailablePackageRef: &corev1.AvailablePackageReference{
							Identifier: "jetstack-1/cert-manager",
							Context:    &corev1.Context{Namespace: "ns1"},
							Plugin:     &plugins.Plugin{Name: "fluxv2.packages", Version: "v1alpha1"},
						},
					},
				},
			},
		},
		{
			testName: "uses a filter based on non-existing repo",
			testRepos: []testRepoStruct{
				{
					name:      "bitnami-1",
					namespace: "default",
					url:       "https://example.repo.com/charts",
					index:     "testdata/valid-index.yaml",
				},
				{
					name:      "jetstack-1",
					namespace: "ns1",
					url:       "https://charts.jetstack.io",
					index:     "testdata/jetstack-index.yaml",
				},
			},
			request: &corev1.GetAvailablePackageSummariesRequest{
				Context: &corev1.Context{Namespace: "blah"},
				FilterOptions: &corev1.FilterOptions{
					Repositories: []string{"jetstack-2"},
				},
			},
			expectedResponse: &corev1.GetAvailablePackageSummariesResponse{
				AvailablePackagesSummaries: []*corev1.AvailablePackageSummary{},
			},
		},
		{
			testName: "uses a filter based on existing categories",
			testRepos: []testRepoStruct{
				{
					name:      "index-with-categories-1",
					namespace: "default",
					url:       "https://example.repo.com/charts",
					index:     "testdata/index-with-categories.yaml",
				},
			},
			request: &corev1.GetAvailablePackageSummariesRequest{
				Context: &corev1.Context{Namespace: "blah"},
				FilterOptions: &corev1.FilterOptions{
					Categories: []string{"Analytics"},
				},
			},
			expectedResponse: &corev1.GetAvailablePackageSummariesResponse{
				AvailablePackagesSummaries: []*corev1.AvailablePackageSummary{
					{
						DisplayName:      "elasticsearch",
						LatestPkgVersion: "15.5.0",
						IconUrl:          "https://bitnami.com/assets/stacks/elasticsearch/img/elasticsearch-stack-220x234.png",
						ShortDescription: "A highly scalable open-source full-text search and analytics engine",
						AvailablePackageRef: &corev1.AvailablePackageReference{
							Identifier: "index-with-categories-1/elasticsearch",
							Context:    &corev1.Context{Namespace: "default"},
							Plugin:     &plugins.Plugin{Name: "fluxv2.packages", Version: "v1alpha1"},
						},
					},
				},
			},
		},
		{
			testName: "uses a filter based on existing categories (2)",
			testRepos: []testRepoStruct{
				{
					name:      "index-with-categories-1",
					namespace: "default",
					url:       "https://example.repo.com/charts",
					index:     "testdata/index-with-categories.yaml",
				},
			},
			request: &corev1.GetAvailablePackageSummariesRequest{
				Context: &corev1.Context{Namespace: "blah"},
				FilterOptions: &corev1.FilterOptions{
					Categories: []string{"Analytics", "CMS"},
				},
			},
			expectedResponse: &corev1.GetAvailablePackageSummariesResponse{
				AvailablePackagesSummaries: []*corev1.AvailablePackageSummary{
					{
						DisplayName:      "elasticsearch",
						LatestPkgVersion: "15.5.0",
						IconUrl:          "https://bitnami.com/assets/stacks/elasticsearch/img/elasticsearch-stack-220x234.png",
						ShortDescription: "A highly scalable open-source full-text search and analytics engine",
						AvailablePackageRef: &corev1.AvailablePackageReference{
							Identifier: "index-with-categories-1/elasticsearch",
							Context:    &corev1.Context{Namespace: "default"},
							Plugin:     &plugins.Plugin{Name: "fluxv2.packages", Version: "v1alpha1"},
						},
					},
					{
						DisplayName:      "ghost",
						LatestPkgVersion: "13.0.14",
						IconUrl:          "https://bitnami.com/assets/stacks/ghost/img/ghost-stack-220x234.png",
						ShortDescription: "A simple, powerful publishing platform that allows you to share your stories with the world",
						AvailablePackageRef: &corev1.AvailablePackageReference{
							Identifier: "index-with-categories-1/ghost",
							Context:    &corev1.Context{Namespace: "default"},
							Plugin:     &plugins.Plugin{Name: "fluxv2.packages", Version: "v1alpha1"},
						},
					},
				},
			},
		},
		{
			testName: "uses a filter based on non-existing categories",
			testRepos: []testRepoStruct{
				{
					name:      "index-with-categories-1",
					namespace: "default",
					url:       "https://example.repo.com/charts",
					index:     "testdata/index-with-categories.yaml",
				},
			},
			request: &corev1.GetAvailablePackageSummariesRequest{
				Context: &corev1.Context{Namespace: "blah"},
				FilterOptions: &corev1.FilterOptions{
					Categories: []string{"Foo"},
				},
			},
			expectedResponse: &corev1.GetAvailablePackageSummariesResponse{
				AvailablePackagesSummaries: []*corev1.AvailablePackageSummary{},
			},
		},
		{
			testName: "uses a filter based on existing appVersion",
			testRepos: []testRepoStruct{
				{
					name:      "index-with-categories-1",
					namespace: "default",
					url:       "https://example.repo.com/charts",
					index:     "testdata/index-with-categories.yaml",
				},
			},
			request: &corev1.GetAvailablePackageSummariesRequest{
				Context: &corev1.Context{Namespace: "blah"},
				FilterOptions: &corev1.FilterOptions{
					AppVersion: "4.7.0",
				},
			},
			expectedResponse: &corev1.GetAvailablePackageSummariesResponse{
				AvailablePackagesSummaries: []*corev1.AvailablePackageSummary{
					{
						DisplayName:      "ghost",
						LatestPkgVersion: "13.0.14",
						IconUrl:          "https://bitnami.com/assets/stacks/ghost/img/ghost-stack-220x234.png",
						ShortDescription: "A simple, powerful publishing platform that allows you to share your stories with the world",
						AvailablePackageRef: &corev1.AvailablePackageReference{
							Identifier: "index-with-categories-1/ghost",
							Context:    &corev1.Context{Namespace: "default"},
							Plugin:     &plugins.Plugin{Name: "fluxv2.packages", Version: "v1alpha1"},
						},
					},
				},
			},
		},
		{
			testName: "uses a filter based on non-existing appVersion",
			testRepos: []testRepoStruct{
				{
					name:      "index-with-categories-1",
					namespace: "default",
					url:       "https://example.repo.com/charts",
					index:     "testdata/index-with-categories.yaml",
				},
			},
			request: &corev1.GetAvailablePackageSummariesRequest{
				Context: &corev1.Context{Namespace: "blah"},
				FilterOptions: &corev1.FilterOptions{
					AppVersion: "99.99.99",
				},
			},
			expectedResponse: &corev1.GetAvailablePackageSummariesResponse{
				AvailablePackagesSummaries: []*corev1.AvailablePackageSummary{},
			},
		},
		{
			testName: "uses a filter based on existing pkgVersion",
			testRepos: []testRepoStruct{
				{
					name:      "index-with-categories-1",
					namespace: "default",
					url:       "https://example.repo.com/charts",
					index:     "testdata/index-with-categories.yaml",
				},
			},
			request: &corev1.GetAvailablePackageSummariesRequest{
				Context: &corev1.Context{Namespace: "blah"},
				FilterOptions: &corev1.FilterOptions{
					PkgVersion: "15.5.0",
				},
			},
			expectedResponse: &corev1.GetAvailablePackageSummariesResponse{
				AvailablePackagesSummaries: []*corev1.AvailablePackageSummary{
					{
						DisplayName:      "elasticsearch",
						LatestPkgVersion: "15.5.0",
						IconUrl:          "https://bitnami.com/assets/stacks/elasticsearch/img/elasticsearch-stack-220x234.png",
						ShortDescription: "A highly scalable open-source full-text search and analytics engine",
						AvailablePackageRef: &corev1.AvailablePackageReference{
							Identifier: "index-with-categories-1/elasticsearch",
							Context:    &corev1.Context{Namespace: "default"},
							Plugin:     &plugins.Plugin{Name: "fluxv2.packages", Version: "v1alpha1"},
						},
					},
				},
			},
		},
		{
			testName: "uses a filter based on non-existing pkgVersion",
			testRepos: []testRepoStruct{
				{
					name:      "index-with-categories-1",
					namespace: "default",
					url:       "https://example.repo.com/charts",
					index:     "testdata/index-with-categories.yaml",
				},
			},
			request: &corev1.GetAvailablePackageSummariesRequest{
				Context: &corev1.Context{Namespace: "blah"},
				FilterOptions: &corev1.FilterOptions{
					PkgVersion: "99.99.99",
				},
			},
			expectedResponse: &corev1.GetAvailablePackageSummariesResponse{
				AvailablePackagesSummaries: []*corev1.AvailablePackageSummary{},
			},
		},
		{
			testName: "uses a filter based on existing query text (chart name)",
			testRepos: []testRepoStruct{
				{
					name:      "index-with-categories-1",
					namespace: "default",
					url:       "https://example.repo.com/charts",
					index:     "testdata/index-with-categories.yaml",
				},
			},
			request: &corev1.GetAvailablePackageSummariesRequest{
				Context: &corev1.Context{Namespace: "blah"},
				FilterOptions: &corev1.FilterOptions{
					Query: "ela",
				},
			},
			expectedResponse: &corev1.GetAvailablePackageSummariesResponse{
				AvailablePackagesSummaries: []*corev1.AvailablePackageSummary{
					{
						DisplayName:      "elasticsearch",
						LatestPkgVersion: "15.5.0",
						IconUrl:          "https://bitnami.com/assets/stacks/elasticsearch/img/elasticsearch-stack-220x234.png",
						ShortDescription: "A highly scalable open-source full-text search and analytics engine",
						AvailablePackageRef: &corev1.AvailablePackageReference{
							Identifier: "index-with-categories-1/elasticsearch",
							Context:    &corev1.Context{Namespace: "default"},
							Plugin:     &plugins.Plugin{Name: "fluxv2.packages", Version: "v1alpha1"},
						},
					},
				},
			},
		},
		{
			testName: "uses a filter based on existing query text (chart keywords)",
			testRepos: []testRepoStruct{
				{
					name:      "index-with-categories-1",
					namespace: "default",
					url:       "https://example.repo.com/charts",
					index:     "testdata/index-with-categories.yaml",
				},
			},
			request: &corev1.GetAvailablePackageSummariesRequest{
				Context: &corev1.Context{Namespace: "blah"},
				FilterOptions: &corev1.FilterOptions{
					Query: "vascrip",
				},
			},
			expectedResponse: &corev1.GetAvailablePackageSummariesResponse{
				AvailablePackagesSummaries: []*corev1.AvailablePackageSummary{
					{
						DisplayName:      "ghost",
						LatestPkgVersion: "13.0.14",
						IconUrl:          "https://bitnami.com/assets/stacks/ghost/img/ghost-stack-220x234.png",
						ShortDescription: "A simple, powerful publishing platform that allows you to share your stories with the world",
						AvailablePackageRef: &corev1.AvailablePackageReference{
							Identifier: "index-with-categories-1/ghost",
							Context:    &corev1.Context{Namespace: "default"},
							Plugin:     &plugins.Plugin{Name: "fluxv2.packages", Version: "v1alpha1"},
						},
					},
				},
			},
		},
		{
			testName: "uses a filter based on non-existing query text",
			testRepos: []testRepoStruct{
				{
					name:      "index-with-categories-1",
					namespace: "default",
					url:       "https://example.repo.com/charts",
					index:     "testdata/index-with-categories.yaml",
				},
			},
			request: &corev1.GetAvailablePackageSummariesRequest{
				Context: &corev1.Context{Namespace: "blah"},
				FilterOptions: &corev1.FilterOptions{
					Query: "qwerty",
				},
			},
			expectedResponse: &corev1.GetAvailablePackageSummariesResponse{
				AvailablePackagesSummaries: []*corev1.AvailablePackageSummary{},
			},
		},
		{
			testName: "it returns only the requested page of results and includes the next page token",
			testRepos: []testRepoStruct{
				{
					name:      "index-with-categories-1",
					namespace: "default",
					url:       "https://example.repo.com/charts",
					index:     "testdata/index-with-categories.yaml",
				},
			},
			request: &corev1.GetAvailablePackageSummariesRequest{
				Context: &corev1.Context{Namespace: "blah"},
				PaginationOptions: &corev1.PaginationOptions{
					PageToken: "1",
					PageSize:  1,
				},
			},
			expectedResponse: &corev1.GetAvailablePackageSummariesResponse{
				AvailablePackagesSummaries: []*corev1.AvailablePackageSummary{
					{
						DisplayName:      "ghost",
						LatestPkgVersion: "13.0.14",
						IconUrl:          "https://bitnami.com/assets/stacks/ghost/img/ghost-stack-220x234.png",
						ShortDescription: "A simple, powerful publishing platform that allows you to share your stories with the world",
						AvailablePackageRef: &corev1.AvailablePackageReference{
							Identifier: "index-with-categories-1/ghost",
							Context:    &corev1.Context{Namespace: "default"},
							Plugin:     &plugins.Plugin{Name: "fluxv2.packages", Version: "v1alpha1"},
						},
					},
				},
				NextPageToken: "2",
			},
		},
	}

	for _, tc := range testCases {
		t.Run(tc.testName, func(t *testing.T) {
			repos := []runtime.Object{}

			for _, rs := range tc.testRepos {
				indexYAMLBytes, err := ioutil.ReadFile(rs.index)
				if err != nil {
					t.Fatalf("%+v", err)
				}

				// stand up an http server just for the duration of this test
				ts := httptest.NewServer(http.HandlerFunc(func(w http.ResponseWriter, r *http.Request) {
					fmt.Fprintln(w, string(indexYAMLBytes))
				}))
				defer ts.Close()

				repoSpec := map[string]interface{}{
					"url":      rs.url,
					"interval": "1m0s",
				}
				repoStatus := map[string]interface{}{
					"conditions": []interface{}{
						map[string]interface{}{
							"type":   "Ready",
							"status": "True",
							"reason": "IndexationSucceed",
						},
					},
					"url": ts.URL,
				}
				repos = append(repos, newRepo(rs.name, rs.namespace, repoSpec, repoStatus))
			}

			s, mock, _, err := newServerWithRepos(repos...)
			if err != nil {
				t.Fatalf("error instantiating the server: %v", err)
			}

			if err = beforeCallGetAvailablePackageSummaries(mock, tc.request.FilterOptions, repos...); err != nil {
				t.Fatalf("%v", err)
			}

			response, err := s.GetAvailablePackageSummaries(context.Background(), tc.request)
			if err != nil {
				t.Fatalf("%v", err)
			}

			if err = mock.ExpectationsWereMet(); err != nil {
				t.Fatalf("%v", err)
			}

			opt1 := cmpopts.IgnoreUnexported(corev1.GetAvailablePackageSummariesResponse{}, corev1.AvailablePackageSummary{}, corev1.AvailablePackageReference{}, corev1.Context{}, plugins.Plugin{})
			opt2 := cmpopts.SortSlices(lessAvailablePackageFunc)
			if got, want := response, tc.expectedResponse; !cmp.Equal(got, want, opt1, opt2) {
				t.Errorf("mismatch (-want +got):\n%s", cmp.Diff(want, got, opt1, opt2))
			}
		})
	}
}

func TestGetAvailablePackageSummaryAfterRepoIndexUpdate(t *testing.T) {
	t.Run("test get available package summaries after repo index is updated", func(t *testing.T) {
		indexYamlBeforeUpdateBytes, err := ioutil.ReadFile("testdata/index-before-update.yaml")
		if err != nil {
			t.Fatalf("%+v", err)
		}

		indexYamlAfterUpdateBytes, err := ioutil.ReadFile("testdata/index-after-update.yaml")
		if err != nil {
			t.Fatalf("%+v", err)
		}

		updateHappened := false
		// stand up an http server just for the duration of this test
		ts := httptest.NewServer(http.HandlerFunc(func(w http.ResponseWriter, r *http.Request) {
			if updateHappened {
				fmt.Fprintln(w, string(indexYamlAfterUpdateBytes))
			} else {
				fmt.Fprintln(w, string(indexYamlBeforeUpdateBytes))
			}
		}))
		defer ts.Close()

		repoSpec := map[string]interface{}{
			"url":      "https://example.repo.com/charts",
			"interval": "1m0s",
		}

		repoStatus := map[string]interface{}{
			"conditions": []interface{}{
				map[string]interface{}{
					"type":   "Ready",
					"status": "True",
					"reason": "IndexationSucceed",
				},
			},
			"url": ts.URL,
		}
		repo := newRepo("testrepo", "ns2", repoSpec, repoStatus)

		s, mock, watcher, err := newServerWithRepos(repo)
		if err != nil {
			t.Fatalf("error instantiating the server: %v", err)
		}

		if err = beforeCallGetAvailablePackageSummaries(mock, nil, repo); err != nil {
			t.Fatalf("%v", err)
		}

		responseBeforeUpdate, err := s.GetAvailablePackageSummaries(
			context.Background(),
			&corev1.GetAvailablePackageSummariesRequest{Context: &corev1.Context{}})
		if err != nil {
			t.Fatalf("%v", err)
		}

		if err = mock.ExpectationsWereMet(); err != nil {
			t.Fatalf("%v", err)
		}

		expectedPackagesBeforeUpdate := []*corev1.AvailablePackageSummary{
			{
				DisplayName:      "alpine",
				LatestPkgVersion: "0.2.0",
				IconUrl:          "",
				ShortDescription: "Deploy a basic Alpine Linux pod",
				AvailablePackageRef: &corev1.AvailablePackageReference{
					Identifier: "testrepo/alpine",
					Context:    &corev1.Context{Namespace: "ns2"},
					Plugin:     &plugins.Plugin{Name: "fluxv2.packages", Version: "v1alpha1"},
				},
			},
			{
				DisplayName:      "nginx",
				LatestPkgVersion: "1.1.0",
				IconUrl:          "",
				ShortDescription: "Create a basic nginx HTTP server",
				AvailablePackageRef: &corev1.AvailablePackageReference{
					Identifier: "testrepo/nginx",
					Context:    &corev1.Context{Namespace: "ns2"},
					Plugin:     &plugins.Plugin{Name: "fluxv2.packages", Version: "v1alpha1"},
				},
			}}

		opt1 := cmpopts.IgnoreUnexported(corev1.AvailablePackageDetail{}, corev1.AvailablePackageSummary{}, corev1.AvailablePackageReference{}, corev1.Context{}, plugins.Plugin{}, corev1.Maintainer{})
		opt2 := cmpopts.SortSlices(lessAvailablePackageFunc)
		if got, want := responseBeforeUpdate.AvailablePackagesSummaries, expectedPackagesBeforeUpdate; !cmp.Equal(got, want, opt1, opt2) {
			t.Errorf("mismatch (-want +got):\n%s", cmp.Diff(want, got, opt1, opt2))
		}

		updateHappened = true
		// now we are going to simulate flux seeing an update of the index.yaml and modifying the
		// HelmRepository CRD which, in turn, causes k8s server to fire a MODIFY event
		s.cache.eventProcessingWaitGroup.Add(1)

		key, bytes, err := redisKeyValueForRuntimeObject(repo)
		if err != nil {
			t.Fatalf("%v", err)
		}
		mock.ExpectSet(key, bytes, 0).SetVal("")

		unstructured.SetNestedField(repo.Object, "2", "metadata", "resourceVersion")
		watcher.Modify(repo)

		s.cache.eventProcessingWaitGroup.Wait()

		if err = mock.ExpectationsWereMet(); err != nil {
			t.Fatalf("%v", err)
		}

		mock.ExpectScan(0, "", 0).SetVal([]string{key}, 0)
		mock.ExpectGet(key).SetVal(string(bytes))

		responsePackagesAfterUpdate, err := s.GetAvailablePackageSummaries(
			context.Background(),
			&corev1.GetAvailablePackageSummariesRequest{Context: &corev1.Context{}})
		if err != nil {
			t.Fatalf("%v", err)
		}

		expectedPackagesAfterUpdate := []*corev1.AvailablePackageSummary{
			{
				DisplayName:      "alpine",
				LatestPkgVersion: "0.3.0",
				IconUrl:          "",
				ShortDescription: "Deploy a basic Alpine Linux pod",
				AvailablePackageRef: &corev1.AvailablePackageReference{
					Identifier: "testrepo/alpine",
					Context:    &corev1.Context{Namespace: "ns2"},
					Plugin:     &plugins.Plugin{Name: "fluxv2.packages", Version: "v1alpha1"},
				},
			},
			{
				DisplayName:      "nginx",
				LatestPkgVersion: "1.1.0",
				IconUrl:          "",
				ShortDescription: "Create a basic nginx HTTP server",
				AvailablePackageRef: &corev1.AvailablePackageReference{
					Identifier: "testrepo/nginx",
					Context:    &corev1.Context{Namespace: "ns2"},
					Plugin:     &plugins.Plugin{Name: "fluxv2.packages", Version: "v1alpha1"},
				},
			}}

		if got, want := responsePackagesAfterUpdate.AvailablePackagesSummaries, expectedPackagesAfterUpdate; !cmp.Equal(got, want, opt1, opt2) {
			t.Errorf("mismatch (-want +got):\n%s", cmp.Diff(want, got, opt1, opt2))
		}

		if err = mock.ExpectationsWereMet(); err != nil {
			t.Fatalf("%v", err)
		}
	})
}

func TestGetAvailablePackageSummaryAfterFluxHelmRepoDelete(t *testing.T) {
	t.Run("test get available package summaries after flux helm repository CRD gets deleted", func(t *testing.T) {
		indexYaml, err := ioutil.ReadFile("testdata/valid-index.yaml")
		if err != nil {
			t.Fatalf("%+v", err)
		}

		// stand up an http server just for the duration of this test
		ts := httptest.NewServer(http.HandlerFunc(func(w http.ResponseWriter, r *http.Request) {
			fmt.Fprintln(w, string(indexYaml))
		}))
		defer ts.Close()

		repoSpec := map[string]interface{}{
			"url":      "https://example.repo.com/charts",
			"interval": "1m0s",
		}

		repoStatus := map[string]interface{}{
			"conditions": []interface{}{
				map[string]interface{}{
					"type":   "Ready",
					"status": "True",
					"reason": "IndexationSucceed",
				},
			},
			"url": ts.URL,
		}
		repo := newRepo("bitnami-1", "default", repoSpec, repoStatus)

		s, mock, watcher, err := newServerWithRepos(repo)
		if err != nil {
			t.Fatalf("error instantiating the server: %v", err)
		}

		if err = beforeCallGetAvailablePackageSummaries(mock, nil, repo); err != nil {
			t.Fatalf("%v", err)
		}

		responseBeforeDelete, err := s.GetAvailablePackageSummaries(
			context.Background(),
			&corev1.GetAvailablePackageSummariesRequest{Context: &corev1.Context{}})
		if err != nil {
			t.Fatalf("%v", err)
		}

		if err = mock.ExpectationsWereMet(); err != nil {
			t.Fatalf("%v", err)
		}

		expectedPackagesBeforeDelete := []*corev1.AvailablePackageSummary{
			{
				DisplayName:      "acs-engine-autoscaler",
				LatestPkgVersion: "2.1.1",
				IconUrl:          "https://github.com/kubernetes/kubernetes/blob/master/logo/logo.png",
				ShortDescription: "Scales worker nodes within agent pools",
				AvailablePackageRef: &corev1.AvailablePackageReference{
					Identifier: "bitnami-1/acs-engine-autoscaler",
					Context:    &corev1.Context{Namespace: "default"},
					Plugin:     &plugins.Plugin{Name: "fluxv2.packages", Version: "v1alpha1"},
				},
			},
			{
				DisplayName:      "wordpress",
				LatestPkgVersion: "0.7.5",
				IconUrl:          "https://bitnami.com/assets/stacks/wordpress/img/wordpress-stack-220x234.png",
				ShortDescription: "new description!",
				AvailablePackageRef: &corev1.AvailablePackageReference{
					Identifier: "bitnami-1/wordpress",
					Context:    &corev1.Context{Namespace: "default"},
					Plugin:     &plugins.Plugin{Name: "fluxv2.packages", Version: "v1alpha1"},
				},
			},
		}

		opt1 := cmpopts.IgnoreUnexported(corev1.AvailablePackageDetail{}, corev1.AvailablePackageSummary{}, corev1.AvailablePackageReference{}, corev1.Context{}, plugins.Plugin{}, corev1.Maintainer{})
		opt2 := cmpopts.SortSlices(lessAvailablePackageFunc)
		if got, want := responseBeforeDelete.AvailablePackagesSummaries, expectedPackagesBeforeDelete; !cmp.Equal(got, want, opt1, opt2) {
			t.Errorf("mismatch (-want +got):\n%s", cmp.Diff(want, got, opt1, opt2))
		}

		// now we are going to simulate the user deleting a HelmRepository CRD which, in turn,
		// causes k8s server to fire a DELETE event
		s.cache.eventProcessingWaitGroup.Add(1)
		key := redisKeyForRuntimeObject(repo)
		mock.ExpectDel(key).SetVal(0)

		watcher.Delete(repo)

		s.cache.eventProcessingWaitGroup.Wait()

		if err = mock.ExpectationsWereMet(); err != nil {
			t.Fatalf("%v", err)
		}

		mock.ExpectScan(0, "", 0).SetVal([]string{}, 0)

		responseAfterDelete, err := s.GetAvailablePackageSummaries(
			context.Background(),
			&corev1.GetAvailablePackageSummariesRequest{Context: &corev1.Context{}})
		if err != nil {
			t.Fatalf("%v", err)
		}

		if len(responseAfterDelete.AvailablePackagesSummaries) != 0 {
			t.Errorf("expected empty array, got: %s", responseAfterDelete)
		}

		if err = mock.ExpectationsWereMet(); err != nil {
			t.Fatalf("%v", err)
		}
	})
}

// TODO (gfichtenholt) add a test that causes RetryWatcher to stop and the cache needs to resync

func TestGetPackageRepositories(t *testing.T) {
	testCases := []struct {
		name                        string
		request                     *v1alpha1.GetPackageRepositoriesRequest
		repoNamespace               string
		repoSpecs                   map[string]map[string]interface{}
		expectedPackageRepositories []*v1alpha1.PackageRepository
		statusCode                  codes.Code
	}{
		{
			name:          "returns an internal error status if item in response cannot be converted to v1alpha1.PackageRepository",
			request:       &v1alpha1.GetPackageRepositoriesRequest{Context: &corev1.Context{}},
			repoNamespace: "default",
			repoSpecs: map[string]map[string]interface{}{
				"repo-1": {
					"foo": "bar",
				},
			},
			statusCode: codes.Internal,
		},
		{
			name:          "returns expected repositories",
			request:       &v1alpha1.GetPackageRepositoriesRequest{Context: &corev1.Context{}},
			repoNamespace: "default",
			repoSpecs: map[string]map[string]interface{}{
				"repo-1": {
					"url": "https://charts.bitnami.com/bitnami",
				},
				"repo-2": {
					"url": "https://charts.helm.sh/stable",
				},
			},
			expectedPackageRepositories: []*v1alpha1.PackageRepository{
				{
					Name:      "repo-1",
					Namespace: "default",
					Url:       "https://charts.bitnami.com/bitnami",
				},
				{
					Name:      "repo-2",
					Namespace: "default",
					Url:       "https://charts.helm.sh/stable",
				},
			},
		},
		{
			name: "returns expected repositories in specific namespace",
			request: &v1alpha1.GetPackageRepositoriesRequest{
				Context: &corev1.Context{
					Namespace: "default",
				},
			},
			repoNamespace: "non-default",
			repoSpecs: map[string]map[string]interface{}{
				"repo-1": {
					"url": "https://charts.bitnami.com/bitnami",
				},
				"repo-2": {
					"url": "https://charts.helm.sh/stable",
				},
			},
			expectedPackageRepositories: []*v1alpha1.PackageRepository{},
		},
		{
			name: "returns expected repositories in specific namespace (2)",
			request: &v1alpha1.GetPackageRepositoriesRequest{
				Context: &corev1.Context{
					Namespace: "default",
				},
			},
			repoNamespace: "default",
			repoSpecs: map[string]map[string]interface{}{
				"repo-1": {
					"url": "https://charts.bitnami.com/bitnami",
				},
				"repo-2": {
					"url": "https://charts.helm.sh/stable",
				},
			},
			expectedPackageRepositories: []*v1alpha1.PackageRepository{
				{
					Name:      "repo-1",
					Namespace: "default",
					Url:       "https://charts.bitnami.com/bitnami",
				},
				{
					Name:      "repo-2",
					Namespace: "default",
					Url:       "https://charts.helm.sh/stable",
				},
			},
		},
	}

	for _, tc := range testCases {
		t.Run(tc.name, func(t *testing.T) {
			s, mock, _, err := newServerWithRepos(newRepos(tc.repoSpecs, tc.repoNamespace)...)
			if err != nil {
				t.Fatalf("error instantiating the server: %v", err)
			}

			response, err := s.GetPackageRepositories(context.Background(), tc.request)

			if got, want := status.Code(err), tc.statusCode; got != want {
				t.Fatalf("got: %+v, want: %+v, err: %+v", got, want, err)
			}

			// Only check the response for OK status.
			if tc.statusCode == codes.OK {
				if response == nil {
					t.Fatalf("got: nil, want: response")
				} else {
					opt1 := cmpopts.IgnoreUnexported(v1alpha1.PackageRepository{}, corev1.Context{})
					opt2 := cmpopts.SortSlices(lessPackageRepositoryFunc)
					if got, want := response.Repositories, tc.expectedPackageRepositories; !cmp.Equal(got, want, opt1, opt2) {
						t.Errorf("mismatch (-want +got):\n%s", cmp.Diff(want, got, opt1, opt2))
					}
				}
			}

			if err = mock.ExpectationsWereMet(); err != nil {
				t.Fatalf("%v", err)
			}
		})
	}
}

func TestGetAvailablePackageDetail(t *testing.T) {
	testCases := []struct {
		testName              string
		request               *corev1.GetAvailablePackageDetailRequest
		repoName              string
		repoNamespace         string
		chartName             string
		chartTarGz            string
		expectedPackageDetail *corev1.AvailablePackageDetail
	}{
		{
			testName:      "it returns details about the redis package in bitnami repo",
			repoName:      "bitnami-1",
			repoNamespace: "default",
			request: &corev1.GetAvailablePackageDetailRequest{
				AvailablePackageRef: &corev1.AvailablePackageReference{
					Identifier: "bitnami-1/redis",
					Context: &corev1.Context{
						Namespace: "default",
					},
				}},
			chartName:  "redis",
			chartTarGz: "testdata/redis-14.4.0.tgz",
			expectedPackageDetail: &corev1.AvailablePackageDetail{
				// TODO (gfichtenholt) other fields
				AvailablePackageRef: &corev1.AvailablePackageReference{
					Identifier: "bitnami-1/redis",
					Context: &corev1.Context{
						Namespace: "default",
					},
				},
				Name:            "redis",
				LongDescription: "Redis<sup>TM</sup> Chart packaged by Bitnami\n\n[Redis<sup>TM</sup>](http://redis.io/) is an advanced key-value cache",
			},
		},
		// TODO (gfichtenholt) specific version
		// TODO (gfichtenholt) negative test
	}

	for _, tc := range testCases {
		t.Run(tc.testName, func(t *testing.T) {
			tarGzBytes, err := ioutil.ReadFile(tc.chartTarGz)
			if err != nil {
				t.Fatalf("%+v", err)
			}

			// stand up an http server just for the duration of this test
			ts := httptest.NewServer(http.HandlerFunc(func(w http.ResponseWriter, r *http.Request) {
				w.WriteHeader(200)
				w.Write(tarGzBytes)
			}))
			defer ts.Close()

			chartSpec := map[string]interface{}{
				"chart": tc.chartName,
				"sourceRef": map[string]interface{}{
					"name": tc.repoName,
					"kind": fluxHelmRepository,
				},
				"interval": "10m",
			}
			chartStatus := map[string]interface{}{
				"conditions": []interface{}{
					map[string]interface{}{
						"type":   "Ready",
						"status": "True",
						"reason": "ChartPullSucceeded",
					},
				},
				"url": ts.URL,
			}
			chart := newChart(tc.chartName, tc.repoNamespace, chartSpec, chartStatus)

			s, _, mock, err := newServerWithCharts(chart)
			if err != nil {
				t.Fatalf("%+v", err)
			}

			response, err := s.GetAvailablePackageDetail(context.Background(), tc.request)
			if err != nil {
				t.Fatalf("%+v", err)
			}

			opt1 := cmpopts.IgnoreUnexported(corev1.AvailablePackageDetail{}, corev1.AvailablePackageReference{}, corev1.Context{})
			opt2 := cmpopts.IgnoreFields(corev1.AvailablePackageDetail{}, "LongDescription")
			if got, want := response.AvailablePackageDetail, tc.expectedPackageDetail; !cmp.Equal(got, want, opt1, opt2) {
				t.Errorf("mismatch (-want +got):\n%s", cmp.Diff(want, got, opt1, opt2))
			}
			if !strings.Contains(response.AvailablePackageDetail.LongDescription, tc.expectedPackageDetail.LongDescription) {
				t.Errorf("substring mismatch (-want: %s\n+got: %s):\n", tc.expectedPackageDetail.LongDescription, response.AvailablePackageDetail.LongDescription)
			}

			if err = mock.ExpectationsWereMet(); err != nil {
				t.Fatalf("%v", err)
			}
		})
	}

	negativeTestCases := []struct {
		testName      string
		request       *corev1.GetAvailablePackageDetailRequest
		repoName      string
		repoNamespace string
		chartName     string
		statusCode    codes.Code
	}{
		{
			testName:      "it fails if request is missing namespace",
			repoName:      "bitnami-1",
			repoNamespace: "default",
			request: &corev1.GetAvailablePackageDetailRequest{
				AvailablePackageRef: &corev1.AvailablePackageReference{
					Identifier: "redis",
				}},
			chartName:  "redis",
			statusCode: codes.InvalidArgument,
		},
		{
			testName:      "it fails if request has invalid identifier",
			repoName:      "bitnami-1",
			repoNamespace: "default",
			request: &corev1.GetAvailablePackageDetailRequest{
				AvailablePackageRef: &corev1.AvailablePackageReference{
					Identifier: "redis",
					Context: &corev1.Context{
						Namespace: "default",
					},
				}},
			chartName:  "redis",
			statusCode: codes.InvalidArgument,
		},
	}

	for _, tc := range negativeTestCases {
		t.Run(tc.testName, func(t *testing.T) {
			chartSpec := map[string]interface{}{
				"chart": tc.chartName,
				"sourceRef": map[string]interface{}{
					"name": "does-not-matter-for-now",
					"kind": "HelmRepository",
				},
				"interval": "10m",
			}
			chartStatus := map[string]interface{}{
				"conditions": []interface{}{
					map[string]interface{}{
						"type":   "Ready",
						"status": "True",
						"reason": "ChartPullSucceeded",
					},
				},
				"url": "does-not-matter",
			}
			chart := newChart(tc.chartName, tc.repoNamespace, chartSpec, chartStatus)
			s, _, mock, err := newServerWithCharts(chart)
			if err != nil {
				t.Fatalf("%+v", err)
			}

			_, err = s.GetAvailablePackageDetail(context.Background(), tc.request)
			if err == nil {
				t.Fatalf("got nil, want error")
			}
			if got, want := status.Code(err), tc.statusCode; got != want {
				t.Fatalf("got: %+v, want: %+v, err: %+v", got, want, err)
			}

			if err = mock.ExpectationsWereMet(); err != nil {
				t.Fatalf("%v", err)
			}
		})
	}
}

//
// utilities
//
func newRepo(name string, namespace string, spec map[string]interface{}, status map[string]interface{}) *unstructured.Unstructured {
	metadata := map[string]interface{}{
		"name":            name,
		"generation":      int64(1),
		"resourceVersion": "1",
	}
	if namespace != "" {
		metadata["namespace"] = namespace
	}
	obj := map[string]interface{}{
		"apiVersion": fmt.Sprintf("%s/%s", fluxGroup, fluxVersion),
		"kind":       fluxHelmRepository,
		"metadata":   metadata,
	}

	if spec != nil {
		obj["spec"] = spec
	}

	if status != nil {
		status["observedGeneration"] = int64(1)
		obj["status"] = status
	}

	return &unstructured.Unstructured{
		Object: obj,
	}
}

// newRepos takes a map of specs keyed by object name converting them to unstructured objects.
func newRepos(specs map[string]map[string]interface{}, namespace string) []runtime.Object {
	repos := []runtime.Object{}
	for name, spec := range specs {
		repo := newRepo(name, namespace, spec, nil)
		repos = append(repos, repo)
	}
	return repos
}

func newChart(name string, namespace string, spec map[string]interface{}, status map[string]interface{}) *unstructured.Unstructured {
	metadata := map[string]interface{}{
		"name":       name,
		"generation": int64(1),
	}
	if namespace != "" {
		metadata["namespace"] = namespace
	}

	obj := map[string]interface{}{
		"apiVersion": fmt.Sprintf("%s/%s", fluxGroup, fluxVersion),
		"kind":       fluxHelmChart,
		"metadata":   metadata,
	}

	if spec != nil {
		obj["spec"] = spec
	}

	if status != nil {
		status["observedGeneration"] = int64(1)
		obj["status"] = status
	}

	return &unstructured.Unstructured{
		Object: obj,
	}
}

<<<<<<< HEAD
// I wanted to emphasize the fact that this flavor of 'newServer...' is kind of unusual and should only
// be used directly by tests to test edge cases (in a one-off negative test),
// such as TestBadClientGetter(), hence the weird name. Most tests should just use newServerWithRepos() flavor
func newServerWithClientGetter(clientGetter server.KubernetesClientGetter, repos ...runtime.Object) (*Server, redismock.ClientMock, error) {
=======
func newServer(clientGetter clientGetter) (*Server, redismock.ClientMock, error) {
>>>>>>> 4e3d1050
	redisCli, mock := redismock.NewClientMock()
	mock.MatchExpectationsInOrder(false)

	if clientGetter != nil {
		mock.ExpectPing().SetVal("PONG")
	}
	repositoriesGvr := schema.GroupVersionResource{
		Group:    fluxGroup,
		Version:  fluxVersion,
		Resource: fluxHelmRepositories,
	}
	config := cacheConfig{
		gvr:          repositoriesGvr,
		clientGetter: clientGetter,
		onAdd:        onAddOrModifyRepo,
		onModify:     onAddOrModifyRepo,
		onGet:        onGetRepo,
		onDelete:     onDeleteRepo,
	}

	eventProcessingWaitGroup := &sync.WaitGroup{}
	for _, r := range repos {
		eventProcessingWaitGroup.Add(1)
		ready, ok := isRepoReady(r.(*unstructured.Unstructured).Object)
		if ready && ok == nil {
			key, bytes, err := redisKeyValueForRuntimeObject(r)
			if err != nil {
				continue
			}
			mock.ExpectSet(key, bytes, 0).SetVal("")
		}
	}

	cache, err := newCacheWithRedisClient(config, redisCli, eventProcessingWaitGroup)
	if err != nil {
		return nil, mock, err
	}

	eventProcessingWaitGroup.Wait()

	if err := mock.ExpectationsWereMet(); err != nil {
		return nil, mock, err
	}

	s := &Server{
		clientGetter: clientGetter,
		cache:        cache,
	}
	return s, mock, nil
}

func newServerWithRepos(repos ...runtime.Object) (*Server, redismock.ClientMock, *watch.FakeWatcher, error) {
	dynamicClient := fake.NewSimpleDynamicClientWithCustomListKinds(
		runtime.NewScheme(),
		map[schema.GroupVersionResource]string{
			{Group: fluxGroup, Version: fluxVersion, Resource: fluxHelmRepositories}: fluxHelmRepositoryList,
		},
		repos...)

<<<<<<< HEAD
	// here we are essentially adding on to how List() works for HelmRepository objects
	// this is done so that the the item list returned by List() command with fake client contains
	// a "resourceVersion" field in its metadata, which happens in a real k8s environment and
	// is critical
	reactor := dynamicClient.Fake.ReactionChain[0]
	dynamicClient.Fake.PrependReactor("list", fluxHelmRepositories,
		func(action k8stesting.Action) (bool, runtime.Object, error) {
			handled, ret, err := reactor.React(action)
			ulist, ok := ret.(*unstructured.UnstructuredList)
			if ok && ulist != nil {
				ulist.SetResourceVersion("1")
			}
			return handled, ret, err
		})
=======
	clientGetter := func(context.Context) (dynamic.Interface, error) {
		return dynamicClient, nil
	}

	s, mock, err := newServer(clientGetter)
	if err != nil {
		return nil, nil, nil, err
	}
	return s, dynamicClient, mock, nil
}

func newServerWithWatcher(expectNil bool, repos ...runtime.Object) (*Server, redismock.ClientMock, *watch.FakeWatcher, error) {
	s, dynamicClient, mock, err := newServerWithRepos(repos...)
	if err != nil {
		return s, mock, nil, err
	}
>>>>>>> 4e3d1050

	watcher := watch.NewFake()

	dynamicClient.Fake.PrependWatchReactor(
		"*",
		k8stesting.DefaultWatchReactor(watcher, nil))

	clientGetter := func(context.Context) (kubernetes.Interface, dynamic.Interface, error) {
		return nil, dynamicClient, nil
	}

	s, mock, err := newServerWithClientGetter(clientGetter, repos...)
	return s, mock, watcher, err
}

func newServerWithCharts(charts ...runtime.Object) (*Server, *fake.FakeDynamicClient, redismock.ClientMock, error) {
	dynamicClient := fake.NewSimpleDynamicClientWithCustomListKinds(
		runtime.NewScheme(),
		map[schema.GroupVersionResource]string{
			{Group: fluxGroup, Version: fluxVersion, Resource: fluxHelmCharts}:       fluxHelmChartList,
			{Group: fluxGroup, Version: fluxVersion, Resource: fluxHelmRepositories}: fluxHelmRepositoryList,
		},
		charts...)

<<<<<<< HEAD
	// here we are essentially adding on to how List() works for HelmRepository objects
	// this is done so that the the item list returned by List() command with fake client contains
	// a "resourceVersion" field in its metadata, which happens in a real k8s environment and
	// is critical
	reactor := dynamicClient.Fake.ReactionChain[0]
	dynamicClient.Fake.PrependReactor("list", fluxHelmRepositories,
		func(action k8stesting.Action) (bool, runtime.Object, error) {
			handled, ret, err := reactor.React(action)
			ulist, ok := ret.(*unstructured.UnstructuredList)
			if ok && ulist != nil {
				ulist.SetResourceVersion("1")
			}
			return handled, ret, err
		})

	clientGetter := func(context.Context) (kubernetes.Interface, dynamic.Interface, error) {
		return nil, dynamicClient, nil
=======
	clientGetter := func(context.Context) (dynamic.Interface, error) {
		return dynamicClient, nil
>>>>>>> 4e3d1050
	}

	s, mock, err := newServerWithClientGetter(clientGetter)
	if err != nil {
		return nil, nil, nil, err
	}
	return s, dynamicClient, mock, nil
}

func beforeCallGetAvailablePackageSummaries(mock redismock.ClientMock, filterOptions *corev1.FilterOptions, repos ...runtime.Object) error {
	mapVals := make(map[string][]byte)
	keys := []string{}
	for _, r := range repos {
		key, bytes, err := redisKeyValueForRuntimeObject(r)
		if err != nil {
			return err
		}
		keys = append(keys, key)
		mapVals[key] = bytes
	}
	if filterOptions == nil || len(filterOptions.GetRepositories()) == 0 {
		mock.ExpectScan(0, "", 0).SetVal(keys, 0)
		for _, k := range keys {
			mock.ExpectGet(k).SetVal(string(mapVals[k]))
		}
	} else {
		for _, r := range filterOptions.GetRepositories() {
			keys := []string{}
			for k, _ := range mapVals {
				if strings.HasSuffix(k, ":"+r) {
					keys = append(keys, k)
				}
			}
			mock.ExpectScan(0, "helmrepositories:*:"+r, 0).SetVal(keys, 0)
			for _, k := range keys {
				mock.ExpectGet(k).SetVal(string(mapVals[k]))
			}
		}
	}
	return nil
}

func redisKeyValueForRuntimeObject(r runtime.Object) (string, []byte, error) {
	key := redisKeyForRuntimeObject(r)
	bytes, _, err := onAddOrModifyRepo(key, r.(*unstructured.Unstructured).Object)
	if err != nil {
		return "", nil, err
	}
	return key, bytes.([]byte), nil
}

func redisKeyForRuntimeObject(r runtime.Object) string {
	// redis convention on key format
	// https://redis.io/topics/data-types-intro
	// Try to stick with a schema. For instance "object-type:id" is a good idea, as in "user:1000".
	// We will use "helmrepository:ns:repoName"
	return fmt.Sprintf("%s:%s:%s",
		fluxHelmRepositories,
		r.(*unstructured.Unstructured).GetNamespace(),
		r.(*unstructured.Unstructured).GetName())

}

// these are helpers to compare slices ignoring order
func lessAvailablePackageFunc(p1, p2 *corev1.AvailablePackageSummary) bool {
	return p1.DisplayName < p2.DisplayName
}

func lessPackageRepositoryFunc(p1, p2 *v1alpha1.PackageRepository) bool {
	return p1.Name < p2.Name && p1.Namespace < p2.Namespace
}<|MERGE_RESOLUTION|>--- conflicted
+++ resolved
@@ -51,36 +51,6 @@
 			clientGetter: nil,
 			statusCode:   codes.FailedPrecondition,
 		},
-<<<<<<< HEAD
-=======
-	}
-
-	for _, tc := range testCases {
-		t.Run(tc.name, func(t *testing.T) {
-			_, mock, err := newServer(tc.clientGetter)
-			if err == nil && tc.statusCode != codes.OK {
-				t.Fatalf("got: nil, want: error")
-			}
-
-			if got, want := status.Code(err), tc.statusCode; got != want {
-				t.Errorf("got: %+v, want: %+v", got, want)
-			}
-
-			err = mock.ExpectationsWereMet()
-			if err != nil {
-				t.Fatalf("%v", err)
-			}
-		})
-	}
-}
-
-func TestBadClientGetter(t *testing.T) {
-	testCases := []struct {
-		name         string
-		clientGetter clientGetter
-		statusCode   codes.Code
-	}{
->>>>>>> 4e3d1050
 		{
 			name: "returns failed-precondition when configGetter itself errors",
 			clientGetter: func(context.Context) (dynamic.Interface, error) {
@@ -1463,14 +1433,10 @@
 	}
 }
 
-<<<<<<< HEAD
 // I wanted to emphasize the fact that this flavor of 'newServer...' is kind of unusual and should only
 // be used directly by tests to test edge cases (in a one-off negative test),
 // such as TestBadClientGetter(), hence the weird name. Most tests should just use newServerWithRepos() flavor
-func newServerWithClientGetter(clientGetter server.KubernetesClientGetter, repos ...runtime.Object) (*Server, redismock.ClientMock, error) {
-=======
-func newServer(clientGetter clientGetter) (*Server, redismock.ClientMock, error) {
->>>>>>> 4e3d1050
+func newServerWithClientGetter(clientGetter clientGetter, repos ...runtime.Object) (*Server, redismock.ClientMock, error) {
 	redisCli, mock := redismock.NewClientMock()
 	mock.MatchExpectationsInOrder(false)
 
@@ -1530,7 +1496,6 @@
 		},
 		repos...)
 
-<<<<<<< HEAD
 	// here we are essentially adding on to how List() works for HelmRepository objects
 	// this is done so that the the item list returned by List() command with fake client contains
 	// a "resourceVersion" field in its metadata, which happens in a real k8s environment and
@@ -1545,24 +1510,6 @@
 			}
 			return handled, ret, err
 		})
-=======
-	clientGetter := func(context.Context) (dynamic.Interface, error) {
-		return dynamicClient, nil
-	}
-
-	s, mock, err := newServer(clientGetter)
-	if err != nil {
-		return nil, nil, nil, err
-	}
-	return s, dynamicClient, mock, nil
-}
-
-func newServerWithWatcher(expectNil bool, repos ...runtime.Object) (*Server, redismock.ClientMock, *watch.FakeWatcher, error) {
-	s, dynamicClient, mock, err := newServerWithRepos(repos...)
-	if err != nil {
-		return s, mock, nil, err
-	}
->>>>>>> 4e3d1050
 
 	watcher := watch.NewFake()
 
@@ -1570,8 +1517,8 @@
 		"*",
 		k8stesting.DefaultWatchReactor(watcher, nil))
 
-	clientGetter := func(context.Context) (kubernetes.Interface, dynamic.Interface, error) {
-		return nil, dynamicClient, nil
+	clientGetter := func(context.Context) (dynamic.Interface, error) {
+		return dynamicClient, nil
 	}
 
 	s, mock, err := newServerWithClientGetter(clientGetter, repos...)
@@ -1587,7 +1534,6 @@
 		},
 		charts...)
 
-<<<<<<< HEAD
 	// here we are essentially adding on to how List() works for HelmRepository objects
 	// this is done so that the the item list returned by List() command with fake client contains
 	// a "resourceVersion" field in its metadata, which happens in a real k8s environment and
@@ -1603,12 +1549,8 @@
 			return handled, ret, err
 		})
 
-	clientGetter := func(context.Context) (kubernetes.Interface, dynamic.Interface, error) {
-		return nil, dynamicClient, nil
-=======
 	clientGetter := func(context.Context) (dynamic.Interface, error) {
 		return dynamicClient, nil
->>>>>>> 4e3d1050
 	}
 
 	s, mock, err := newServerWithClientGetter(clientGetter)
