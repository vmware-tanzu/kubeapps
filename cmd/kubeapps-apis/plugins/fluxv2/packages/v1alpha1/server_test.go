// Copyright 2021-2022 the Kubeapps contributors.
// SPDX-License-Identifier: Apache-2.0

package main

import (
	"context"
	"io"
	apiext "k8s.io/apiextensions-apiserver/pkg/client/clientset/clientset"
	"k8s.io/client-go/kubernetes"
	"reflect"
	"strings"
	"testing"
	"time"

	helmv2 "github.com/fluxcd/helm-controller/api/v2beta1"
	fluxmeta "github.com/fluxcd/pkg/apis/meta"
	sourcev1 "github.com/fluxcd/source-controller/api/v1beta2"
	"github.com/go-redis/redis/v8"
	redismock "github.com/go-redis/redismock/v8"
	corev1 "github.com/vmware-tanzu/kubeapps/cmd/kubeapps-apis/gen/core/packages/v1alpha1"
	"github.com/vmware-tanzu/kubeapps/cmd/kubeapps-apis/plugins/fluxv2/packages/v1alpha1/cache"
	"github.com/vmware-tanzu/kubeapps/cmd/kubeapps-apis/plugins/fluxv2/packages/v1alpha1/common"
	"github.com/vmware-tanzu/kubeapps/cmd/kubeapps-apis/plugins/pkg/clientgetter"
	"google.golang.org/grpc/codes"
	"google.golang.org/grpc/status"
	"helm.sh/helm/v3/pkg/action"
	"helm.sh/helm/v3/pkg/chart"
	"helm.sh/helm/v3/pkg/chartutil"
	kubefake "helm.sh/helm/v3/pkg/kube/fake"
	"helm.sh/helm/v3/pkg/release"
	"helm.sh/helm/v3/pkg/storage"
	"helm.sh/helm/v3/pkg/storage/driver"
	authorizationv1 "k8s.io/api/authorization/v1"
	apiextfake "k8s.io/apiextensions-apiserver/pkg/client/clientset/clientset/fake"
	metav1 "k8s.io/apimachinery/pkg/apis/meta/v1"
	"k8s.io/apimachinery/pkg/runtime"
	"k8s.io/apimachinery/pkg/types"
	"k8s.io/apimachinery/pkg/util/sets"
	"k8s.io/apiserver/pkg/storage/names"
	typfake "k8s.io/client-go/kubernetes/fake"
	k8stesting "k8s.io/client-go/testing"
	ctrlclient "sigs.k8s.io/controller-runtime/pkg/client"
)

func TestGetAvailablePackagesStatus(t *testing.T) {
	testCases := []struct {
		name       string
		repo       sourcev1.HelmRepository
		statusCode codes.Code
	}{
		{
			name: "returns without error if response status does not contain conditions",
			repo: newRepo("test", "default",
				&sourcev1.HelmRepositorySpec{
					URL:      "http://example.com",
					Interval: metav1.Duration{Duration: 1 * time.Minute},
				},
				nil),
			statusCode: codes.OK,
		},
		{
			name: "returns without error if response status does not contain conditions (2)",
			repo: newRepo("test", "default",
				&sourcev1.HelmRepositorySpec{
					URL:      "http://example.com",
					Interval: metav1.Duration{Duration: 1 * time.Minute},
				},
				&sourcev1.HelmRepositoryStatus{}),
			statusCode: codes.OK,
		},
		{
			name: "returns without error if response does not contain ready repos",
			repo: newRepo("test", "default",
				&sourcev1.HelmRepositorySpec{
					URL:      "http://example.com",
					Interval: metav1.Duration{Duration: 1 * time.Minute},
				},
				&sourcev1.HelmRepositoryStatus{
					Conditions: []metav1.Condition{
						{
							Type:   fluxmeta.ReadyCondition,
							Status: metav1.ConditionFalse,
							Reason: fluxmeta.FailedReason,
						},
					},
				}),
			statusCode: codes.OK,
		},
		{
			name: "returns without error if repo object does not contain namespace",
			repo: newRepo("test", "",
				nil,
				&sourcev1.HelmRepositoryStatus{
					Conditions: []metav1.Condition{
						{
							Type:   fluxmeta.ReadyCondition,
							Status: metav1.ConditionTrue,
							Reason: fluxmeta.SucceededReason,
						},
					},
				}),
			statusCode: codes.OK,
		},
		{
			name: "returns without error if repo object contains default spec",
			repo: newRepo("test", "default",
				nil,
				&sourcev1.HelmRepositoryStatus{
					Conditions: []metav1.Condition{
						{
							Type:   fluxmeta.ReadyCondition,
							Status: metav1.ConditionTrue,
							Reason: fluxmeta.SucceededReason,
						},
					},
				}),
			statusCode: codes.OK,
		},
		{
			name: "returns without error if repo object does not contain spec url",
			repo: newRepo("test", "default",
				&sourcev1.HelmRepositorySpec{},
				&sourcev1.HelmRepositoryStatus{
					Conditions: []metav1.Condition{
						{
							Type:   fluxmeta.ReadyCondition,
							Status: metav1.ConditionTrue,
							Reason: fluxmeta.SucceededReason,
						},
					},
				}),
			statusCode: codes.OK,
		},
		{
			name: "returns without error if repo object does not contain status url",
			repo: newRepo("test", "default",
				&sourcev1.HelmRepositorySpec{
					URL:      "http://example.com",
					Interval: metav1.Duration{Duration: 1 * time.Minute},
				},
				&sourcev1.HelmRepositoryStatus{
					Conditions: []metav1.Condition{
						{
							Type:   fluxmeta.ReadyCondition,
							Status: metav1.ConditionTrue,
							Reason: fluxmeta.SucceededReason,
						},
					},
				}),
			statusCode: codes.OK,
		},
	}

	for _, tc := range testCases {
		t.Run(tc.name, func(t *testing.T) {
			s, mock, err := newSimpleServerWithRepos(t, []sourcev1.HelmRepository{tc.repo})
			if err != nil {
				t.Fatalf("error instantiating the server: %v", err)
			}

			// these (negative) tests are all testing very unlikely scenarios which were kind of hard to fit into
			// redisMockBeforeCallToGetAvailablePackageSummaries() so I put special logic here instead
			if isRepoReady(tc.repo) {
				if key, err := redisKeyForRepo(tc.repo); err == nil {
					// TODO explain why 3 calls to ExpectGet. It has to do with the way
					// the caching internals work: a call such as GetAvailablePackageSummaries
					// will cause multiple fetches
					mock.ExpectGet(key).RedisNil()
					mock.ExpectGet(key).RedisNil()
					mock.ExpectGet(key).RedisNil()
					mock.ExpectDel(key).SetVal(0)
				}
			}

			response, err := s.GetAvailablePackageSummaries(
				context.Background(),
				&corev1.GetAvailablePackageSummariesRequest{Context: &corev1.Context{}})

			if got, want := status.Code(err), tc.statusCode; got != want {
				t.Fatalf("got: %+v, error: %v, want: %+v", got, err, want)
			} else if got == codes.OK {
				if response == nil || len(response.AvailablePackageSummaries) != 0 {
					t.Fatalf("unexpected response: %v", response)
				}
			}

			if err = mock.ExpectationsWereMet(); err != nil {
				t.Fatalf("%v", err)
			}
		})
	}
}

// utilities
type testSpecChartWithUrl struct {
	chartID       string
	chartRevision string
	chartUrl      string
	// only applicable for HTTP charts
	opts          *common.HttpClientOptions
	repoNamespace string
	// this is for a negative test TestTransientHttpFailuresAreRetriedForChartCache
	numRetries int
}

func newSimpleServerWithRepos(t *testing.T, repos []sourcev1.HelmRepository) (*Server, redismock.ClientMock, error) {
	return newServerWithRepos(t, repos, nil, nil)
}

func newServerWithRepos(t *testing.T, repos []sourcev1.HelmRepository, charts []testSpecChartWithUrl, secrets []runtime.Object) (*Server, redismock.ClientMock, error) {
	typedClient := typfake.NewSimpleClientset(secrets...)

	// ref https://stackoverflow.com/questions/68794562/kubernetes-fake-client-doesnt-handle-generatename-in-objectmeta/68794563#68794563
	typedClient.PrependReactor(
		"create", "*",
		func(action k8stesting.Action) (handled bool, ret runtime.Object, err error) {
			ret = action.(k8stesting.CreateAction).GetObject()
			meta, ok := ret.(metav1.Object)
			if !ok {
				return
			}
			if meta.GetName() == "" && meta.GetGenerateName() != "" {
				meta.SetName(names.SimpleNameGenerator.GenerateName(meta.GetGenerateName()))
			}
			return
		})

	// Creating an authorized clientGetter
	typedClient.PrependReactor("create", "selfsubjectaccessreviews", func(action k8stesting.Action) (handled bool, ret runtime.Object, err error) {
		return true, &authorizationv1.SelfSubjectAccessReview{
			Status: authorizationv1.SubjectAccessReviewStatus{Allowed: true},
		}, nil
	})

	apiExtClient := apiextfake.NewSimpleClientset(fluxHelmRepositoryCRD)
	ctrlClient := newCtrlClient(repos, nil, nil)
<<<<<<< HEAD
	clientGetter := clientgetter.NewBuilder().
		WithApiExt(apiExtClient).
		WithTyped(typedClient).
		WithControllerRuntime(&ctrlClient).
		Build()
=======
	clientGetter := clientgetter.NewFixedClientProvider(&clientgetter.ClientGetter{
		ApiExt:            func() (apiext.Interface, error) { return apiextIfc, nil },
		Typed:             func() (kubernetes.Interface, error) { return typedClient, nil },
		ControllerRuntime: func() (ctrlclient.WithWatch, error) { return &ctrlClient, nil },
	})
>>>>>>> 32749bcb
	return newServer(t, clientGetter, nil, repos, charts)
}

func newServerWithChartsAndReleases(t *testing.T, actionConfig *action.Configuration, charts []sourcev1.HelmChart, releases []helmv2.HelmRelease) (*Server, redismock.ClientMock, error) {
	typedClient := typfake.NewSimpleClientset()
	// Creating an authorized clientGetter
	typedClient.PrependReactor("create", "selfsubjectaccessreviews", func(action k8stesting.Action) (handled bool, ret runtime.Object, err error) {
		return true, &authorizationv1.SelfSubjectAccessReview{
			Status: authorizationv1.SubjectAccessReviewStatus{Allowed: true},
		}, nil
	})

	apiExtClient := apiextfake.NewSimpleClientset(fluxHelmRepositoryCRD)
	ctrlClient := newCtrlClient(nil, charts, releases)
<<<<<<< HEAD
	clientGetter := clientgetter.NewBuilder().
		WithApiExt(apiExtClient).
		WithTyped(typedClient).
		WithControllerRuntime(&ctrlClient).
		Build()
=======
	clientGetter := clientgetter.NewFixedClientProvider(&clientgetter.ClientGetter{
		ApiExt:            func() (apiext.Interface, error) { return apiextIfc, nil },
		Typed:             func() (kubernetes.Interface, error) { return typedClient, nil },
		ControllerRuntime: func() (ctrlclient.WithWatch, error) { return &ctrlClient, nil },
	})
>>>>>>> 32749bcb
	return newServer(t, clientGetter, actionConfig, nil, nil)
}

// newHelmActionConfig returns an action.Configuration with fake clients and memory storage.
func newHelmActionConfig(t *testing.T, namespace string, rels []helmReleaseStub) *action.Configuration {
	t.Helper()

	memDriver := driver.NewMemory()

	actionConfig := &action.Configuration{
		Releases:     storage.Init(memDriver),
		KubeClient:   &kubefake.FailingKubeClient{PrintingKubeClient: kubefake.PrintingKubeClient{Out: io.Discard}},
		Capabilities: chartutil.DefaultCapabilities,
		Log: func(format string, v ...interface{}) {
			t.Helper()
			t.Logf(format, v...)
		},
	}

	for _, r := range rels {
		config := map[string]interface{}{}
		rel := &release.Release{
			Name:      r.name,
			Namespace: r.namespace,
			Info: &release.Info{
				Status: r.status,
				Notes:  r.notes,
			},
			Chart: &chart.Chart{
				Metadata: &chart.Metadata{
					Version:    r.chartVersion,
					Icon:       "https://example.com/icon.png",
					AppVersion: "1.2.3",
				},
			},
			Config:   config,
			Manifest: r.manifest,
		}
		err := actionConfig.Releases.Create(rel)
		if err != nil {
			t.Fatal(err)
		}
	}
	// It is the namespace of the driver which determines the results. In the prod code,
	// the actionConfigGetter sets this using StorageForSecrets(namespace, clientset).
	memDriver.SetNamespace(namespace)

	return actionConfig
}

// This func does not create a kubernetes dynamic client. It is meant to work in conjunction with
// a call to fake.NewSimpleDynamicClientWithCustomListKinds. The reason for argument repos
// (unlike charts or releases) is that repos are treated special because
// a new instance of a Server object is only returned once the cache has been synced with indexed repos
func newServer(t *testing.T,
	clientGetter clientgetter.ClientProviderInterface,
	actionConfig *action.Configuration,
	repos []sourcev1.HelmRepository,
	charts []testSpecChartWithUrl) (*Server, redismock.ClientMock, error) {

	stopCh := make(chan struct{})
	t.Cleanup(func() { close(stopCh) })

	redisCli, mock := redismock.NewClientMock()
	mock.MatchExpectationsInOrder(false)

	if clientGetter != nil {
		// if client getter returns an error, FLUSHDB call does not take place, because
		// newCacheWithRedisClient() raises an error before redisCli.FlushDB() call
		if _, err := clientGetter.GetClients(context.TODO(), ""); err == nil {
			mock.ExpectFlushDB().SetVal("OK")
		}
	}

	backgroundClientGetter := &clientgetter.FixedClusterClientProvider{ClientsFunc: func(ctx context.Context) (*clientgetter.ClientGetter, error) {
		return clientGetter.GetClients(ctx, KubeappsCluster)
	}}

	sink := repoEventSink{
		clientGetter: backgroundClientGetter,
		chartCache:   nil,
	}

	okRepos := seedRepoCacheWithRepos(t, mock, sink, repos)

	chartCache, waitTilChartCacheSyncComplete, err :=
		seedChartCacheWithCharts(t, redisCli, mock, sink, stopCh, okRepos, charts)
	if err != nil {
		return nil, mock, err
	} else {
		sink.chartCache = chartCache
	}

	cacheConfig := cache.NamespacedResourceWatcherCacheConfig{
		Gvr:          common.GetRepositoriesGvr(),
		ClientGetter: backgroundClientGetter,
		OnAddFunc:    sink.onAddRepo,
		OnModifyFunc: sink.onModifyRepo,
		OnGetFunc:    sink.onGetRepo,
		OnDeleteFunc: sink.onDeleteRepo,
		OnResyncFunc: sink.onResync,
		NewObjFunc:   func() ctrlclient.Object { return &sourcev1.HelmRepository{} },
		NewListFunc:  func() ctrlclient.ObjectList { return &sourcev1.HelmRepositoryList{} },
		ListItemsFunc: func(ol ctrlclient.ObjectList) []ctrlclient.Object {
			if hl, ok := ol.(*sourcev1.HelmRepositoryList); !ok {
				t.Fatalf("Expected: *sourcev1.HelmRepositoryList, got: %s", reflect.TypeOf(ol))
				return nil
			} else {
				ret := make([]ctrlclient.Object, len(hl.Items))
				for i, hr := range hl.Items {
					ret[i] = hr.DeepCopy()
				}
				return ret
			}
		},
	}

	repoCache, err := cache.NewNamespacedResourceWatcherCache(
		"repoCacheTest", cacheConfig, redisCli, stopCh, true)
	if err != nil {
		return nil, mock, err
	}
	t.Cleanup(func() { repoCache.Shutdown() })

	// need to wait until repoCache has finished syncing
	repoCache.WaitUntilResyncComplete()

	// need to wait until chartCache has finished syncing
	waitTilChartCacheSyncComplete()

	if err := mock.ExpectationsWereMet(); err != nil {
		return nil, mock, err
	}

	s := &Server{
		clientGetter:               clientGetter,
		serviceAccountClientGetter: backgroundClientGetter,
		actionConfigGetter: func(context.Context, string) (*action.Configuration, error) {
			return actionConfig, nil
		},
		repoCache:       repoCache,
		chartCache:      chartCache,
		kubeappsCluster: KubeappsCluster,
		pluginConfig:    common.NewDefaultPluginConfig(),
	}
	return s, mock, nil
}

func seedRepoCacheWithRepos(t *testing.T, mock redismock.ClientMock, sink repoEventSink, repos []sourcev1.HelmRepository) map[string]sourcev1.HelmRepository {
	okRepos := make(map[string]sourcev1.HelmRepository)
	for _, r := range repos {
		key, err := redisKeyForRepo(r)
		if err != nil {
			t.Logf("Skipping repo [%s] due to %+v", key, err)
			continue
		}
		if isRepoReady(r) {
			// we are willfully just logging any errors coming from redisMockSetValueForRepo()
			// here and just skipping over to next repo. This is done for test
			// TestGetAvailablePackagesStatus where we make sure that even if the flux CRD happens
			// to be invalid flux plug in can still operate
			_, _, err = sink.redisMockSetValueForRepo(mock, r, nil)
			if err != nil {
				t.Logf("Skipping repo [%s] due to %+v", key, err)
			} else {
				okRepos[key] = r
			}
		} else {
			mock.ExpectGet(key).RedisNil()
		}
	}
	return okRepos
}

func seedChartCacheWithCharts(t *testing.T, redisCli *redis.Client, mock redismock.ClientMock, sink repoEventSink, stopCh <-chan struct{}, repos map[string]sourcev1.HelmRepository, charts []testSpecChartWithUrl) (*cache.ChartCache, func(), error) {
	t.Logf("+seedChartCacheWithCharts(%v)", charts)

	var chartCache *cache.ChartCache
	var err error
	cachedChartKeys := sets.String{}
	cachedChartIds := sets.String{}

	if charts != nil {
		chartCache, err = cache.NewChartCache("chartCacheTest", redisCli, stopCh)
		if err != nil {
			return nil, nil, err
		}
		t.Cleanup(func() { chartCache.Shutdown() })

		// for now we only cache latest version of each chart
		for _, c := range charts {
			// very simple logic for now, relies on the order of elements in the array
			// to pick the latest version.
			if !cachedChartIds.Has(c.chartID) {
				cachedChartIds.Insert(c.chartID)
				key, err := chartCache.KeyFor(c.repoNamespace, c.chartID, c.chartRevision)
				if err != nil {
					return nil, nil, err
				}
				repoName := types.NamespacedName{
					Name:      strings.Split(c.chartID, "/")[0],
					Namespace: c.repoNamespace}

				repoKey, err := redisKeyForRepoNamespacedName(repoName)
				if err == nil {
					if r, ok := repos[repoKey]; ok {
						for i := 0; i < c.numRetries; i++ {
							mock.ExpectExists(key).SetVal(0)
						}
						isOci := strings.HasPrefix(c.chartUrl, "oci://")
						if isOci {
							ociChartRepo, err := sink.newOCIChartRepositoryAndLogin(context.Background(), r)
							if err != nil {
								return nil, nil, err
							}
							err = redisMockSetValueForOciChart(mock, key, c.chartUrl, ociChartRepo)
							if err != nil {
								return nil, nil, err
							}
						} else {
							err = redisMockSetValueForHttpChart(mock, key, c.chartUrl, c.opts)
							if err != nil {
								return nil, nil, err
							}
						}
					}
					cachedChartKeys.Insert(key)
					chartCache.ExpectAdd(key)
				}
			}
		}
	}

	waitTilFn := func() {
		for key := range cachedChartKeys {
			chartCache.WaitUntilForgotten(key)
		}
	}

	return chartCache, waitTilFn, err
}<|MERGE_RESOLUTION|>--- conflicted
+++ resolved
@@ -235,19 +235,11 @@
 
 	apiExtClient := apiextfake.NewSimpleClientset(fluxHelmRepositoryCRD)
 	ctrlClient := newCtrlClient(repos, nil, nil)
-<<<<<<< HEAD
 	clientGetter := clientgetter.NewBuilder().
 		WithApiExt(apiExtClient).
 		WithTyped(typedClient).
 		WithControllerRuntime(&ctrlClient).
 		Build()
-=======
-	clientGetter := clientgetter.NewFixedClientProvider(&clientgetter.ClientGetter{
-		ApiExt:            func() (apiext.Interface, error) { return apiextIfc, nil },
-		Typed:             func() (kubernetes.Interface, error) { return typedClient, nil },
-		ControllerRuntime: func() (ctrlclient.WithWatch, error) { return &ctrlClient, nil },
-	})
->>>>>>> 32749bcb
 	return newServer(t, clientGetter, nil, repos, charts)
 }
 
@@ -262,19 +254,11 @@
 
 	apiExtClient := apiextfake.NewSimpleClientset(fluxHelmRepositoryCRD)
 	ctrlClient := newCtrlClient(nil, charts, releases)
-<<<<<<< HEAD
 	clientGetter := clientgetter.NewBuilder().
 		WithApiExt(apiExtClient).
 		WithTyped(typedClient).
 		WithControllerRuntime(&ctrlClient).
 		Build()
-=======
-	clientGetter := clientgetter.NewFixedClientProvider(&clientgetter.ClientGetter{
-		ApiExt:            func() (apiext.Interface, error) { return apiextIfc, nil },
-		Typed:             func() (kubernetes.Interface, error) { return typedClient, nil },
-		ControllerRuntime: func() (ctrlclient.WithWatch, error) { return &ctrlClient, nil },
-	})
->>>>>>> 32749bcb
 	return newServer(t, clientGetter, actionConfig, nil, nil)
 }
 
