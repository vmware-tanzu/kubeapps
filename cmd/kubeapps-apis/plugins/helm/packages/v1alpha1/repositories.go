--- conflicted
+++ resolved
@@ -31,10 +31,7 @@
 )
 
 type HelmRepository struct {
-<<<<<<< HEAD
 	cluster       string
-=======
->>>>>>> b18ec5f3
 	name          types.NamespacedName
 	url           string
 	repoType      string
@@ -54,12 +51,7 @@
 	if repo.repoType == "" || !slices.Contains(ValidRepoTypes, repo.repoType) {
 		return nil, status.Errorf(codes.InvalidArgument, "repository type [%s] not supported", repo.repoType)
 	}
-<<<<<<< HEAD
 	typedClient, err := s.clientGetter.Typed(ctx, repo.cluster)
-=======
-
-	typedClient, err := s.clientGetter.Typed(ctx, s.kubeappsCluster)
->>>>>>> b18ec5f3
 	if err != nil {
 		return nil, err
 	}
@@ -102,17 +94,10 @@
 	}
 
 	// Create repository CRD in K8s
-<<<<<<< HEAD
 	if client, err := s.getClient(ctx, repo.cluster, repo.name.Namespace); err != nil {
 		return nil, err
 	} else if err = client.Create(ctx, helmRepoCrd); err != nil {
 		return nil, statuserror.FromK8sError("create", AppRepositoryKind, repo.name.String(), err)
-=======
-	if client, err := s.getClient(ctx, repo.name.Namespace); err != nil {
-		return nil, err
-	} else if err = client.Create(ctx, helmRepoCrd); err != nil {
-		return nil, statuserror.FromK8sError("create", "AppRepository", repo.name.String(), err)
->>>>>>> b18ec5f3
 	} else {
 		if !s.pluginConfig.UserManagedSecrets {
 			if err = s.setOwnerReferencesForRepoSecret(ctx, secret, repo.cluster, helmRepoCrd); err != nil {
