--- conflicted
+++ resolved
@@ -5,6 +5,7 @@
 
 import (
 	"context"
+
 	apprepov1alpha1 "github.com/vmware-tanzu/kubeapps/cmd/apprepository-controller/pkg/apis/apprepository/v1alpha1"
 	corev1 "github.com/vmware-tanzu/kubeapps/cmd/kubeapps-apis/gen/core/packages/v1alpha1"
 	"github.com/vmware-tanzu/kubeapps/cmd/kubeapps-apis/gen/plugins/helm/packages/v1alpha1"
@@ -149,21 +150,13 @@
 			appRepoCrd.Spec.Auth = *repoAuth
 		}
 	}
-<<<<<<< HEAD
 	if imagePullSecret != nil {
 		appRepoCrd.Spec.DockerRegistrySecrets = []string{imagePullSecret.Name}
 	} else {
 		appRepoCrd.Spec.DockerRegistrySecrets = nil
 	}
-	if repo.customDetails != nil {
-		if repo.customDetails.FilterRule != nil {
-=======
 	if repo.customDetail != nil {
-		if repo.customDetail.DockerRegistrySecrets != nil {
-			appRepoCrd.Spec.DockerRegistrySecrets = repo.customDetail.DockerRegistrySecrets
-		}
 		if repo.customDetail.FilterRule != nil {
->>>>>>> 02dc5693
 			appRepoCrd.Spec.FilterRule = apprepov1alpha1.FilterRuleSpec{
 				JQ:        repo.customDetail.FilterRule.Jq,
 				Variables: repo.customDetail.FilterRule.Variables,
@@ -220,22 +213,17 @@
 
 	// Custom details
 	if source.Spec.DockerRegistrySecrets != nil || source.Spec.FilterRule.JQ != "" || source.Spec.OCIRepositories != nil {
-<<<<<<< HEAD
-		var customDetails = &v1alpha1.HelmPackageRepositoryCustomDetail{}
+		var customDetail = &v1alpha1.HelmPackageRepositoryCustomDetail{}
 
 		if source.Spec.DockerRegistrySecrets != nil {
 			// Set Docker image pull secrets
-			customDetails.ImagesPullSecret = &v1alpha1.ImagesPullSecret{}
+			customDetail.ImagesPullSecret = &v1alpha1.ImagesPullSecret{}
 			if s.pluginConfig.UserManagedSecrets {
-				customDetails.ImagesPullSecret.DockerRegistryCredentialOneOf = getRepoImagesPullSecretWithUserManagedSecrets(imagesPullSecret)
+				customDetail.ImagesPullSecret.DockerRegistryCredentialOneOf = getRepoImagesPullSecretWithUserManagedSecrets(imagesPullSecret)
 			} else {
-				customDetails.ImagesPullSecret.DockerRegistryCredentialOneOf = getRepoImagesPullSecretWithKubeappsManagedSecrets(imagesPullSecret)
-			}
-		}
-=======
-		var customDetail = &v1alpha1.HelmPackageRepositoryCustomDetail{}
-		customDetail.DockerRegistrySecrets = source.Spec.DockerRegistrySecrets
->>>>>>> 02dc5693
+				customDetail.ImagesPullSecret.DockerRegistryCredentialOneOf = getRepoImagesPullSecretWithKubeappsManagedSecrets(imagesPullSecret)
+			}
+		}
 		if source.Spec.FilterRule.JQ != "" {
 			customDetail.FilterRule = &v1alpha1.RepositoryFilterRule{
 				Jq:        source.Spec.FilterRule.JQ,
@@ -362,14 +350,8 @@
 	}
 
 	// Custom details
-<<<<<<< HEAD
-	if repo.customDetails != nil {
-		if repo.customDetails.FilterRule != nil {
-=======
 	if repo.customDetail != nil {
-		appRepo.Spec.DockerRegistrySecrets = repo.customDetail.DockerRegistrySecrets
 		if repo.customDetail.FilterRule != nil {
->>>>>>> 02dc5693
 			appRepo.Spec.FilterRule = apprepov1alpha1.FilterRuleSpec{
 				JQ:        repo.customDetail.FilterRule.Jq,
 				Variables: repo.customDetail.FilterRule.Variables,
@@ -416,7 +398,7 @@
 
 func handleImagesPullSecret(ctx context.Context, typedClient kubernetes.Interface,
 	isUserManagedSecrets bool, repo *HelmRepository, newRepo bool) (imgPullSecret *k8scorev1.Secret, updateImgPullSecret bool, err error) {
-	if repo.customDetails == nil || repo.customDetails.ImagesPullSecret == nil {
+	if repo.customDetail == nil || repo.customDetail.ImagesPullSecret == nil {
 		if !isUserManagedSecrets {
 			managedSecretName := imagesPullSecretName(repo.name.Name)
 			secretsInterface := typedClient.CoreV1().Secrets(repo.name.Namespace)
@@ -427,34 +409,34 @@
 		return nil, false, nil
 	}
 	if isUserManagedSecrets {
-		if repo.customDetails.ImagesPullSecret.GetSecretRef() != "" {
+		if repo.customDetail.ImagesPullSecret.GetSecretRef() != "" {
 			// Validate existing images pull secret managed by user
-			if validSecret, err := validateDockerImagePullSecret(ctx, typedClient, repo.name, repo.customDetails.ImagesPullSecret.GetSecretRef()); err != nil {
+			if validSecret, err := validateDockerImagePullSecret(ctx, typedClient, repo.name, repo.customDetail.ImagesPullSecret.GetSecretRef()); err != nil {
 				return nil, false, err
 			} else {
 				return validSecret, false, nil
 			}
-		} else if repo.customDetails.ImagesPullSecret.GetCredentials() != nil {
+		} else if repo.customDetail.ImagesPullSecret.GetCredentials() != nil {
 			return nil, false, status.Errorf(codes.InvalidArgument, "full credentials are not valid having user managed secrets")
 		}
 	} else {
-		if repo.customDetails.ImagesPullSecret.GetCredentials() != nil {
+		if repo.customDetail.ImagesPullSecret.GetCredentials() != nil {
 			if newRepo {
 				// Create a new secret due to new repo
-				if newSecret, _, err := newDockerImagePullSecret(repo.name, repo.customDetails.ImagesPullSecret.GetCredentials()); err != nil {
+				if newSecret, _, err := newDockerImagePullSecret(repo.name, repo.customDetail.ImagesPullSecret.GetCredentials()); err != nil {
 					return nil, false, err
 				} else {
 					return newSecret, false, nil
 				}
 			} else {
 				// When updating repo check if secret needs creation, update or removal
-				if updatedSecret, isSameSecret, err := updateKubeappsManagedImagesPullSecret(ctx, typedClient, repo.name, repo.customDetails.ImagesPullSecret.GetCredentials()); err != nil {
+				if updatedSecret, isSameSecret, err := updateKubeappsManagedImagesPullSecret(ctx, typedClient, repo.name, repo.customDetail.ImagesPullSecret.GetCredentials()); err != nil {
 					return nil, false, err
 				} else {
 					return updatedSecret, !isSameSecret, nil
 				}
 			}
-		} else if repo.customDetails.ImagesPullSecret.GetSecretRef() != "" {
+		} else if repo.customDetail.ImagesPullSecret.GetSecretRef() != "" {
 			return nil, false, status.Errorf(codes.InvalidArgument, "secret ref is not valid having kubeapps managed secrets")
 		}
 	}
