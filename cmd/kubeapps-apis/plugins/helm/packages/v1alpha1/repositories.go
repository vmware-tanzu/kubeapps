// Copyright 2022 the Kubeapps contributors.
// SPDX-License-Identifier: Apache-2.0

package main

import (
	"context"

<<<<<<< HEAD
=======
	"github.com/vmware-tanzu/kubeapps/cmd/apprepository-controller/pkg/apis/apprepository"
>>>>>>> a078f1a1
	apprepov1alpha1 "github.com/vmware-tanzu/kubeapps/cmd/apprepository-controller/pkg/apis/apprepository/v1alpha1"
	corev1 "github.com/vmware-tanzu/kubeapps/cmd/kubeapps-apis/gen/core/packages/v1alpha1"
	"github.com/vmware-tanzu/kubeapps/cmd/kubeapps-apis/gen/plugins/helm/packages/v1alpha1"
	"github.com/vmware-tanzu/kubeapps/cmd/kubeapps-apis/plugins/pkg/resources"
	"github.com/vmware-tanzu/kubeapps/cmd/kubeapps-apis/plugins/pkg/statuserror"
	"github.com/vmware-tanzu/kubeapps/pkg/helm"
	"google.golang.org/grpc/codes"
	"google.golang.org/grpc/status"
	"google.golang.org/protobuf/types/known/anypb"
	k8scorev1 "k8s.io/api/core/v1"
	"k8s.io/apimachinery/pkg/api/errors"
	metav1 "k8s.io/apimachinery/pkg/apis/meta/v1"
	"k8s.io/apimachinery/pkg/runtime"
	"k8s.io/apimachinery/pkg/runtime/schema"
	"k8s.io/apimachinery/pkg/types"
	"k8s.io/client-go/kubernetes"
	log "k8s.io/klog/v2"
	"k8s.io/utils/strings/slices"
)

const (
	HelmRepoType          = "helm"
	OCIRepoType           = "oci"
	RedactedString        = "REDACTED"
	AppRepositoryResource = "apprepositories"
	AppRepositoryKind     = "AppRepository"
)

type HelmRepository struct {
	cluster      string
	name         types.NamespacedName
	url          string
	repoType     string
	description  string
	interval     string
	tlsConfig    *corev1.PackageRepositoryTlsConfig
	auth         *corev1.PackageRepositoryAuth
	customDetail *v1alpha1.HelmPackageRepositoryCustomDetail
}

var ValidRepoTypes = []string{HelmRepoType, OCIRepoType}

func (s *Server) newRepo(ctx context.Context, repo *HelmRepository) (*corev1.PackageRepositoryReference, error) {
	if repo.url == "" {
		return nil, status.Errorf(codes.InvalidArgument, "repository url may not be empty")
	}
	if repo.repoType == "" || !slices.Contains(ValidRepoTypes, repo.repoType) {
		return nil, status.Errorf(codes.InvalidArgument, "repository type [%s] not supported", repo.repoType)
	}
	typedClient, err := s.clientGetter.Typed(ctx, repo.cluster)
	if err != nil {
		return nil, err
	}

	// Get or validate secret resource for auth,
	// not yet stored in K8s
	secret, secretIsKubeappsManaged, err := handleAuthSecretForCreate(ctx, typedClient, repo.name, repo.tlsConfig, repo.auth)
	if err != nil {
		return nil, err
	}

	// Copy secret to the namespace of asset syncer if needed. See issue #5129.
	if repo.name.Namespace != s.kubeappsNamespace && secret != nil {
		// Target namespace must be the same as the asset syncer job,
		// otherwise the job won't be able to access the secret
		if _, err = s.copyRepositorySecretToNamespace(typedClient, s.kubeappsNamespace, secret, repo.name); err != nil {
			return nil, err
		}
	}

	// Handle imagesPullSecret if any
	imagePullSecret, imagePullSecretIsKubeappsManaged, err := handleImagesPullSecretForCreate(ctx, typedClient, repo)
	if err != nil {
		return nil, err
	}

	// Map data to a repository CRD
	helmRepoCrd, err := newHelmRepoCrd(repo, secret, imagePullSecret)
	if err != nil {
		return nil, err
	}

	// Repository validation
	if repo.customDetail != nil && repo.customDetail.PerformValidation {
		if err = s.ValidateRepository(helmRepoCrd, secret); err != nil {
			return nil, err
		}
	}

	// Store secret if Kubeapps manages secrets
	// a bit of catch 22: I need to create a secret first, so that I can create a repo that references it,
	// but then I need to set the owner reference on this secret to the repo. In has to be done
	// in that order because to set an owner ref you need object (i.e. repo) UID, which you only get
	// once the object's been created
	if secretIsKubeappsManaged {
		if secret, err = createKubeappsManagedRepoSecret(ctx, typedClient, repo.name.Namespace, secret); err != nil {
			return nil, err
		}
	}
	if imagePullSecretIsKubeappsManaged {
		if imagePullSecret, err = createKubeappsManagedRepoSecret(ctx, typedClient, repo.name.Namespace, imagePullSecret); err != nil {
			return nil, err
		}
	}

	// Create repository CRD in K8s
	if client, err := s.getClient(ctx, repo.cluster, repo.name.Namespace); err != nil {
		return nil, err
	} else if err = client.Create(ctx, helmRepoCrd); err != nil {
		return nil, statuserror.FromK8sError("create", AppRepositoryKind, repo.name.String(), err)
	} else {
		if secretIsKubeappsManaged {
			if err = s.setOwnerReferencesForRepoSecret(ctx, secret, repo.cluster, helmRepoCrd); err != nil {
				return nil, err
			}
		}
		if imagePullSecretIsKubeappsManaged {
			if err = s.setOwnerReferencesForRepoSecret(ctx, imagePullSecret, repo.cluster, helmRepoCrd); err != nil {
				return nil, err
			}
		}
		return &corev1.PackageRepositoryReference{
			Context: &corev1.Context{
				Namespace: helmRepoCrd.Namespace,
				Cluster:   repo.cluster,
			},
			Identifier: helmRepoCrd.Name,
			Plugin:     GetPluginDetail(),
		}, nil
	}
}

func newHelmRepoCrd(repo *HelmRepository, secret *k8scorev1.Secret, imagePullSecret *k8scorev1.Secret) (*apprepov1alpha1.AppRepository, error) {
	appRepoCrd := &apprepov1alpha1.AppRepository{
		ObjectMeta: metav1.ObjectMeta{
			Name:      repo.name.Name,
			Namespace: repo.name.Namespace,
		},
		Spec: apprepov1alpha1.AppRepositorySpec{
			URL:                   repo.url,
			Type:                  repo.repoType,
			TLSInsecureSkipVerify: repo.tlsConfig != nil && repo.tlsConfig.InsecureSkipVerify,
			Description:           repo.description,
			PassCredentials:       repo.auth != nil && repo.auth.PassCredentials,
			Interval:              repo.interval,
<<<<<<< HEAD
			// TODO(agamez): are more fields here if they're requested
			// https://github.com/vmware-tanzu/kubeapps/issues/5128
			SyncJobPodTemplate: k8scorev1.PodTemplateSpec{
				Spec: k8scorev1.PodSpec{
					Containers: []k8scorev1.Container{{Env: []k8scorev1.EnvVar{}}},
				},
			},
=======
>>>>>>> a078f1a1
		},
	}
	if repo.auth != nil || repo.tlsConfig != nil {
		if repoAuth, err := newAppRepositoryAuth(secret, repo.tlsConfig, repo.auth); err != nil {
			return nil, err
		} else if repoAuth != nil {
			appRepoCrd.Spec.Auth = *repoAuth
		}
	}
	if imagePullSecret != nil {
		appRepoCrd.Spec.DockerRegistrySecrets = []string{imagePullSecret.Name}
	} else {
		appRepoCrd.Spec.DockerRegistrySecrets = nil
	}
	if repo.customDetail != nil {
		if repo.customDetail.FilterRule != nil {
			appRepoCrd.Spec.FilterRule = apprepov1alpha1.FilterRuleSpec{
				JQ:        repo.customDetail.FilterRule.Jq,
				Variables: repo.customDetail.FilterRule.Variables,
			}
		}
		if repo.customDetail.OciRepositories != nil {
			appRepoCrd.Spec.OCIRepositories = repo.customDetail.OciRepositories
		}
		if repo.customDetail.NodeSelector != nil {
			appRepoCrd.Spec.SyncJobPodTemplate.Spec.NodeSelector = repo.customDetail.NodeSelector
		}
		if repo.customDetail.Tolerations != nil {
			appRepoCrd.Spec.SyncJobPodTemplate.Spec.Tolerations = make([]k8scorev1.Toleration, len(repo.customDetail.Tolerations))
			for i, t := range repo.customDetail.Tolerations {
				appRepoCrd.Spec.SyncJobPodTemplate.Spec.Tolerations[i] = k8scorev1.Toleration{
					Key:               *t.Key,
					Operator:          k8scorev1.TolerationOperator(*t.Operator),
					Value:             *t.Value,
					Effect:            k8scorev1.TaintEffect(*t.Effect),
					TolerationSeconds: t.TolerationSeconds,
				}
			}
		}
		if repo.customDetail.SecurityContext != nil {
			appRepoCrd.Spec.SyncJobPodTemplate.Spec.SecurityContext = &k8scorev1.PodSecurityContext{
				RunAsUser:          repo.customDetail.SecurityContext.RunAsUser,
				RunAsGroup:         repo.customDetail.SecurityContext.RunAsGroup,
				RunAsNonRoot:       repo.customDetail.SecurityContext.RunAsNonRoot,
				SupplementalGroups: repo.customDetail.SecurityContext.SupplementalGroups,
				FSGroup:            repo.customDetail.SecurityContext.FSGroup,
			}
		}

		if repo.customDetail.ProxyOptions != nil && repo.customDetail.ProxyOptions.Enabled {
			if repo.customDetail.ProxyOptions.HttpProxy != "" {
				appRepoCrd.Spec.SyncJobPodTemplate.Spec.Containers[0].Env = append(appRepoCrd.Spec.SyncJobPodTemplate.Spec.Containers[0].Env, k8scorev1.EnvVar{
					Name:  "http_proxy",
					Value: repo.customDetail.ProxyOptions.HttpProxy,
				})
			}
			if repo.customDetail.ProxyOptions.HttpsProxy != "" {
				appRepoCrd.Spec.SyncJobPodTemplate.Spec.Containers[0].Env = append(appRepoCrd.Spec.SyncJobPodTemplate.Spec.Containers[0].Env, k8scorev1.EnvVar{
					Name:  "https_proxy",
					Value: repo.customDetail.ProxyOptions.HttpsProxy,
				})
			}
			if repo.customDetail.ProxyOptions.NoProxy != "" {
				appRepoCrd.Spec.SyncJobPodTemplate.Spec.Containers[0].Env = append(appRepoCrd.Spec.SyncJobPodTemplate.Spec.Containers[0].Env, k8scorev1.EnvVar{
					Name:  "no_proxy",
					Value: repo.customDetail.ProxyOptions.NoProxy,
				})
			}
		}
	}
	return appRepoCrd, nil
}

func (s *Server) mapToPackageRepositoryDetail(source *apprepov1alpha1.AppRepository,
	cluster, namespace string,
	caSecret *k8scorev1.Secret, authSecret *k8scorev1.Secret,
	imagesPullSecret *k8scorev1.Secret) (*corev1.PackageRepositoryDetail, error) {

	// Auth
	tlsConfig, auth, err := getRepoTlsConfigAndAuth(source, caSecret, authSecret)
	if err != nil {
		return nil, err
	}

	target := &corev1.PackageRepositoryDetail{
		PackageRepoRef: &corev1.PackageRepositoryReference{
			Context: &corev1.Context{
				Cluster:   cluster,
				Namespace: namespace,
			},
			Plugin:     GetPluginDetail(),
			Identifier: source.Name,
		},
		Name:            source.Name,
		Description:     source.Spec.Description,
		NamespaceScoped: s.GetGlobalPackagingNamespace() != namespace,
		Type:            source.Spec.Type,
		Url:             source.Spec.URL,
		Auth:            auth,
		Interval:        source.Spec.Interval,
		TlsConfig:       tlsConfig,
		// TODO(agamez): check if we can get the status from the repo somehow
		// https://github.com/vmware-tanzu/kubeapps/issues/153
		Status: &corev1.PackageRepositoryStatus{
			Ready: true,
		},
	}

	// Custom details
	if source.Spec.DockerRegistrySecrets != nil || source.Spec.FilterRule.JQ != "" || source.Spec.OCIRepositories != nil {
		var customDetail = &v1alpha1.HelmPackageRepositoryCustomDetail{}

		customDetail.ImagesPullSecret = getRepoImagesPullSecret(source, imagesPullSecret)
		if source.Spec.FilterRule.JQ != "" {
			customDetail.FilterRule = &v1alpha1.RepositoryFilterRule{
				Jq:        source.Spec.FilterRule.JQ,
				Variables: source.Spec.FilterRule.Variables,
			}
		}
		customDetail.OciRepositories = source.Spec.OCIRepositories
		target.CustomDetail, err = anypb.New(customDetail)
		if err != nil {
			return nil, err
		}
	}

	return target, nil
}

// Using owner references on the secret so that it can be
// (1) cleaned up automatically and/or
// (2) enable some control (ie. if I add a secret manually
//
//	via kubectl before running kubeapps, it won't get deleted just
//	because Kubeapps is deleting it)?
//
// See https://github.com/vmware-tanzu/kubeapps/pull/4630#discussion_r861446394 for details
func (s *Server) setOwnerReferencesForRepoSecret(
	ctx context.Context,
	secret *k8scorev1.Secret,
	cluster string,
	repo *apprepov1alpha1.AppRepository) error {

	if secret != nil {
		if typedClient, err := s.clientGetter.Typed(ctx, cluster); err != nil {
			return err
		} else {
			secretsInterface := typedClient.CoreV1().Secrets(repo.Namespace)
			secret.OwnerReferences = []metav1.OwnerReference{
				*metav1.NewControllerRef(
					repo,
					schema.GroupVersionKind{
						Group:   apprepov1alpha1.SchemeGroupVersion.Group,
						Version: apprepov1alpha1.SchemeGroupVersion.Version,
						Kind:    AppRepositoryKind,
					}),
			}
			if _, err := secretsInterface.Update(ctx, secret, metav1.UpdateOptions{}); err != nil {
				return statuserror.FromK8sError("update", "secrets", secret.Name, err)
			}
		}
	}
	return nil
}

func (s *Server) updateRepo(ctx context.Context,
	appRepo *apprepov1alpha1.AppRepository,
	caSecret *k8scorev1.Secret,
	authSecret *k8scorev1.Secret,
	imagePullSecret *k8scorev1.Secret,
	repo *HelmRepository) (*corev1.PackageRepositoryReference, error) {
	if repo.url == "" {
		return nil, status.Errorf(codes.InvalidArgument, "repository url may not be empty")
	}
<<<<<<< HEAD
	if repo.name.Name == "" {
		return nil, status.Errorf(codes.InvalidArgument, "repository name may not be empty")
	}
=======
>>>>>>> a078f1a1
	typedClient, err := s.clientGetter.Typed(ctx, repo.cluster)
	if err != nil {
		return nil, err
	}

	var secret *k8scorev1.Secret
	if authSecret != nil && caSecret != nil && authSecret.Name != caSecret.Name {
		return nil, status.Errorf(codes.Internal, "inconsistent state. auth secret and ca secret must be the same.")
	} else if authSecret != nil {
		secret = authSecret
	} else if caSecret != nil {
		secret = caSecret
	}

	appRepo.Spec.URL = repo.url
	appRepo.Spec.Description = repo.description
	appRepo.Spec.TLSInsecureSkipVerify = repo.tlsConfig != nil && repo.tlsConfig.InsecureSkipVerify

	// validate and get updated (or newly created) secret
	secret, secretIsKubeappsManaged, secretIsUpdated, err := handleAuthSecretForUpdate(ctx, typedClient, repo.name, repo.tlsConfig, repo.auth, secret)
	if err != nil {
		return nil, err
	}

	// Copy secret to the namespace of asset syncer if needed. See issue #5129.
	if repo.name.Namespace != s.kubeappsNamespace && secret != nil {
		// Target namespace must be the same as the asset syncer job,
		// otherwise the job won't be able to access the secret
		if _, err = s.copyRepositorySecretToNamespace(typedClient, s.kubeappsNamespace, secret, repo.name); err != nil {
			return nil, err
		}
	}

	// Handle imagesPullSecret if any
	imagePullSecret, imagePullSecretIsKubeappsManaged, imagePullSecretIsUpdated, err := handleImagesPullSecretForUpdate(ctx, typedClient, repo, imagePullSecret)
	if err != nil {
		return nil, err
	}

	// update app repo
	if secretIsUpdated {
		if secret != nil {
			if repoAuth, err := newAppRepositoryAuth(secret, repo.tlsConfig, repo.auth); err != nil {
				return nil, err
			} else if repoAuth != nil {
				appRepo.Spec.Auth = *repoAuth
			}
		} else {
			appRepo.Spec.Auth.Header = nil
			appRepo.Spec.Auth.CustomCA = nil
		}
	}

	appRepo.Spec.PassCredentials = repo.auth != nil && repo.auth.PassCredentials

	appRepo.Spec.Interval = repo.interval

<<<<<<< HEAD
	if imagePullSecret != nil || (imagePullSecret != nil && !updateImgPullSecret) {
		appRepo.Spec.DockerRegistrySecrets = []string{imagePullSecret.Name}
	} else {
		appRepo.Spec.DockerRegistrySecrets = nil
=======
	if imagePullSecretIsUpdated {
		if imagePullSecret != nil {
			appRepo.Spec.DockerRegistrySecrets = []string{imagePullSecret.Name}
		} else {
			appRepo.Spec.DockerRegistrySecrets = nil
		}
>>>>>>> a078f1a1
	}

	// Custom details
	if repo.customDetail != nil {
		if repo.customDetail.FilterRule != nil {
			appRepo.Spec.FilterRule = apprepov1alpha1.FilterRuleSpec{
				JQ:        repo.customDetail.FilterRule.Jq,
				Variables: repo.customDetail.FilterRule.Variables,
			}
		} else {
			appRepo.Spec.FilterRule = apprepov1alpha1.FilterRuleSpec{}
		}
		appRepo.Spec.OCIRepositories = repo.customDetail.OciRepositories
	} else {
		appRepo.Spec.DockerRegistrySecrets = nil
		appRepo.Spec.OCIRepositories = nil
		appRepo.Spec.FilterRule = apprepov1alpha1.FilterRuleSpec{}
	}

	// store secrets if kubeapps managed (see newRepo, this is required in order to handle owner references)
	if secretIsKubeappsManaged {
		if secret, err = createKubeappsManagedRepoSecret(ctx, typedClient, repo.name.Namespace, secret); err != nil {
			return nil, err
		}
	}
	if imagePullSecretIsKubeappsManaged {
		if imagePullSecret, err = createKubeappsManagedRepoSecret(ctx, typedClient, repo.name.Namespace, imagePullSecret); err != nil {
			return nil, err
		}
	}

	// persist repository
	err = s.updatePkgRepository(ctx, repo.cluster, repo.name.Namespace, appRepo)
	if err != nil {
		return nil, statuserror.FromK8sError("update", AppRepositoryKind, repo.name.String(), err)
	}

	// update owner references
	if secretIsKubeappsManaged {
		if err = s.setOwnerReferencesForRepoSecret(ctx, secret, repo.cluster, appRepo); err != nil {
			return nil, err
		}
	}
	if imagePullSecretIsKubeappsManaged {
		if err = s.setOwnerReferencesForRepoSecret(ctx, imagePullSecret, repo.cluster, appRepo); err != nil {
			return nil, err
		}
	}

	log.V(4).Infof("Updated AppRepository '%s' in namespace '%s' of cluster '%s'", repo.name.Name, repo.name.Namespace, repo.cluster)

	return &corev1.PackageRepositoryReference{
		Context: &corev1.Context{
			Namespace: repo.name.Namespace,
			Cluster:   repo.cluster,
		},
		Identifier: repo.name.Name,
		Plugin:     GetPluginDetail(),
	}, nil
}

func (s *Server) repoSummaries(ctx context.Context, cluster string, namespace string) ([]*corev1.PackageRepositorySummary, error) {
	var summaries []*corev1.PackageRepositorySummary

	repos, err := s.GetPkgRepositories(ctx, cluster, namespace)
	if err != nil {
		// Catch forbidden errors in cluster-wide listings
		if errors.IsForbidden(err) && namespace == "" {
			log.Warningf("+helm unable to list package repositories at the cluster scope in '%s' due to [%v]", cluster, err)
			repos, err = s.getAccessiblePackageRepositories(ctx, cluster)
			if err != nil {
				return nil, err
			}
		} else {
			return nil, statuserror.FromK8sError("get", "AppRepository", "", err)
		}
	}

	for _, repo := range repos {
		summary := &corev1.PackageRepositorySummary{
			PackageRepoRef: &corev1.PackageRepositoryReference{
				Context: &corev1.Context{
					Namespace: repo.Namespace,
					Cluster:   cluster,
				},
				Identifier: repo.Name,
				Plugin:     GetPluginDetail(),
			},
			Name:            repo.Name,
			Description:     repo.Spec.Description,
			NamespaceScoped: s.GetGlobalPackagingNamespace() != repo.Namespace,
			Type:            repo.Spec.Type,
			Url:             repo.Spec.URL,
			RequiresAuth:    repo.Spec.Auth.Header != nil,
			// TODO(agamez): check if we can get the status from the repo somehow
			// https://github.com/vmware-tanzu/kubeapps/issues/153
			Status: &corev1.PackageRepositoryStatus{
				Ready: true,
			},
		}
		summaries = append(summaries, summary)
	}
	return summaries, nil
}

// GetPkgRepositories returns the list of package repositories for the given cluster and namespace
func (s *Server) GetPkgRepositories(ctx context.Context, cluster, namespace string) ([]*apprepov1alpha1.AppRepository, error) {
	resource, err := s.getPkgRepositoryResource(ctx, cluster, namespace)
	if err != nil {
		return nil, err
	}

	unstructured, err := resource.List(ctx, metav1.ListOptions{})
	if err != nil {
		return nil, err
	}
	var pkgRepositories []*apprepov1alpha1.AppRepository
	for _, item := range unstructured.Items {
		pkgRepository := &apprepov1alpha1.AppRepository{}
		err := runtime.DefaultUnstructuredConverter.FromUnstructured(item.Object, pkgRepository)
		if err != nil {
			return nil, err
		}
		pkgRepositories = append(pkgRepositories, pkgRepository)
	}
	return pkgRepositories, nil
}

// getAccessiblePackageRepositories gather list of repositories to which the user has access per namespace
func (s *Server) getAccessiblePackageRepositories(ctx context.Context, cluster string) ([]*apprepov1alpha1.AppRepository, error) {
	clusterTypedClientFunc := func() (kubernetes.Interface, error) {
		return s.clientGetter.Typed(ctx, cluster)
	}
	inClusterTypedClientFunc := func() (kubernetes.Interface, error) {
		return s.localServiceAccountClientGetter.Typed(context.Background())
	}

	namespaceList, err := resources.FindAccessibleNamespaces(clusterTypedClientFunc, inClusterTypedClientFunc, s.MaxWorkers())
	if err != nil {
		return nil, err
	}
	namespaceList = resources.FilterActiveNamespaces(namespaceList)
	var accessibleRepos []*apprepov1alpha1.AppRepository
	for _, ns := range namespaceList {
		nsRepos, err := s.GetPkgRepositories(ctx, cluster, ns.Name)
		if err != nil {
			log.Warningf("+helm could not list AppRepository in namespace %s", ns.Name)
			// Continue. Error in a single namespace should not block the whole list
		}
		accessibleRepos = append(accessibleRepos, nsRepos...)
	}
	return accessibleRepos, nil
}

func (s *Server) deleteRepo(ctx context.Context, cluster string, repoRef *corev1.PackageRepositoryReference) error {
	client, err := s.getClient(ctx, cluster, repoRef.Context.Namespace)
	if err != nil {
		return err
	}

	log.V(4).Infof("Deleting AppRepository: [%s]", repoRef.Identifier)

	// For kubeapps-managed secrets environment secrets will be deleted (garbage-collected)
	// when the owner repo is deleted

	repo := &apprepov1alpha1.AppRepository{
		ObjectMeta: metav1.ObjectMeta{
			Name:      repoRef.Identifier,
			Namespace: repoRef.Context.Namespace,
		},
	}
	if err = client.Delete(ctx, repo); err != nil {
		return statuserror.FromK8sError("delete", AppRepositoryKind, repoRef.Identifier, err)
	} else {
		// Cross-namespace owner references are disallowed by design.
		// We need to explicitly delete the repo secret from the namespace of the asset syncer.
		typedClient, err := s.clientGetter.Typed(ctx, cluster)
		if err != nil {
			return err
		}
		namespacedSecretName := helm.SecretNameForNamespacedRepo(repoRef.Identifier, repoRef.Context.Namespace)
		if deleteErr := s.deleteRepositorySecretFromNamespace(typedClient, s.kubeappsNamespace, namespacedSecretName); deleteErr != nil {
			return statuserror.FromK8sError("delete", "Secret", namespacedSecretName, deleteErr)
		}
		return nil
	}
}

func (s *Server) GetPackageRepositoryPermissions(ctx context.Context, request *corev1.GetPackageRepositoryPermissionsRequest) (*corev1.GetPackageRepositoryPermissionsResponse, error) {
	log.Infof("+helm GetPackageRepositoryPermissions [%v]", request)

	cluster := request.GetContext().GetCluster()
	namespace := request.GetContext().GetNamespace()
	if cluster == "" && namespace != "" {
		return nil, status.Errorf(codes.InvalidArgument, "cluster must be specified when namespace is present: %s", namespace)
	}
	typedClient, err := s.clientGetter.Typed(ctx, cluster)
	if err != nil {
		return nil, err
	}

	resource := schema.GroupResource{
		Group:    apprepository.GroupName,
		Resource: AppRepositoryResource,
	}

	permissions := &corev1.PackageRepositoriesPermissions{
		Plugin: GetPluginDetail(),
	}

	// Global permissions
	permissions.Global, err = resources.GetPermissionsOnResource(ctx, typedClient, resource, s.globalPackagingNamespace)
	if err != nil {
		return nil, err
	}

	// Namespace permissions
	if namespace != "" {
		permissions.Namespace, err = resources.GetPermissionsOnResource(ctx, typedClient, resource, request.GetContext().GetNamespace())
		if err != nil {
			return nil, err
		}
	}

	return &corev1.GetPackageRepositoryPermissionsResponse{
		Permissions: []*corev1.PackageRepositoriesPermissions{permissions},
	}, nil
}<|MERGE_RESOLUTION|>--- conflicted
+++ resolved
@@ -6,10 +6,8 @@
 import (
 	"context"
 
-<<<<<<< HEAD
-=======
 	"github.com/vmware-tanzu/kubeapps/cmd/apprepository-controller/pkg/apis/apprepository"
->>>>>>> a078f1a1
+
 	apprepov1alpha1 "github.com/vmware-tanzu/kubeapps/cmd/apprepository-controller/pkg/apis/apprepository/v1alpha1"
 	corev1 "github.com/vmware-tanzu/kubeapps/cmd/kubeapps-apis/gen/core/packages/v1alpha1"
 	"github.com/vmware-tanzu/kubeapps/cmd/kubeapps-apis/gen/plugins/helm/packages/v1alpha1"
@@ -155,7 +153,6 @@
 			Description:           repo.description,
 			PassCredentials:       repo.auth != nil && repo.auth.PassCredentials,
 			Interval:              repo.interval,
-<<<<<<< HEAD
 			// TODO(agamez): are more fields here if they're requested
 			// https://github.com/vmware-tanzu/kubeapps/issues/5128
 			SyncJobPodTemplate: k8scorev1.PodTemplateSpec{
@@ -163,8 +160,6 @@
 					Containers: []k8scorev1.Container{{Env: []k8scorev1.EnvVar{}}},
 				},
 			},
-=======
->>>>>>> a078f1a1
 		},
 	}
 	if repo.auth != nil || repo.tlsConfig != nil {
@@ -339,12 +334,9 @@
 	if repo.url == "" {
 		return nil, status.Errorf(codes.InvalidArgument, "repository url may not be empty")
 	}
-<<<<<<< HEAD
 	if repo.name.Name == "" {
 		return nil, status.Errorf(codes.InvalidArgument, "repository name may not be empty")
 	}
-=======
->>>>>>> a078f1a1
 	typedClient, err := s.clientGetter.Typed(ctx, repo.cluster)
 	if err != nil {
 		return nil, err
@@ -402,19 +394,12 @@
 
 	appRepo.Spec.Interval = repo.interval
 
-<<<<<<< HEAD
-	if imagePullSecret != nil || (imagePullSecret != nil && !updateImgPullSecret) {
-		appRepo.Spec.DockerRegistrySecrets = []string{imagePullSecret.Name}
-	} else {
-		appRepo.Spec.DockerRegistrySecrets = nil
-=======
 	if imagePullSecretIsUpdated {
 		if imagePullSecret != nil {
 			appRepo.Spec.DockerRegistrySecrets = []string{imagePullSecret.Name}
 		} else {
 			appRepo.Spec.DockerRegistrySecrets = nil
 		}
->>>>>>> a078f1a1
 	}
 
 	// Custom details
