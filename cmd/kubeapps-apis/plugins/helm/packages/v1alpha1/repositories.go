--- conflicted
+++ resolved
@@ -388,15 +388,12 @@
 			NamespaceScoped: s.globalPackagingNamespace != repo.Namespace,
 			Type:            repo.Spec.Type,
 			Url:             repo.Spec.URL,
-<<<<<<< HEAD
 			Auth:            auth,
-=======
 			// TODO(agamez): check if we can get the status from the repo somehow
 			// https://github.com/vmware-tanzu/kubeapps/issues/153
 			Status: &corev1.PackageRepositoryStatus{
 				Ready: true,
 			},
->>>>>>> feb185f6
 		}
 		summaries = append(summaries, summary)
 	}
