// Copyright 2022 the Kubeapps contributors.
// SPDX-License-Identifier: Apache-2.0

package main

import (
	"context"

	"github.com/vmware-tanzu/kubeapps/cmd/apprepository-controller/pkg/apis/apprepository"
	apprepov1alpha1 "github.com/vmware-tanzu/kubeapps/cmd/apprepository-controller/pkg/apis/apprepository/v1alpha1"
	corev1 "github.com/vmware-tanzu/kubeapps/cmd/kubeapps-apis/gen/core/packages/v1alpha1"
	"github.com/vmware-tanzu/kubeapps/cmd/kubeapps-apis/gen/plugins/helm/packages/v1alpha1"
	"github.com/vmware-tanzu/kubeapps/cmd/kubeapps-apis/plugins/pkg/resources"
	"github.com/vmware-tanzu/kubeapps/cmd/kubeapps-apis/plugins/pkg/statuserror"
	"github.com/vmware-tanzu/kubeapps/pkg/helm"
	"google.golang.org/grpc/codes"
	"google.golang.org/grpc/status"
	"google.golang.org/protobuf/types/known/anypb"
	k8scorev1 "k8s.io/api/core/v1"
	"k8s.io/apimachinery/pkg/api/errors"
	metav1 "k8s.io/apimachinery/pkg/apis/meta/v1"
	"k8s.io/apimachinery/pkg/runtime"
	"k8s.io/apimachinery/pkg/runtime/schema"
	"k8s.io/apimachinery/pkg/types"
	"k8s.io/client-go/kubernetes"
	log "k8s.io/klog/v2"
	"k8s.io/utils/strings/slices"
)

const (
	HelmRepoType          = "helm"
	OCIRepoType           = "oci"
	RedactedString        = "REDACTED"
	AppRepositoryResource = "apprepositories"
	AppRepositoryKind     = "AppRepository"
)

type HelmRepository struct {
	cluster      string
	name         types.NamespacedName
	url          string
	repoType     string
	description  string
	interval     string
	tlsConfig    *corev1.PackageRepositoryTlsConfig
	auth         *corev1.PackageRepositoryAuth
	customDetail *v1alpha1.HelmPackageRepositoryCustomDetail
}

var ValidRepoTypes = []string{HelmRepoType, OCIRepoType}

func (s *Server) newRepo(ctx context.Context, repo *HelmRepository) (*corev1.PackageRepositoryReference, error) {
	if repo.url == "" {
		return nil, status.Errorf(codes.InvalidArgument, "repository url may not be empty")
	}
	if repo.repoType == "" || !slices.Contains(ValidRepoTypes, repo.repoType) {
		return nil, status.Errorf(codes.InvalidArgument, "repository type [%s] not supported", repo.repoType)
	}
	typedClient, err := s.clientGetter.Typed(ctx, repo.cluster)
	if err != nil {
		return nil, err
	}

	// Get or validate secret resource for auth,
	// not yet stored in K8s
	secret, secretIsKubeappsManaged, err := handleAuthSecretForCreate(ctx, typedClient, repo.name, repo.tlsConfig, repo.auth)
	if err != nil {
		return nil, err
	}

	// Copy secret to the namespace of asset syncer if needed. See issue #5129.
	if repo.name.Namespace != s.kubeappsNamespace && secret != nil {
		// Target namespace must be the same as the asset syncer job,
		// otherwise the job won't be able to access the secret
		if _, err = s.copyRepositorySecretToNamespace(typedClient, s.kubeappsNamespace, secret, repo.name); err != nil {
			return nil, err
		}
	}

	// Handle imagesPullSecret if any
	imagePullSecret, imagePullSecretIsKubeappsManaged, err := handleImagesPullSecretForCreate(ctx, typedClient, repo)
	if err != nil {
		return nil, err
	}

	// Map data to a repository CRD
	helmRepoCrd, err := newHelmRepoCrd(repo, secret, imagePullSecret)
	if err != nil {
		return nil, err
	}

	// Repository validation
	if repo.customDetail != nil && repo.customDetail.PerformValidation {
		if err = s.ValidateRepository(helmRepoCrd, secret); err != nil {
			return nil, err
		}
	}

	// Store secret if Kubeapps manages secrets
	// a bit of catch 22: I need to create a secret first, so that I can create a repo that references it,
	// but then I need to set the owner reference on this secret to the repo. In has to be done
	// in that order because to set an owner ref you need object (i.e. repo) UID, which you only get
	// once the object's been created
	if secretIsKubeappsManaged {
		if secret, err = createKubeappsManagedRepoSecret(ctx, typedClient, repo.name.Namespace, secret); err != nil {
			return nil, err
		}
	}
	if imagePullSecretIsKubeappsManaged {
		if imagePullSecret, err = createKubeappsManagedRepoSecret(ctx, typedClient, repo.name.Namespace, imagePullSecret); err != nil {
			return nil, err
		}
	}

	// Create repository CRD in K8s
	if client, err := s.getClient(ctx, repo.cluster, repo.name.Namespace); err != nil {
		return nil, err
	} else if err = client.Create(ctx, helmRepoCrd); err != nil {
		return nil, statuserror.FromK8sError("create", AppRepositoryKind, repo.name.String(), err)
	} else {
		if secretIsKubeappsManaged {
			if err = s.setOwnerReferencesForRepoSecret(ctx, secret, repo.cluster, helmRepoCrd); err != nil {
				return nil, err
			}
		}
		if imagePullSecretIsKubeappsManaged {
			if err = s.setOwnerReferencesForRepoSecret(ctx, imagePullSecret, repo.cluster, helmRepoCrd); err != nil {
				return nil, err
			}
		}
		return &corev1.PackageRepositoryReference{
			Context: &corev1.Context{
				Namespace: helmRepoCrd.Namespace,
				Cluster:   repo.cluster,
			},
			Identifier: helmRepoCrd.Name,
			Plugin:     GetPluginDetail(),
		}, nil
	}
}

func newHelmRepoCrd(repo *HelmRepository, secret *k8scorev1.Secret, imagePullSecret *k8scorev1.Secret) (*apprepov1alpha1.AppRepository, error) {
	appRepoCrd := &apprepov1alpha1.AppRepository{
		ObjectMeta: metav1.ObjectMeta{
			Name:      repo.name.Name,
			Namespace: repo.name.Namespace,
		},
		Spec: apprepov1alpha1.AppRepositorySpec{
			URL:                   repo.url,
			Type:                  repo.repoType,
			TLSInsecureSkipVerify: repo.tlsConfig != nil && repo.tlsConfig.InsecureSkipVerify,
			Description:           repo.description,
			PassCredentials:       repo.auth != nil && repo.auth.PassCredentials,
			Interval:              repo.interval,
		},
	}
	if repo.auth != nil || repo.tlsConfig != nil {
		if repoAuth, err := newAppRepositoryAuth(secret, repo.tlsConfig, repo.auth); err != nil {
			return nil, err
		} else if repoAuth != nil {
			appRepoCrd.Spec.Auth = *repoAuth
		}
	}
	if imagePullSecret != nil {
		appRepoCrd.Spec.DockerRegistrySecrets = []string{imagePullSecret.Name}
	} else {
		appRepoCrd.Spec.DockerRegistrySecrets = nil
	}
	if repo.customDetail != nil {
		if repo.customDetail.FilterRule != nil {
			appRepoCrd.Spec.FilterRule = apprepov1alpha1.FilterRuleSpec{
				JQ:        repo.customDetail.FilterRule.Jq,
				Variables: repo.customDetail.FilterRule.Variables,
			}
		}
		if repo.customDetail.OciRepositories != nil {
			appRepoCrd.Spec.OCIRepositories = repo.customDetail.OciRepositories
		}
	}
	return appRepoCrd, nil
}

func (s *Server) mapToPackageRepositoryDetail(source *apprepov1alpha1.AppRepository,
	cluster, namespace string,
	caSecret *k8scorev1.Secret, authSecret *k8scorev1.Secret,
	imagesPullSecret *k8scorev1.Secret) (*corev1.PackageRepositoryDetail, error) {

	// Auth
	tlsConfig, auth, err := getRepoTlsConfigAndAuth(source, caSecret, authSecret)
	if err != nil {
		return nil, err
	}

	target := &corev1.PackageRepositoryDetail{
		PackageRepoRef: &corev1.PackageRepositoryReference{
			Context: &corev1.Context{
				Cluster:   cluster,
				Namespace: namespace,
			},
			Plugin:     GetPluginDetail(),
			Identifier: source.Name,
		},
		Name:            source.Name,
		Description:     source.Spec.Description,
		NamespaceScoped: s.GetGlobalPackagingNamespace() != namespace,
		Type:            source.Spec.Type,
		Url:             source.Spec.URL,
		Auth:            auth,
		Interval:        source.Spec.Interval,
		TlsConfig:       tlsConfig,
		// TODO(agamez): check if we can get the status from the repo somehow
		// https://github.com/vmware-tanzu/kubeapps/issues/153
		Status: &corev1.PackageRepositoryStatus{
			Ready: true,
		},
	}

	// Custom details
	if source.Spec.DockerRegistrySecrets != nil || source.Spec.FilterRule.JQ != "" || source.Spec.OCIRepositories != nil {
		var customDetail = &v1alpha1.HelmPackageRepositoryCustomDetail{}

		customDetail.ImagesPullSecret = getRepoImagesPullSecret(source, imagesPullSecret)
		if source.Spec.FilterRule.JQ != "" {
			customDetail.FilterRule = &v1alpha1.RepositoryFilterRule{
				Jq:        source.Spec.FilterRule.JQ,
				Variables: source.Spec.FilterRule.Variables,
			}
		}
		customDetail.OciRepositories = source.Spec.OCIRepositories
		target.CustomDetail, err = anypb.New(customDetail)
		if err != nil {
			return nil, err
		}
	}

	return target, nil
}

// Using owner references on the secret so that it can be
// (1) cleaned up automatically and/or
// (2) enable some control (ie. if I add a secret manually
//
//	via kubectl before running kubeapps, it won't get deleted just
//	because Kubeapps is deleting it)?
//
// See https://github.com/vmware-tanzu/kubeapps/pull/4630#discussion_r861446394 for details
func (s *Server) setOwnerReferencesForRepoSecret(
	ctx context.Context,
	secret *k8scorev1.Secret,
	cluster string,
	repo *apprepov1alpha1.AppRepository) error {

	if secret != nil {
		if typedClient, err := s.clientGetter.Typed(ctx, cluster); err != nil {
			return err
		} else {
			secretsInterface := typedClient.CoreV1().Secrets(repo.Namespace)
			secret.OwnerReferences = []metav1.OwnerReference{
				*metav1.NewControllerRef(
					repo,
					schema.GroupVersionKind{
						Group:   apprepov1alpha1.SchemeGroupVersion.Group,
						Version: apprepov1alpha1.SchemeGroupVersion.Version,
						Kind:    AppRepositoryKind,
					}),
			}
			if _, err := secretsInterface.Update(ctx, secret, metav1.UpdateOptions{}); err != nil {
				return statuserror.FromK8sError("update", "secrets", secret.Name, err)
			}
		}
	}
	return nil
}

func (s *Server) updateRepo(ctx context.Context,
	appRepo *apprepov1alpha1.AppRepository,
	caSecret *k8scorev1.Secret,
	authSecret *k8scorev1.Secret,
	imagePullSecret *k8scorev1.Secret,
	repo *HelmRepository) (*corev1.PackageRepositoryReference, error) {
	if repo.url == "" {
		return nil, status.Errorf(codes.InvalidArgument, "repository url may not be empty")
	}
<<<<<<< HEAD
	if repo.name.Name == "" {
		return nil, status.Errorf(codes.InvalidArgument, "repository name may not be empty")
=======
	// Helm repositories do not support intervals for reconciliation by now
	if repo.interval != "" {
		return nil, status.Errorf(codes.InvalidArgument, "interval is not supported for Helm repositories")
>>>>>>> 0c3b815e
	}
	typedClient, err := s.clientGetter.Typed(ctx, repo.cluster)
	if err != nil {
		return nil, err
	}

	var secret *k8scorev1.Secret
	if authSecret != nil && caSecret != nil && authSecret.Name != caSecret.Name {
		return nil, status.Errorf(codes.Internal, "inconsistent state. auth secret and ca secret must be the same.")
	} else if authSecret != nil {
		secret = authSecret
	} else if caSecret != nil {
		secret = caSecret
	}

	appRepo.Spec.URL = repo.url
	appRepo.Spec.Description = repo.description
	appRepo.Spec.TLSInsecureSkipVerify = repo.tlsConfig != nil && repo.tlsConfig.InsecureSkipVerify

	// validate and get updated (or newly created) secret
	secret, secretIsKubeappsManaged, secretIsUpdated, err := handleAuthSecretForUpdate(ctx, typedClient, repo.name, repo.tlsConfig, repo.auth, secret)
	if err != nil {
		return nil, err
	}

	// Copy secret to the namespace of asset syncer if needed. See issue #5129.
	if repo.name.Namespace != s.kubeappsNamespace && secret != nil {
		// Target namespace must be the same as the asset syncer job,
		// otherwise the job won't be able to access the secret
		if _, err = s.copyRepositorySecretToNamespace(typedClient, s.kubeappsNamespace, secret, repo.name); err != nil {
			return nil, err
		}
	}

	// Handle imagesPullSecret if any
	imagePullSecret, imagePullSecretIsKubeappsManaged, imagePullSecretIsUpdated, err := handleImagesPullSecretForUpdate(ctx, typedClient, repo, imagePullSecret)
	if err != nil {
		return nil, err
	}

	// update app repo
	if secretIsUpdated {
		if secret != nil {
			if repoAuth, err := newAppRepositoryAuth(secret, repo.tlsConfig, repo.auth); err != nil {
				return nil, err
			} else if repoAuth != nil {
				appRepo.Spec.Auth = *repoAuth
			}
		} else {
			appRepo.Spec.Auth.Header = nil
			appRepo.Spec.Auth.CustomCA = nil
		}
	}

	appRepo.Spec.PassCredentials = repo.auth != nil && repo.auth.PassCredentials

<<<<<<< HEAD
	appRepo.Spec.Interval = repo.interval

	if imagePullSecret != nil || (imagePullSecret != nil && !updateImgPullSecret) {
		appRepo.Spec.DockerRegistrySecrets = []string{imagePullSecret.Name}
	} else {
		appRepo.Spec.DockerRegistrySecrets = nil
=======
	if imagePullSecretIsUpdated {
		if imagePullSecret != nil {
			appRepo.Spec.DockerRegistrySecrets = []string{imagePullSecret.Name}
		} else {
			appRepo.Spec.DockerRegistrySecrets = nil
		}
>>>>>>> 0c3b815e
	}

	// Custom details
	if repo.customDetail != nil {
		if repo.customDetail.FilterRule != nil {
			appRepo.Spec.FilterRule = apprepov1alpha1.FilterRuleSpec{
				JQ:        repo.customDetail.FilterRule.Jq,
				Variables: repo.customDetail.FilterRule.Variables,
			}
		} else {
			appRepo.Spec.FilterRule = apprepov1alpha1.FilterRuleSpec{}
		}
		appRepo.Spec.OCIRepositories = repo.customDetail.OciRepositories
	} else {
		appRepo.Spec.DockerRegistrySecrets = nil
		appRepo.Spec.OCIRepositories = nil
		appRepo.Spec.FilterRule = apprepov1alpha1.FilterRuleSpec{}
	}

	// store secrets if kubeapps managed (see newRepo, this is required in order to handle owner references)
	if secretIsKubeappsManaged {
		if secret, err = createKubeappsManagedRepoSecret(ctx, typedClient, repo.name.Namespace, secret); err != nil {
			return nil, err
		}
	}
	if imagePullSecretIsKubeappsManaged {
		if imagePullSecret, err = createKubeappsManagedRepoSecret(ctx, typedClient, repo.name.Namespace, imagePullSecret); err != nil {
			return nil, err
		}
	}

	// persist repository
	err = s.updatePkgRepository(ctx, repo.cluster, repo.name.Namespace, appRepo)
	if err != nil {
		return nil, statuserror.FromK8sError("update", AppRepositoryKind, repo.name.String(), err)
	}

	// update owner references
	if secretIsKubeappsManaged {
		if err = s.setOwnerReferencesForRepoSecret(ctx, secret, repo.cluster, appRepo); err != nil {
			return nil, err
		}
	}
	if imagePullSecretIsKubeappsManaged {
		if err = s.setOwnerReferencesForRepoSecret(ctx, imagePullSecret, repo.cluster, appRepo); err != nil {
			return nil, err
		}
	}

	log.V(4).Infof("Updated AppRepository '%s' in namespace '%s' of cluster '%s'", repo.name.Name, repo.name.Namespace, repo.cluster)

	return &corev1.PackageRepositoryReference{
		Context: &corev1.Context{
			Namespace: repo.name.Namespace,
			Cluster:   repo.cluster,
		},
		Identifier: repo.name.Name,
		Plugin:     GetPluginDetail(),
	}, nil
}

func (s *Server) repoSummaries(ctx context.Context, cluster string, namespace string) ([]*corev1.PackageRepositorySummary, error) {
	var summaries []*corev1.PackageRepositorySummary

	repos, err := s.GetPkgRepositories(ctx, cluster, namespace)
	if err != nil {
		// Catch forbidden errors in cluster-wide listings
		if errors.IsForbidden(err) && namespace == "" {
			log.Warningf("+helm unable to list package repositories at the cluster scope in '%s' due to [%v]", cluster, err)
			repos, err = s.getAccessiblePackageRepositories(ctx, cluster)
			if err != nil {
				return nil, err
			}
		} else {
			return nil, statuserror.FromK8sError("get", "AppRepository", "", err)
		}
	}

	for _, repo := range repos {
		summary := &corev1.PackageRepositorySummary{
			PackageRepoRef: &corev1.PackageRepositoryReference{
				Context: &corev1.Context{
					Namespace: repo.Namespace,
					Cluster:   cluster,
				},
				Identifier: repo.Name,
				Plugin:     GetPluginDetail(),
			},
			Name:            repo.Name,
			Description:     repo.Spec.Description,
			NamespaceScoped: s.GetGlobalPackagingNamespace() != repo.Namespace,
			Type:            repo.Spec.Type,
			Url:             repo.Spec.URL,
			RequiresAuth:    repo.Spec.Auth.Header != nil,
			// TODO(agamez): check if we can get the status from the repo somehow
			// https://github.com/vmware-tanzu/kubeapps/issues/153
			Status: &corev1.PackageRepositoryStatus{
				Ready: true,
			},
		}
		summaries = append(summaries, summary)
	}
	return summaries, nil
}

// GetPkgRepositories returns the list of package repositories for the given cluster and namespace
func (s *Server) GetPkgRepositories(ctx context.Context, cluster, namespace string) ([]*apprepov1alpha1.AppRepository, error) {
	resource, err := s.getPkgRepositoryResource(ctx, cluster, namespace)
	if err != nil {
		return nil, err
	}

	unstructured, err := resource.List(ctx, metav1.ListOptions{})
	if err != nil {
		return nil, err
	}
	var pkgRepositories []*apprepov1alpha1.AppRepository
	for _, item := range unstructured.Items {
		pkgRepository := &apprepov1alpha1.AppRepository{}
		err := runtime.DefaultUnstructuredConverter.FromUnstructured(item.Object, pkgRepository)
		if err != nil {
			return nil, err
		}
		pkgRepositories = append(pkgRepositories, pkgRepository)
	}
	return pkgRepositories, nil
}

// getAccessiblePackageRepositories gather list of repositories to which the user has access per namespace
func (s *Server) getAccessiblePackageRepositories(ctx context.Context, cluster string) ([]*apprepov1alpha1.AppRepository, error) {
	clusterTypedClientFunc := func() (kubernetes.Interface, error) {
		return s.clientGetter.Typed(ctx, cluster)
	}
	inClusterTypedClientFunc := func() (kubernetes.Interface, error) {
		return s.localServiceAccountClientGetter.Typed(context.Background())
	}

	namespaceList, err := resources.FindAccessibleNamespaces(clusterTypedClientFunc, inClusterTypedClientFunc, s.MaxWorkers())
	if err != nil {
		return nil, err
	}
	namespaceList = resources.FilterActiveNamespaces(namespaceList)
	var accessibleRepos []*apprepov1alpha1.AppRepository
	for _, ns := range namespaceList {
		nsRepos, err := s.GetPkgRepositories(ctx, cluster, ns.Name)
		if err != nil {
			log.Warningf("+helm could not list AppRepository in namespace %s", ns.Name)
			// Continue. Error in a single namespace should not block the whole list
		}
		accessibleRepos = append(accessibleRepos, nsRepos...)
	}
	return accessibleRepos, nil
}

func (s *Server) deleteRepo(ctx context.Context, cluster string, repoRef *corev1.PackageRepositoryReference) error {
	client, err := s.getClient(ctx, cluster, repoRef.Context.Namespace)
	if err != nil {
		return err
	}

	log.V(4).Infof("Deleting AppRepository: [%s]", repoRef.Identifier)

	// For kubeapps-managed secrets environment secrets will be deleted (garbage-collected)
	// when the owner repo is deleted

	repo := &apprepov1alpha1.AppRepository{
		ObjectMeta: metav1.ObjectMeta{
			Name:      repoRef.Identifier,
			Namespace: repoRef.Context.Namespace,
		},
	}
	if err = client.Delete(ctx, repo); err != nil {
		return statuserror.FromK8sError("delete", AppRepositoryKind, repoRef.Identifier, err)
	} else {
		// Cross-namespace owner references are disallowed by design.
		// We need to explicitly delete the repo secret from the namespace of the asset syncer.
		typedClient, err := s.clientGetter.Typed(ctx, cluster)
		if err != nil {
			return err
		}
		namespacedSecretName := helm.SecretNameForNamespacedRepo(repoRef.Identifier, repoRef.Context.Namespace)
		if deleteErr := s.deleteRepositorySecretFromNamespace(typedClient, s.kubeappsNamespace, namespacedSecretName); deleteErr != nil {
			return statuserror.FromK8sError("delete", "Secret", namespacedSecretName, deleteErr)
		}
		return nil
	}
}

func (s *Server) GetPackageRepositoryPermissions(ctx context.Context, request *corev1.GetPackageRepositoryPermissionsRequest) (*corev1.GetPackageRepositoryPermissionsResponse, error) {
	log.Infof("+helm GetPackageRepositoryPermissions [%v]", request)

	cluster := request.GetContext().GetCluster()
	namespace := request.GetContext().GetNamespace()
	if cluster == "" && namespace != "" {
		return nil, status.Errorf(codes.InvalidArgument, "cluster must be specified when namespace is present: %s", namespace)
	}
	typedClient, err := s.clientGetter.Typed(ctx, cluster)
	if err != nil {
		return nil, err
	}

	resource := schema.GroupResource{
		Group:    apprepository.GroupName,
		Resource: AppRepositoryResource,
	}

	permissions := &corev1.PackageRepositoriesPermissions{
		Plugin: GetPluginDetail(),
	}

	// Global permissions
	permissions.Global, err = resources.GetPermissionsOnResource(ctx, typedClient, resource, s.globalPackagingNamespace)
	if err != nil {
		return nil, err
	}

	// Namespace permissions
	if namespace != "" {
		permissions.Namespace, err = resources.GetPermissionsOnResource(ctx, typedClient, resource, request.GetContext().GetNamespace())
		if err != nil {
			return nil, err
		}
	}

	return &corev1.GetPackageRepositoryPermissionsResponse{
		Permissions: []*corev1.PackageRepositoriesPermissions{permissions},
	}, nil
}<|MERGE_RESOLUTION|>--- conflicted
+++ resolved
@@ -281,15 +281,6 @@
 	if repo.url == "" {
 		return nil, status.Errorf(codes.InvalidArgument, "repository url may not be empty")
 	}
-<<<<<<< HEAD
-	if repo.name.Name == "" {
-		return nil, status.Errorf(codes.InvalidArgument, "repository name may not be empty")
-=======
-	// Helm repositories do not support intervals for reconciliation by now
-	if repo.interval != "" {
-		return nil, status.Errorf(codes.InvalidArgument, "interval is not supported for Helm repositories")
->>>>>>> 0c3b815e
-	}
 	typedClient, err := s.clientGetter.Typed(ctx, repo.cluster)
 	if err != nil {
 		return nil, err
@@ -345,21 +336,14 @@
 
 	appRepo.Spec.PassCredentials = repo.auth != nil && repo.auth.PassCredentials
 
-<<<<<<< HEAD
 	appRepo.Spec.Interval = repo.interval
 
-	if imagePullSecret != nil || (imagePullSecret != nil && !updateImgPullSecret) {
-		appRepo.Spec.DockerRegistrySecrets = []string{imagePullSecret.Name}
-	} else {
-		appRepo.Spec.DockerRegistrySecrets = nil
-=======
 	if imagePullSecretIsUpdated {
 		if imagePullSecret != nil {
 			appRepo.Spec.DockerRegistrySecrets = []string{imagePullSecret.Name}
 		} else {
 			appRepo.Spec.DockerRegistrySecrets = nil
 		}
->>>>>>> 0c3b815e
 	}
 
 	// Custom details
