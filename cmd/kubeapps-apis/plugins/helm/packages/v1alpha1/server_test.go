--- conflicted
+++ resolved
@@ -19,11 +19,8 @@
 	"fmt"
 	"io/ioutil"
 	"net/url"
-<<<<<<< HEAD
 	"os"
-=======
 	"regexp"
->>>>>>> 1e1354a6
 	"sort"
 	"testing"
 
