/*
Copyright © 2021 VMware
Licensed under the Apache License, Version 2.0 (the "License");
you may not use this file except in compliance with the License.
You may obtain a copy of the License at
    http://www.apache.org/licenses/LICENSE-2.0
Unless required by applicable law or agreed to in writing, software
distributed under the License is distributed on an "AS IS" BASIS,
WITHOUT WARRANTIES OR CONDITIONS OF ANY KIND, either express or implied.
See the License for the specific language governing permissions and
limitations under the License.
*/

package main

import (
	"context"
	"encoding/json"
	"fmt"
	"io/ioutil"
	"net/url"
	"sort"
	"testing"

	"github.com/DATA-DOG/go-sqlmock"
	"github.com/google/go-cmp/cmp"
	"github.com/google/go-cmp/cmp/cmpopts"
	"github.com/kubeapps/common/datastore"
	"github.com/kubeapps/kubeapps/cmd/assetsvc/pkg/utils"
	corev1 "github.com/kubeapps/kubeapps/cmd/kubeapps-apis/gen/core/packages/v1alpha1"
	plugins "github.com/kubeapps/kubeapps/cmd/kubeapps-apis/gen/core/plugins/v1alpha1"
	"github.com/kubeapps/kubeapps/pkg/chart/models"
	"github.com/kubeapps/kubeapps/pkg/dbutils"
	"google.golang.org/grpc/codes"
	"google.golang.org/grpc/status"
	"helm.sh/helm/v3/pkg/action"
	"helm.sh/helm/v3/pkg/chart"
	"helm.sh/helm/v3/pkg/chartutil"
	kubefake "helm.sh/helm/v3/pkg/kube/fake"
	"helm.sh/helm/v3/pkg/release"
	"helm.sh/helm/v3/pkg/storage"
	"helm.sh/helm/v3/pkg/storage/driver"
	authorizationv1 "k8s.io/api/authorization/v1"
	"k8s.io/apimachinery/pkg/runtime"
	"k8s.io/apimachinery/pkg/runtime/schema"
	"k8s.io/client-go/dynamic"
	dynfake "k8s.io/client-go/dynamic/fake"
	"k8s.io/client-go/kubernetes"
	typfake "k8s.io/client-go/kubernetes/fake"
	k8stesting "k8s.io/client-go/testing"

	// TODO(mnelson): models.Chart.Maintainers is depending on the old v1 chart
	// code. I don't expect there is any reason other than a historical one.
	chartv1 "k8s.io/helm/pkg/proto/hapi/chart"
	log "k8s.io/klog/v2"
)

const (
	globalPackagingNamespace = "kubeapps"
	globalPackagingCluster   = "default"
	DefaultAppVersion        = "1.2.6"
	DefaultChartDescription  = "default chart description"
	DefaultChartIconURL      = "https://example.com/chart.svg"
	DefaultChartHomeURL      = "https://helm.sh/helm"
	DefaultChartCategory     = "cat1"
)

func setMockManager(t *testing.T) (sqlmock.Sqlmock, func(), utils.AssetManager) {
	var manager utils.AssetManager
	db, mock, err := sqlmock.New()
	if err != nil {
		t.Fatalf("%+v", err)
	}
	manager = &utils.PostgresAssetManager{&dbutils.PostgresAssetManager{DB: db, KubeappsNamespace: globalPackagingNamespace}}
	return mock, func() { db.Close() }, manager
}

func TestGetClient(t *testing.T) {
	dbConfig := datastore.Config{URL: "localhost:5432", Database: "assetsvc", Username: "postgres", Password: "password"}
	manager, err := utils.NewPGManager(dbConfig, globalPackagingNamespace)
	if err != nil {
		log.Fatalf("%s", err)
	}
	testClientGetter := func(context.Context, string) (kubernetes.Interface, dynamic.Interface, error) {
		return typfake.NewSimpleClientset(), dynfake.NewSimpleDynamicClientWithCustomListKinds(
			runtime.NewScheme(),
			map[schema.GroupVersionResource]string{
				{Group: "foo", Version: "bar", Resource: "baz"}: "PackageList",
			},
		), nil
	}

	testCases := []struct {
		name              string
		manager           utils.AssetManager
		clientGetter      clientGetter
		statusCodeClient  codes.Code
		statusCodeManager codes.Code
	}{
		{
			name:              "it returns internal error status when no clientGetter configured",
			manager:           manager,
			clientGetter:      nil,
			statusCodeClient:  codes.Internal,
			statusCodeManager: codes.OK,
		},
		{
			name:              "it returns internal error status when no manager configured",
			manager:           nil,
			clientGetter:      testClientGetter,
			statusCodeClient:  codes.OK,
			statusCodeManager: codes.Internal,
		},
		{
			name:              "it returns internal error status when no clientGetter/manager configured",
			manager:           nil,
			clientGetter:      nil,
			statusCodeClient:  codes.Internal,
			statusCodeManager: codes.Internal,
		},
		{
			name:    "it returns failed-precondition when configGetter itself errors",
			manager: manager,
			clientGetter: func(context.Context, string) (kubernetes.Interface, dynamic.Interface, error) {
				return nil, nil, fmt.Errorf("Bang!")
			},
			statusCodeClient:  codes.FailedPrecondition,
			statusCodeManager: codes.OK,
		},
		{
			name:         "it returns client without error when configured correctly",
			manager:      manager,
			clientGetter: testClientGetter,
		},
	}

	for _, tc := range testCases {
		t.Run(tc.name, func(t *testing.T) {
			s := Server{clientGetter: tc.clientGetter, manager: tc.manager}

			typedClient, dynamicClient, errClient := s.GetClients(context.Background(), "")

			if got, want := status.Code(errClient), tc.statusCodeClient; got != want {
				t.Errorf("got: %+v, want: %+v", got, want)
			}

			_, errManager := s.GetManager()

			if got, want := status.Code(errManager), tc.statusCodeManager; got != want {
				t.Errorf("got: %+v, want: %+v", got, want)
			}

			// If there is no error, the client should be a dynamic.Interface implementation.
			if tc.statusCodeClient == codes.OK {
				if dynamicClient == nil {
					t.Errorf("got: nil, want: dynamic.Interface")
				}
				if typedClient == nil {
					t.Errorf("got: nil, want: kubernetes.Interface")
				}
			}
		})
	}
}

func TestIsValidChart(t *testing.T) {
	testCases := []struct {
		name     string
		in       *models.Chart
		expected bool
	}{
		{
			name: "it returns true if the chart name, ID, repo and versions are specified",
			in: &models.Chart{
				Name: "foo",
				ID:   "foo/bar",
				Repo: &models.Repo{
					Name:      "bar",
					Namespace: "my-ns",
				},
				ChartVersions: []models.ChartVersion{
					{
						Version: "3.0.0",
					},
				},
			},
			expected: true,
		},
		{
			name: "it returns false if the chart name is missing",
			in: &models.Chart{
				ID: "foo/bar",
				Repo: &models.Repo{
					Name:      "bar",
					Namespace: "my-ns",
				},
				ChartVersions: []models.ChartVersion{
					{
						Version: "3.0.0",
					},
				},
			},
			expected: false,
		},
		{
			name: "it returns false if the chart ID is missing",
			in: &models.Chart{
				Name: "foo",
				Repo: &models.Repo{
					Name:      "bar",
					Namespace: "my-ns",
				},
				ChartVersions: []models.ChartVersion{
					{
						Version: "3.0.0",
					},
				},
			},
			expected: false,
		},
		{
			name: "it returns false if the chart repo is missing",
			in: &models.Chart{
				Name: "foo",
				ID:   "foo/bar",
				ChartVersions: []models.ChartVersion{
					{
						Version: "3.0.0",
					},
				},
			},
			expected: false,
		},
		{
			name: "it returns false if the ChartVersions are missing",
			in: &models.Chart{
				Name: "foo",
				ID:   "foo/bar",
			},
			expected: false,
		},
		{
			name: "it returns false if a ChartVersions.Version is missing",
			in: &models.Chart{
				Name: "foo",
				ID:   "foo/bar",
				ChartVersions: []models.ChartVersion{
					{Version: "3.0.0"},
					{AppVersion: DefaultAppVersion},
				},
			},
			expected: false,
		},
		{
			name: "it returns true if the minimum (+maintainer) chart is correct",
			in: &models.Chart{
				Name: "foo",
				ID:   "foo/bar",
				Repo: &models.Repo{
					Name:      "bar",
					Namespace: "my-ns",
				},
				ChartVersions: []models.ChartVersion{
					{
						Version: "3.0.0",
					},
				},
				Maintainers: []chartv1.Maintainer{{Name: "me"}},
			},
			expected: true,
		},
		{
			name: "it returns false if a Maintainer.Name is missing",
			in: &models.Chart{
				Name: "foo",
				ID:   "foo/bar",
				ChartVersions: []models.ChartVersion{
					{
						Version: "3.0.0",
					},
				},
				Maintainers: []chartv1.Maintainer{{Name: "me"}, {Email: "you"}},
			},
			expected: false,
		},
	}

	for _, tc := range testCases {
		t.Run(tc.name, func(t *testing.T) {
			res, err := isValidChart(tc.in)
			if got, want := res, tc.expected; got != want {
				t.Fatalf("got: %+v, want: %+v, res: %+v (%+v)", got, want, res, err)
			}
		})
	}
}

func TestAvailablePackageSummaryFromChart(t *testing.T) {
	invalidChart := &models.Chart{Name: "foo"}

	testCases := []struct {
		name       string
		in         *models.Chart
		expected   *corev1.AvailablePackageSummary
		statusCode codes.Code
	}{
		{
			name: "it returns a complete AvailablePackageSummary for a complete chart",
			in: &models.Chart{
				Name:        "foo",
				ID:          "foo/bar",
				Category:    DefaultChartCategory,
				Description: "best chart",
				Icon:        "foo.bar/icon.svg",
				Repo: &models.Repo{
					Name:      "bar",
					Namespace: "my-ns",
				},
				Maintainers: []chartv1.Maintainer{{Name: "me", Email: "me@me.me"}},
				ChartVersions: []models.ChartVersion{
					{Version: "3.0.0", AppVersion: DefaultAppVersion, Readme: "chart readme", Values: "chart values", Schema: "chart schema"},
					{Version: "2.0.0", AppVersion: DefaultAppVersion, Readme: "chart readme", Values: "chart values", Schema: "chart schema"},
					{Version: "1.0.0", AppVersion: DefaultAppVersion, Readme: "chart readme", Values: "chart values", Schema: "chart schema"},
				},
			},
			expected: &corev1.AvailablePackageSummary{
				Name:             "foo",
				DisplayName:      "foo",
				LatestPkgVersion: "3.0.0",
				LatestAppVersion: DefaultAppVersion,
				IconUrl:          "foo.bar/icon.svg",
				ShortDescription: "best chart",
				Categories:       []string{DefaultChartCategory},
				AvailablePackageRef: &corev1.AvailablePackageReference{
					Context:    &corev1.Context{Namespace: "my-ns"},
					Identifier: "foo/bar",
					Plugin:     &plugins.Plugin{Name: "helm.packages", Version: "v1alpha1"},
				},
			},
			statusCode: codes.OK,
		},
		{
			name: "it returns a valid AvailablePackageSummary if the minimal chart is correct",
			in: &models.Chart{
				Name: "foo",
				ID:   "foo/bar",
				Repo: &models.Repo{
					Name:      "bar",
					Namespace: "my-ns",
				},
				ChartVersions: []models.ChartVersion{
					{
						Version:    "3.0.0",
						AppVersion: DefaultAppVersion,
					},
				},
			},
			expected: &corev1.AvailablePackageSummary{
				Name:             "foo",
				DisplayName:      "foo",
				LatestPkgVersion: "3.0.0",
				LatestAppVersion: DefaultAppVersion,
				Categories:       []string{""},
				AvailablePackageRef: &corev1.AvailablePackageReference{
					Context:    &corev1.Context{Namespace: "my-ns"},
					Identifier: "foo/bar",
					Plugin:     &plugins.Plugin{Name: "helm.packages", Version: "v1alpha1"},
				},
			},
			statusCode: codes.OK,
		},
		{
			name:       "it returns internal error if empty chart",
			in:         &models.Chart{},
			statusCode: codes.Internal,
		},
		{
			name:       "it returns internal error if chart is invalid",
			in:         invalidChart,
			statusCode: codes.Internal,
		},
	}

	for _, tc := range testCases {
		t.Run(tc.name, func(t *testing.T) {
			availablePackageSummary, err := AvailablePackageSummaryFromChart(tc.in)

			if got, want := status.Code(err), tc.statusCode; got != want {
				t.Fatalf("got: %+v, want: %+v, err: %+v", got, want, err)
			}

			if tc.statusCode == codes.OK {
				opt1 := cmpopts.IgnoreUnexported(corev1.AvailablePackageDetail{}, corev1.AvailablePackageSummary{}, corev1.AvailablePackageReference{}, corev1.Context{}, plugins.Plugin{}, corev1.Maintainer{})
				if got, want := availablePackageSummary, tc.expected; !cmp.Equal(got, want, opt1) {
					t.Errorf("mismatch (-want +got):\n%s", cmp.Diff(want, got, opt1))
				}
			}
		})
	}
}

// makeChart makes a chart with specific input used in the test and default constants for other relevant data.
func makeChart(chart_name, repo_name, repo_url, namespace string, chart_versions []string, category string) *models.Chart {
	ch := &models.Chart{
		Name:        chart_name,
		ID:          fmt.Sprintf("%s/%s", repo_name, chart_name),
		Category:    category,
		Description: DefaultChartDescription,
		Home:        DefaultChartHomeURL,
		Icon:        DefaultChartIconURL,
		Maintainers: []chartv1.Maintainer{{Name: "me", Email: "me@me.me"}},
		Sources:     []string{"http://source-1"},
		Repo: &models.Repo{
			Name:      repo_name,
			Namespace: namespace,
			URL:       repo_url,
		},
	}
	versions := []models.ChartVersion{}
	for _, v := range chart_versions {
		versions = append(versions, models.ChartVersion{
			Version:    v,
			AppVersion: DefaultAppVersion,
			Readme:     "not-used",
			Values:     "not-used",
			Schema:     "not-used",
		})
	}
	ch.ChartVersions = versions
	return ch
}

// makeChartRowsJSON returns a slice of paginated JSON chart info data.
func makeChartRowsJSON(t *testing.T, charts []*models.Chart, pageToken string, pageSize int) []string {
	// Simulate the pagination by reducing the rows of JSON based on the offset and limit.
	rowsJSON := []string{}
	for _, chart := range charts {
		chartJSON, err := json.Marshal(chart)
		if err != nil {
			t.Fatalf("%+v", err)
		}
		rowsJSON = append(rowsJSON, string(chartJSON))
	}
	if len(rowsJSON) == 0 {
		return rowsJSON
	}

	if pageToken != "" {
		pageOffset, err := pageOffsetFromPageToken(pageToken)
		if err != nil {
			t.Fatalf("%+v", err)
		}
		if pageSize == 0 {
			t.Fatalf("pagesize must be > 0 when using a page token")
		}
		rowsJSON = rowsJSON[((pageOffset - 1) * pageSize):]
	}
	if pageSize > 0 && pageSize < len(rowsJSON) {
		rowsJSON = rowsJSON[0:pageSize]
	}
	return rowsJSON
}

// makeServer returns a server backed with an sql mock and a cleanup function
func makeServer(t *testing.T, authorized bool, actionConfig *action.Configuration) (*Server, sqlmock.Sqlmock, func()) {
	// Creating the dynamic client
	dynamicClient := dynfake.NewSimpleDynamicClientWithCustomListKinds(
		runtime.NewScheme(),
		map[schema.GroupVersionResource]string{
			{Group: "foo", Version: "bar", Resource: "baz"}: "PackageList",
		},
	)

	// Creating an authorized clientGetter
	clientSet := typfake.NewSimpleClientset()
	clientSet.PrependReactor("create", "selfsubjectaccessreviews", func(action k8stesting.Action) (handled bool, ret runtime.Object, err error) {
		return true, &authorizationv1.SelfSubjectAccessReview{
			Status: authorizationv1.SubjectAccessReviewStatus{Allowed: authorized},
		}, nil
	})
	clientGetter := func(context.Context, string) (kubernetes.Interface, dynamic.Interface, error) {
		return clientSet, dynamicClient, nil
	}

	// Creating the SQL mock manager
	mock, cleanup, manager := setMockManager(t)

	return &Server{
		clientGetter:             clientGetter,
		manager:                  manager,
		globalPackagingNamespace: globalPackagingNamespace,
		globalPackagingCluster:   globalPackagingCluster,
		actionConfigGetter: func(context.Context, string, string) (*action.Configuration, error) {
			return actionConfig, nil
		},
	}, mock, cleanup
}

func TestGetAvailablePackageSummaries(t *testing.T) {
	testCases := []struct {
		name                   string
		charts                 []*models.Chart
		expectDBQueryNamespace string
		statusCode             codes.Code
		request                *corev1.GetAvailablePackageSummariesRequest
		expectedResponse       *corev1.GetAvailablePackageSummariesResponse
		authorized             bool
		expectedCategories     []*models.ChartCategory
	}{
		{
			name:       "it returns a set of availablePackageSummary from the database (global ns)",
			authorized: true,
			request: &corev1.GetAvailablePackageSummariesRequest{
				Context: &corev1.Context{
					Cluster:   "",
					Namespace: globalPackagingNamespace,
				},
			},
			expectDBQueryNamespace: globalPackagingNamespace,
			charts: []*models.Chart{
<<<<<<< HEAD
				makeChart("chart-1", "repo-1", "http://chart-1", "my-ns", []string{"3.0.0"}, DefaultChartCategory),
				makeChart("chart-2", "repo-1", "http://chart-2", "my-ns", []string{"2.0.0"}, DefaultChartCategory),
=======
				makeChart("chart-1", "repo-1", "my-ns", []string{"3.0.0"}, DefaultChartCategory),
				makeChart("chart-2", "repo-1", "my-ns", []string{"2.0.0"}, DefaultChartCategory),
				makeChart("chart-3-global", "repo-1", globalPackagingNamespace, []string{"2.0.0"}, DefaultChartCategory),
>>>>>>> 843e5389
			},
			expectedResponse: &corev1.GetAvailablePackageSummariesResponse{
				AvailablePackageSummaries: []*corev1.AvailablePackageSummary{
					{
						Name:             "chart-1",
						DisplayName:      "chart-1",
						LatestPkgVersion: "3.0.0",
						LatestAppVersion: DefaultAppVersion,
						IconUrl:          DefaultChartIconURL,
						Categories:       []string{DefaultChartCategory},
						ShortDescription: DefaultChartDescription,
						AvailablePackageRef: &corev1.AvailablePackageReference{
							Context:    &corev1.Context{Cluster: globalPackagingCluster, Namespace: "my-ns"},
							Identifier: "repo-1/chart-1",
							Plugin:     &plugins.Plugin{Name: "helm.packages", Version: "v1alpha1"},
						},
					},
					{
						Name:             "chart-2",
						DisplayName:      "chart-2",
						LatestPkgVersion: "2.0.0",
						LatestAppVersion: DefaultAppVersion,
						IconUrl:          DefaultChartIconURL,
						Categories:       []string{DefaultChartCategory},
						ShortDescription: DefaultChartDescription,
						AvailablePackageRef: &corev1.AvailablePackageReference{
							Context:    &corev1.Context{Cluster: globalPackagingCluster, Namespace: "my-ns"},
							Identifier: "repo-1/chart-2",
							Plugin:     &plugins.Plugin{Name: "helm.packages", Version: "v1alpha1"},
						},
					},
					{
						Name:             "chart-3-global",
						DisplayName:      "chart-3-global",
						LatestPkgVersion: "2.0.0",
						LatestAppVersion: DefaultAppVersion,
						IconUrl:          DefaultChartIconURL,
						Categories:       []string{DefaultChartCategory},
						ShortDescription: DefaultChartDescription,
						AvailablePackageRef: &corev1.AvailablePackageReference{
							Context:    &corev1.Context{Cluster: globalPackagingCluster, Namespace: globalPackagingNamespace},
							Identifier: "repo-1/chart-3-global",
							Plugin:     &plugins.Plugin{Name: "helm.packages", Version: "v1alpha1"},
						},
					},
				},
				Categories: []string{"cat1"},
			},
			statusCode: codes.OK,
		},
		{
			name:       "it returns a set of availablePackageSummary from the database (specific ns)",
			authorized: true,
			request: &corev1.GetAvailablePackageSummariesRequest{
				Context: &corev1.Context{
					Namespace: "my-ns",
				},
			},
			expectDBQueryNamespace: "my-ns",
			charts: []*models.Chart{
				makeChart("chart-1", "repo-1", "http://chart-1", "my-ns", []string{"3.0.0"}, DefaultChartCategory),
				makeChart("chart-2", "repo-1", "http://chart-2", "my-ns", []string{"2.0.0"}, DefaultChartCategory),
			},
			expectedResponse: &corev1.GetAvailablePackageSummariesResponse{
				AvailablePackageSummaries: []*corev1.AvailablePackageSummary{
					{
						Name:             "chart-1",
						DisplayName:      "chart-1",
						LatestPkgVersion: "3.0.0",
						LatestAppVersion: DefaultAppVersion,
						IconUrl:          DefaultChartIconURL,
						Categories:       []string{DefaultChartCategory},
						ShortDescription: DefaultChartDescription,
						AvailablePackageRef: &corev1.AvailablePackageReference{
							Context:    &corev1.Context{Cluster: globalPackagingCluster, Namespace: "my-ns"},
							Identifier: "repo-1/chart-1",
							Plugin:     &plugins.Plugin{Name: "helm.packages", Version: "v1alpha1"},
						},
					},
					{
						Name:             "chart-2",
						DisplayName:      "chart-2",
						LatestPkgVersion: "2.0.0",
						LatestAppVersion: DefaultAppVersion,
						IconUrl:          DefaultChartIconURL,
						Categories:       []string{DefaultChartCategory},
						ShortDescription: DefaultChartDescription,
						AvailablePackageRef: &corev1.AvailablePackageReference{
							Context:    &corev1.Context{Cluster: globalPackagingCluster, Namespace: "my-ns"},
							Identifier: "repo-1/chart-2",
							Plugin:     &plugins.Plugin{Name: "helm.packages", Version: "v1alpha1"},
						},
					},
				},
				Categories: []string{"cat1"},
			},
			statusCode: codes.OK,
		},
		{
			name:       "it returns a set of the global availablePackageSummary from the database (not the specific ns on other cluster)",
			authorized: true,
			request: &corev1.GetAvailablePackageSummariesRequest{
				Context: &corev1.Context{
					Cluster:   "other",
					Namespace: "my-ns",
				},
			},
			expectDBQueryNamespace: globalPackagingNamespace,
			charts: []*models.Chart{
				makeChart("chart-1", "repo-1", "my-ns", []string{"3.0.0"}, DefaultChartCategory),
				makeChart("chart-2", "repo-1", "my-ns", []string{"2.0.0"}, DefaultChartCategory),
			},
			expectedResponse: &corev1.GetAvailablePackageSummariesResponse{
				AvailablePackageSummaries: []*corev1.AvailablePackageSummary{
					{
						Name:             "chart-1",
						DisplayName:      "chart-1",
						LatestPkgVersion: "3.0.0",
						LatestAppVersion: DefaultAppVersion,
						IconUrl:          DefaultChartIconURL,
						Categories:       []string{DefaultChartCategory},
						ShortDescription: DefaultChartDescription,
						AvailablePackageRef: &corev1.AvailablePackageReference{
							Context:    &corev1.Context{Cluster: globalPackagingCluster, Namespace: "my-ns"},
							Identifier: "repo-1/chart-1",
							Plugin:     &plugins.Plugin{Name: "helm.packages", Version: "v1alpha1"},
						},
					},
					{
						Name:             "chart-2",
						DisplayName:      "chart-2",
						LatestPkgVersion: "2.0.0",
						LatestAppVersion: DefaultAppVersion,
						IconUrl:          DefaultChartIconURL,
						Categories:       []string{DefaultChartCategory},
						ShortDescription: DefaultChartDescription,
						AvailablePackageRef: &corev1.AvailablePackageReference{
							Context:    &corev1.Context{Cluster: globalPackagingCluster, Namespace: "my-ns"},
							Identifier: "repo-1/chart-2",
							Plugin:     &plugins.Plugin{Name: "helm.packages", Version: "v1alpha1"},
						},
					},
				},
				Categories: []string{"cat1"},
			},
			statusCode: codes.OK,
		},
		{
			name:       "it returns a unimplemented status if no namespaces is provided",
			authorized: true,
			request: &corev1.GetAvailablePackageSummariesRequest{
				Context: &corev1.Context{
					Namespace: "",
				},
			},
			charts:     []*models.Chart{},
			statusCode: codes.Unimplemented,
		},
		{
			name:       "it returns an internal error status if response does not contain version",
			authorized: true,
			request: &corev1.GetAvailablePackageSummariesRequest{
				Context: &corev1.Context{
					Cluster:   "",
					Namespace: globalPackagingNamespace,
				},
			},
<<<<<<< HEAD
			expectDBQuery: true,
			charts:        []*models.Chart{makeChart("chart-1", "repo-1", "http://chart-1", "my-ns", []string{}, DefaultChartCategory)},
			statusCode:    codes.Internal,
=======
			expectDBQueryNamespace: globalPackagingNamespace,
			charts:                 []*models.Chart{makeChart("chart-1", "repo-1", "my-ns", []string{}, DefaultChartCategory)},
			statusCode:             codes.Internal,
>>>>>>> 843e5389
		},
		{
			name:       "it returns an unauthenticated status if the user doesn't have permissions",
			authorized: false,
			request: &corev1.GetAvailablePackageSummariesRequest{
				Context: &corev1.Context{
					Namespace: "my-ns",
				},
			},
			charts:     []*models.Chart{{Name: "foo"}},
			statusCode: codes.Unauthenticated,
		},
		{
			name:       "it returns only the requested page of results and includes the next page token",
			authorized: true,
			request: &corev1.GetAvailablePackageSummariesRequest{
				Context: &corev1.Context{
					Cluster:   "",
					Namespace: globalPackagingNamespace,
				},
				PaginationOptions: &corev1.PaginationOptions{
					PageToken: "2",
					PageSize:  1,
				},
			},
			expectDBQueryNamespace: globalPackagingNamespace,
			charts: []*models.Chart{
				makeChart("chart-1", "repo-1", "http://chart-1", "my-ns", []string{"3.0.0"}, DefaultChartCategory),
				makeChart("chart-2", "repo-1", "http://chart-2", "my-ns", []string{"2.0.0"}, DefaultChartCategory),
				makeChart("chart-3", "repo-1", "http://chart-3", "my-ns", []string{"1.0.0"}, DefaultChartCategory),
			},
			expectedResponse: &corev1.GetAvailablePackageSummariesResponse{
				AvailablePackageSummaries: []*corev1.AvailablePackageSummary{
					{
						Name:             "chart-2",
						DisplayName:      "chart-2",
						LatestPkgVersion: "2.0.0",
						LatestAppVersion: DefaultAppVersion,
						IconUrl:          DefaultChartIconURL,
						ShortDescription: DefaultChartDescription,
						Categories:       []string{DefaultChartCategory},
						AvailablePackageRef: &corev1.AvailablePackageReference{
							Context:    &corev1.Context{Cluster: globalPackagingCluster, Namespace: "my-ns"},
							Identifier: "repo-1/chart-2",
							Plugin:     &plugins.Plugin{Name: "helm.packages", Version: "v1alpha1"},
						},
					},
				},
				NextPageToken: "3",
				Categories:    []string{"cat1"},
			},
		},
		{
			name:       "it returns the last page without a next page token",
			authorized: true,
			request: &corev1.GetAvailablePackageSummariesRequest{
				Context: &corev1.Context{
					Cluster:   "",
					Namespace: globalPackagingNamespace,
				},
				// Start on page two with two results per page, which in this input
				// corresponds only to the third chart.
				PaginationOptions: &corev1.PaginationOptions{
					PageToken: "2",
					PageSize:  2,
				},
			},
			expectDBQueryNamespace: globalPackagingNamespace,
			charts: []*models.Chart{
				makeChart("chart-1", "repo-1", "http://chart-1", "my-ns", []string{"3.0.0"}, DefaultChartCategory),
				makeChart("chart-2", "repo-1", "http://chart-2", "my-ns", []string{"2.0.0"}, DefaultChartCategory),
				makeChart("chart-3", "repo-1", "http://chart-3", "my-ns", []string{"1.0.0"}, DefaultChartCategory),
			},
			expectedResponse: &corev1.GetAvailablePackageSummariesResponse{
				AvailablePackageSummaries: []*corev1.AvailablePackageSummary{
					{
						Name:             "chart-3",
						DisplayName:      "chart-3",
						LatestPkgVersion: "1.0.0",
						LatestAppVersion: DefaultAppVersion,
						IconUrl:          DefaultChartIconURL,
						Categories:       []string{DefaultChartCategory},
						ShortDescription: DefaultChartDescription,
						AvailablePackageRef: &corev1.AvailablePackageReference{
							Context:    &corev1.Context{Cluster: globalPackagingCluster, Namespace: "my-ns"},
							Identifier: "repo-1/chart-3",
							Plugin:     &plugins.Plugin{Name: "helm.packages", Version: "v1alpha1"},
						},
					},
				},
				NextPageToken: "",
				Categories:    []string{"cat1"},
			},
		},
		{
			name:       "it returns an invalid argument error if the page token is invalid",
			authorized: true,
			request: &corev1.GetAvailablePackageSummariesRequest{
				Context: &corev1.Context{
					Cluster:   "",
					Namespace: globalPackagingNamespace,
				},
				PaginationOptions: &corev1.PaginationOptions{
					PageToken: "this is not a page token",
					PageSize:  2,
				},
			},
			statusCode: codes.InvalidArgument,
		},
		{
			name:       "it returns the proper chart categories",
			authorized: true,
			request: &corev1.GetAvailablePackageSummariesRequest{
				Context: &corev1.Context{
					Cluster:   "",
					Namespace: "my-ns",
				},
			},
			expectDBQueryNamespace: "my-ns",
			charts: []*models.Chart{
				makeChart("chart-1", "repo-1", "http://chart-1", "my-ns", []string{"3.0.0"}, "foo"),
				makeChart("chart-2", "repo-1", "http://chart-2", "my-ns", []string{"2.0.0"}, "bar"),
				makeChart("chart-3", "repo-1", "http://chart-3", "my-ns", []string{"1.0.0"}, "bar"),
			},
			expectedResponse: &corev1.GetAvailablePackageSummariesResponse{
				AvailablePackageSummaries: []*corev1.AvailablePackageSummary{
					{
						Name:             "chart-1",
						DisplayName:      "chart-1",
						LatestPkgVersion: "3.0.0",
						LatestAppVersion: DefaultAppVersion,
						IconUrl:          DefaultChartIconURL,
						Categories:       []string{"foo"},
						ShortDescription: DefaultChartDescription,
						AvailablePackageRef: &corev1.AvailablePackageReference{
							Context:    &corev1.Context{Cluster: globalPackagingCluster, Namespace: "my-ns"},
							Identifier: "repo-1/chart-1",
							Plugin:     &plugins.Plugin{Name: "helm.packages", Version: "v1alpha1"},
						},
					},
					{
						Name:             "chart-2",
						DisplayName:      "chart-2",
						LatestPkgVersion: "2.0.0",
						LatestAppVersion: DefaultAppVersion,
						IconUrl:          DefaultChartIconURL,
						Categories:       []string{"bar"},
						ShortDescription: DefaultChartDescription,
						AvailablePackageRef: &corev1.AvailablePackageReference{
							Context:    &corev1.Context{Cluster: globalPackagingCluster, Namespace: "my-ns"},
							Identifier: "repo-1/chart-2",
							Plugin:     &plugins.Plugin{Name: "helm.packages", Version: "v1alpha1"},
						},
					},
					{
						Name:             "chart-3",
						DisplayName:      "chart-3",
						LatestPkgVersion: "1.0.0",
						LatestAppVersion: DefaultAppVersion,
						IconUrl:          DefaultChartIconURL,
						Categories:       []string{"bar"},
						ShortDescription: DefaultChartDescription,
						AvailablePackageRef: &corev1.AvailablePackageReference{
							Context:    &corev1.Context{Cluster: globalPackagingCluster, Namespace: "my-ns"},
							Identifier: "repo-1/chart-3",
							Plugin:     &plugins.Plugin{Name: "helm.packages", Version: "v1alpha1"},
						},
					},
				},
				Categories: []string{"bar", "foo"},
			},
			statusCode: codes.OK,
		},
	}

	for _, tc := range testCases {
		t.Run(tc.name, func(t *testing.T) {
			server, mock, cleanup := makeServer(t, tc.authorized, nil)
			defer cleanup()

			// Simulate the pagination by reducing the rows of JSON based on the offset and limit.
			// TODO(mnelson): We should check the LIMIT and OFFSET in the actual query as well.
			rowsJSON := makeChartRowsJSON(t, tc.charts, tc.request.GetPaginationOptions().GetPageToken(), int(tc.request.GetPaginationOptions().GetPageSize()))

			rows := sqlmock.NewRows([]string{"info"})
			for _, row := range rowsJSON {
				rows.AddRow(row)
			}

			if tc.expectDBQueryNamespace != "" {
				// Checking if the WHERE condtion is properly applied

				// Check returned categories
				catrows := sqlmock.NewRows([]string{"name", "count"})

				// Generate the categories from the tc.charts input
				dict := make(map[string]int)
				for _, chart := range tc.charts {
					dict[chart.Category] = dict[chart.Category] + 1
				}
				// Ensure we've got a fixed order for the results.
				categories := []string{}
				for category := range dict {
					categories = append(categories, category)
				}
				sort.Strings(categories)
				for _, category := range categories {
					catrows.AddRow(category, dict[category])
				}

				mock.ExpectQuery("SELECT (info ->> 'category')*").
					WithArgs(tc.expectDBQueryNamespace, server.globalPackagingNamespace).
					WillReturnRows(catrows)

				mock.ExpectQuery("SELECT info FROM").
					WithArgs(tc.expectDBQueryNamespace, server.globalPackagingNamespace).
					WillReturnRows(rows)

				if tc.request.GetPaginationOptions().GetPageSize() > 0 {
					mock.ExpectQuery("SELECT count").
						WithArgs(tc.request.Context.Namespace, server.globalPackagingNamespace).
						WillReturnRows(sqlmock.NewRows([]string{"count"}).AddRow(3))
				}
			}

			availablePackageSummaries, err := server.GetAvailablePackageSummaries(context.Background(), tc.request)

			if got, want := status.Code(err), tc.statusCode; got != want {
				t.Fatalf("got: %+v, want: %+v, err: %+v", got, want, err)
			}

			if tc.statusCode == codes.OK {
				opt1 := cmpopts.IgnoreUnexported(corev1.GetAvailablePackageSummariesResponse{}, corev1.AvailablePackageSummary{}, corev1.AvailablePackageReference{}, corev1.Context{}, plugins.Plugin{})
				if got, want := availablePackageSummaries, tc.expectedResponse; !cmp.Equal(got, want, opt1) {
					t.Errorf("mismatch (-want +got):\n%s", cmp.Diff(want, got, opt1))
				}
			}
			// we make sure that all expectations were met
			if err := mock.ExpectationsWereMet(); err != nil {
				t.Errorf("there were unfulfilled expectations: %s", err)
			}
		})
	}
}

func TestAvailablePackageDetailFromChart(t *testing.T) {
	testCases := []struct {
		name       string
		chart      *models.Chart
		chartFiles *models.ChartFiles
		expected   *corev1.AvailablePackageDetail
		statusCode codes.Code
	}{
		{
			name:  "it returns AvailablePackageDetail if the chart is correct",
			chart: makeChart("foo", "repo-1", "http://foo", "my-ns", []string{"3.0.0"}, DefaultChartCategory),
			chartFiles: &models.ChartFiles{
				Readme: "chart readme",
				Values: "chart values",
				Schema: "chart schema",
			},
			expected: &corev1.AvailablePackageDetail{
				Name:             "foo",
				DisplayName:      "foo",
				RepoUrl:          "http://foo",
				HomeUrl:          DefaultChartHomeURL,
				IconUrl:          DefaultChartIconURL,
				Categories:       []string{DefaultChartCategory},
				ShortDescription: DefaultChartDescription,
				LongDescription:  "",
				PkgVersion:       "3.0.0",
				AppVersion:       DefaultAppVersion,
				Readme:           "chart readme",
				DefaultValues:    "chart values",
				ValuesSchema:     "chart schema",
				SourceUrls:       []string{"http://source-1"},
				Maintainers:      []*corev1.Maintainer{{Name: "me", Email: "me@me.me"}},
				AvailablePackageRef: &corev1.AvailablePackageReference{
					Context:    &corev1.Context{Namespace: "my-ns"},
					Identifier: "repo-1/foo",
					Plugin:     &plugins.Plugin{Name: "helm.packages", Version: "v1alpha1"},
				},
			},
			statusCode: codes.OK,
		},
		{
			name:       "it returns internal error if empty chart",
			chart:      &models.Chart{},
			statusCode: codes.Internal,
		},
		{
			name:       "it returns internal error if chart is invalid",
			chart:      &models.Chart{Name: "foo"},
			statusCode: codes.Internal,
		},
	}

	for _, tc := range testCases {
		t.Run(tc.name, func(t *testing.T) {
			availablePackageDetail, err := AvailablePackageDetailFromChart(tc.chart, tc.chartFiles)

			if got, want := status.Code(err), tc.statusCode; got != want {
				t.Fatalf("got: %+v, want: %+v, err: %+v", got, want, err)
			}

			if tc.statusCode == codes.OK {
				opt1 := cmpopts.IgnoreUnexported(corev1.AvailablePackageDetail{}, corev1.AvailablePackageSummary{}, corev1.AvailablePackageReference{}, corev1.Context{}, plugins.Plugin{}, corev1.Maintainer{})
				if got, want := availablePackageDetail, tc.expected; !cmp.Equal(got, want, opt1) {
					t.Errorf("mismatch (-want +got):\n%s", cmp.Diff(want, got, opt1))
				}
			}
		})
	}
}

func TestGetAvailablePackageDetail(t *testing.T) {
	testCases := []struct {
		name            string
		charts          []*models.Chart
		expectedPackage *corev1.AvailablePackageDetail
		statusCode      codes.Code
		request         *corev1.GetAvailablePackageDetailRequest
		authorized      bool
	}{
		{
			name:       "it returns an availablePackageDetail from the database (latest version)",
			authorized: true,
			request: &corev1.GetAvailablePackageDetailRequest{
				AvailablePackageRef: &corev1.AvailablePackageReference{
					Context:    &corev1.Context{Namespace: "my-ns"},
					Identifier: "repo-1%2Ffoo",
				},
			},
			charts: []*models.Chart{makeChart("foo", "repo-1", "http://foo", "my-ns", []string{"3.0.0"}, DefaultChartCategory)},
			expectedPackage: &corev1.AvailablePackageDetail{
				Name:             "foo",
				DisplayName:      "foo",
				HomeUrl:          DefaultChartHomeURL,
				RepoUrl:          "http://foo",
				IconUrl:          DefaultChartIconURL,
				Categories:       []string{DefaultChartCategory},
				ShortDescription: DefaultChartDescription,
				PkgVersion:       "3.0.0",
				AppVersion:       DefaultAppVersion,
				Readme:           "chart readme",
				DefaultValues:    "chart values",
				ValuesSchema:     "chart schema",
				SourceUrls:       []string{"http://source-1"},
				Maintainers:      []*corev1.Maintainer{{Name: "me", Email: "me@me.me"}},
				AvailablePackageRef: &corev1.AvailablePackageReference{
					Context:    &corev1.Context{Namespace: "my-ns"},
					Identifier: "repo-1/foo",
					Plugin:     &plugins.Plugin{Name: "helm.packages", Version: "v1alpha1"},
				},
			},
			statusCode: codes.OK,
		},
		{
			name:       "it returns an availablePackageDetail from the database (specific version)",
			authorized: true,
			request: &corev1.GetAvailablePackageDetailRequest{
				AvailablePackageRef: &corev1.AvailablePackageReference{
					Context:    &corev1.Context{Namespace: "my-ns"},
					Identifier: "foo/bar",
				},
				PkgVersion: "1.0.0",
			},
			charts: []*models.Chart{makeChart("foo", "repo-1", "http://foo", "my-ns", []string{"3.0.0", "2.0.0", "1.0.0"}, DefaultChartCategory)},
			expectedPackage: &corev1.AvailablePackageDetail{
				Name:             "foo",
				DisplayName:      "foo",
				HomeUrl:          DefaultChartHomeURL,
				RepoUrl:          "http://foo",
				IconUrl:          DefaultChartIconURL,
				Categories:       []string{DefaultChartCategory},
				ShortDescription: DefaultChartDescription,
				LongDescription:  "",
				PkgVersion:       "1.0.0",
				AppVersion:       DefaultAppVersion,
				Readme:           "chart readme",
				DefaultValues:    "chart values",
				ValuesSchema:     "chart schema",
				SourceUrls:       []string{"http://source-1"},
				Maintainers:      []*corev1.Maintainer{{Name: "me", Email: "me@me.me"}},
				AvailablePackageRef: &corev1.AvailablePackageReference{
					Context:    &corev1.Context{Namespace: "my-ns"},
					Identifier: "repo-1/foo",
					Plugin:     &plugins.Plugin{Name: "helm.packages", Version: "v1alpha1"},
				},
			},
			statusCode: codes.OK,
		},
		{
			name:       "it returns an invalid arg error status if no context is provided",
			authorized: true,
			request: &corev1.GetAvailablePackageDetailRequest{
				AvailablePackageRef: &corev1.AvailablePackageReference{
					Identifier: "foo/bar",
				},
			},
			charts:     []*models.Chart{{Name: "foo"}},
			statusCode: codes.InvalidArgument,
		},
		{
			name:       "it returns an invalid arg error status if cluster is not the global/kubeapps one",
			authorized: true,
			request: &corev1.GetAvailablePackageDetailRequest{
				AvailablePackageRef: &corev1.AvailablePackageReference{
					Context:    &corev1.Context{Cluster: "other-cluster", Namespace: "my-ns"},
					Identifier: "foo/bar",
				},
			},
			charts:     []*models.Chart{{Name: "foo"}},
			statusCode: codes.InvalidArgument,
		},
		{
			name:       "it returns an internal error status if the chart is invalid",
			authorized: true,
			request: &corev1.GetAvailablePackageDetailRequest{
				AvailablePackageRef: &corev1.AvailablePackageReference{
					Context:    &corev1.Context{Namespace: "my-ns"},
					Identifier: "foo/bar",
				},
			},
			charts:          []*models.Chart{{Name: "foo"}},
			expectedPackage: &corev1.AvailablePackageDetail{},
			statusCode:      codes.Internal,
		},
		{
			name:       "it returns an internal error status if the requested chart version doesn't exist",
			authorized: true,
			request: &corev1.GetAvailablePackageDetailRequest{
				AvailablePackageRef: &corev1.AvailablePackageReference{
					Context:    &corev1.Context{Namespace: "my-ns"},
					Identifier: "foo/bar",
				},
				PkgVersion: "9.9.9",
			},
			charts:          []*models.Chart{{Name: "foo"}},
			expectedPackage: &corev1.AvailablePackageDetail{},
			statusCode:      codes.Internal,
		},
		{
			name:       "it returns an unauthenticated status if the user doesn't have permissions",
			authorized: false,
			request: &corev1.GetAvailablePackageDetailRequest{
				AvailablePackageRef: &corev1.AvailablePackageReference{
					Context:    &corev1.Context{Namespace: "my-ns"},
					Identifier: "foo/bar",
				},
			},
			charts:          []*models.Chart{{Name: "foo"}},
			expectedPackage: &corev1.AvailablePackageDetail{},
			statusCode:      codes.Unauthenticated,
		},
	}

	for _, tc := range testCases {
		t.Run(tc.name, func(t *testing.T) {
			server, mock, cleanup := makeServer(t, tc.authorized, nil)
			defer cleanup()

			rows := sqlmock.NewRows([]string{"info"})

			for _, chart := range tc.charts {
				chartJSON, err := json.Marshal(chart)
				if err != nil {
					t.Fatalf("%+v", err)
				}
				rows.AddRow(string(chartJSON))
			}
			if tc.statusCode == codes.OK {
				// Checking if the WHERE condition is properly applied
				chartIDUnescaped, err := url.QueryUnescape(tc.request.AvailablePackageRef.Identifier)
				if err != nil {
					t.Fatalf("%+v", err)
				}
				mock.ExpectQuery("SELECT info FROM charts").
					WithArgs(tc.request.AvailablePackageRef.Context.Namespace, chartIDUnescaped).
					WillReturnRows(rows)
				fileID := fileIDForChart(chartIDUnescaped, tc.expectedPackage.PkgVersion)
				fileJSON, err := json.Marshal(models.ChartFiles{
					Readme: tc.expectedPackage.Readme,
					Values: tc.expectedPackage.DefaultValues,
					Schema: tc.expectedPackage.ValuesSchema,
				})
				if err != nil {
					t.Fatalf("%+v", err)
				}
				fileRows := sqlmock.NewRows([]string{"info"})
				fileRows.AddRow(string(fileJSON))
				mock.ExpectQuery("SELECT info FROM files").
					WithArgs(tc.request.GetAvailablePackageRef().GetContext().GetNamespace(), fileID).
					WillReturnRows(fileRows)
			}

			availablePackageDetails, err := server.GetAvailablePackageDetail(context.Background(), tc.request)

			if got, want := status.Code(err), tc.statusCode; got != want {
				t.Fatalf("got: %+v, want: %+v, err: %+v", got, want, err)
			}

			if tc.statusCode == codes.OK {
				opt1 := cmpopts.IgnoreUnexported(corev1.AvailablePackageDetail{}, corev1.AvailablePackageSummary{}, corev1.AvailablePackageReference{}, corev1.Context{}, plugins.Plugin{}, corev1.Maintainer{})
				if got, want := availablePackageDetails.AvailablePackageDetail, tc.expectedPackage; !cmp.Equal(got, want, opt1) {
					t.Errorf("mismatch (-want +got):\n%s", cmp.Diff(want, got, opt1))
				}
			}

			// we make sure that all expectations were met
			if err := mock.ExpectationsWereMet(); err != nil {
				t.Errorf("there were unfulfilled expectations: %s", err)
			}
		})
	}
}

func TestGetAvailablePackageVersions(t *testing.T) {
	testCases := []struct {
		name               string
		charts             []*models.Chart
		request            *corev1.GetAvailablePackageVersionsRequest
		expectedStatusCode codes.Code
		expectedResponse   *corev1.GetAvailablePackageVersionsResponse
	}{
		{
			name:               "it returns invalid argument if called without a package reference",
			request:            nil,
			expectedStatusCode: codes.InvalidArgument,
		},
		{
			name: "it returns invalid argument if called without namespace",
			request: &corev1.GetAvailablePackageVersionsRequest{
				AvailablePackageRef: &corev1.AvailablePackageReference{
					Context:    &corev1.Context{},
					Identifier: "bitnami/apache",
				},
			},
			expectedStatusCode: codes.InvalidArgument,
		},
		{
			name: "it returns invalid argument if called without an identifier",
			request: &corev1.GetAvailablePackageVersionsRequest{
				AvailablePackageRef: &corev1.AvailablePackageReference{
					Context: &corev1.Context{
						Namespace: "kubeapps",
					},
				},
			},
			expectedStatusCode: codes.InvalidArgument,
		},
		{
			name: "it returns invalid argument if called with a cluster other than the global/kubeapps one",
			request: &corev1.GetAvailablePackageVersionsRequest{
				AvailablePackageRef: &corev1.AvailablePackageReference{
					Context:    &corev1.Context{Cluster: "other-cluster", Namespace: "kubeapps"},
					Identifier: "bitnami/apache",
				},
			},
			expectedStatusCode: codes.InvalidArgument,
		},
		{
			name:   "it returns the package version summary",
			charts: []*models.Chart{makeChart("apache", "bitnami", "http://apache", "kubeapps", []string{"3.0.0", "2.0.0", "1.0.0"}, DefaultChartCategory)},
			request: &corev1.GetAvailablePackageVersionsRequest{
				AvailablePackageRef: &corev1.AvailablePackageReference{
					Context: &corev1.Context{
						Namespace: "kubeapps",
					},
					Identifier: "bitnami/apache",
				},
			},
			expectedStatusCode: codes.OK,
			expectedResponse: &corev1.GetAvailablePackageVersionsResponse{
				PackageAppVersions: []*corev1.GetAvailablePackageVersionsResponse_PackageAppVersion{
					{
						PkgVersion: "3.0.0",
						AppVersion: DefaultAppVersion,
					},
					{
						PkgVersion: "2.0.0",
						AppVersion: DefaultAppVersion,
					},
					{
						PkgVersion: "1.0.0",
						AppVersion: DefaultAppVersion,
					},
				},
			},
		},
	}

	for _, tc := range testCases {
		t.Run(tc.name, func(t *testing.T) {
			authorized := true
			server, mock, cleanup := makeServer(t, authorized, nil)
			defer cleanup()

			rows := sqlmock.NewRows([]string{"info"})

			for _, chart := range tc.charts {
				chartJSON, err := json.Marshal(chart)
				if err != nil {
					t.Fatalf("%+v", err)
				}
				rows.AddRow(string(chartJSON))
			}
			if tc.expectedStatusCode == codes.OK {
				mock.ExpectQuery("SELECT info FROM").
					WithArgs(tc.request.AvailablePackageRef.Context.Namespace, tc.request.AvailablePackageRef.Identifier).
					WillReturnRows(rows)
			}

			response, err := server.GetAvailablePackageVersions(context.Background(), tc.request)

			if got, want := status.Code(err), tc.expectedStatusCode; got != want {
				t.Fatalf("got: %+v, want: %+v, err: %+v", got, want, err)
			}

			// We don't need to check anything else for non-OK codes.
			if tc.expectedStatusCode != codes.OK {
				return
			}

			opts := cmpopts.IgnoreUnexported(corev1.GetAvailablePackageVersionsResponse{}, corev1.GetAvailablePackageVersionsResponse_PackageAppVersion{})
			if got, want := response, tc.expectedResponse; !cmp.Equal(want, got, opts) {
				t.Errorf("mismatch (-want +got):\n%s", cmp.Diff(want, got, opts))
			}
			// we make sure that all expectations were met
			if err := mock.ExpectationsWereMet(); err != nil {
				t.Errorf("there were unfulfilled expectations: %s", err)
			}
		})
	}
}

func TestPackageAppVersionsSummary(t *testing.T) {
	testCases := []struct {
		name            string
		chart_versions  []models.ChartVersion
		version_summary []*corev1.GetAvailablePackageVersionsResponse_PackageAppVersion
	}{
		{
			name: "it includes the latest three major versions only",
			chart_versions: []models.ChartVersion{
				{Version: "8.5.6", AppVersion: DefaultAppVersion},
				{Version: "7.5.6", AppVersion: DefaultAppVersion},
				{Version: "6.5.6", AppVersion: DefaultAppVersion},
				{Version: "5.5.6", AppVersion: DefaultAppVersion},
			},
			version_summary: []*corev1.GetAvailablePackageVersionsResponse_PackageAppVersion{
				{PkgVersion: "8.5.6", AppVersion: DefaultAppVersion},
				{PkgVersion: "7.5.6", AppVersion: DefaultAppVersion},
				{PkgVersion: "6.5.6", AppVersion: DefaultAppVersion},
			},
		},
		{
			name: "it includes the latest three minor versions for each major version only",
			chart_versions: []models.ChartVersion{
				{Version: "8.5.6", AppVersion: DefaultAppVersion},
				{Version: "8.4.6", AppVersion: DefaultAppVersion},
				{Version: "8.3.6", AppVersion: DefaultAppVersion},
				{Version: "8.2.6", AppVersion: DefaultAppVersion},
			},
			version_summary: []*corev1.GetAvailablePackageVersionsResponse_PackageAppVersion{
				{PkgVersion: "8.5.6", AppVersion: DefaultAppVersion},
				{PkgVersion: "8.4.6", AppVersion: DefaultAppVersion},
				{PkgVersion: "8.3.6", AppVersion: DefaultAppVersion},
			},
		},
		{
			name: "it includes the latest three patch versions for each minor version only",
			chart_versions: []models.ChartVersion{
				{Version: "8.5.6", AppVersion: DefaultAppVersion},
				{Version: "8.5.5", AppVersion: DefaultAppVersion},
				{Version: "8.5.4", AppVersion: DefaultAppVersion},
				{Version: "8.5.3", AppVersion: DefaultAppVersion},
			},
			version_summary: []*corev1.GetAvailablePackageVersionsResponse_PackageAppVersion{
				{PkgVersion: "8.5.6", AppVersion: DefaultAppVersion},
				{PkgVersion: "8.5.5", AppVersion: DefaultAppVersion},
				{PkgVersion: "8.5.4", AppVersion: DefaultAppVersion},
			},
		},
		{
			name: "it includes the latest three patch versions of the latest three minor versions of the latest three major versions only",
			chart_versions: []models.ChartVersion{
				{Version: "8.5.6", AppVersion: DefaultAppVersion},
				{Version: "8.5.5", AppVersion: DefaultAppVersion},
				{Version: "8.5.4", AppVersion: DefaultAppVersion},
				{Version: "8.5.3", AppVersion: DefaultAppVersion},
				{Version: "8.4.6", AppVersion: DefaultAppVersion},
				{Version: "8.4.5", AppVersion: DefaultAppVersion},
				{Version: "8.4.4", AppVersion: DefaultAppVersion},
				{Version: "8.4.3", AppVersion: DefaultAppVersion},
				{Version: "8.3.6", AppVersion: DefaultAppVersion},
				{Version: "8.3.5", AppVersion: DefaultAppVersion},
				{Version: "8.3.4", AppVersion: DefaultAppVersion},
				{Version: "8.3.3", AppVersion: DefaultAppVersion},
				{Version: "8.2.6", AppVersion: DefaultAppVersion},
				{Version: "8.2.5", AppVersion: DefaultAppVersion},
				{Version: "8.2.4", AppVersion: DefaultAppVersion},
				{Version: "8.2.3", AppVersion: DefaultAppVersion},
				{Version: "6.5.6", AppVersion: DefaultAppVersion},
				{Version: "6.5.5", AppVersion: DefaultAppVersion},
				{Version: "6.5.4", AppVersion: DefaultAppVersion},
				{Version: "6.5.3", AppVersion: DefaultAppVersion},
				{Version: "6.4.6", AppVersion: DefaultAppVersion},
				{Version: "6.4.5", AppVersion: DefaultAppVersion},
				{Version: "6.4.4", AppVersion: DefaultAppVersion},
				{Version: "6.4.3", AppVersion: DefaultAppVersion},
				{Version: "6.3.6", AppVersion: DefaultAppVersion},
				{Version: "6.3.5", AppVersion: DefaultAppVersion},
				{Version: "6.3.4", AppVersion: DefaultAppVersion},
				{Version: "6.3.3", AppVersion: DefaultAppVersion},
				{Version: "6.2.6", AppVersion: DefaultAppVersion},
				{Version: "6.2.5", AppVersion: DefaultAppVersion},
				{Version: "6.2.4", AppVersion: DefaultAppVersion},
				{Version: "6.2.3", AppVersion: DefaultAppVersion},
				{Version: "4.5.6", AppVersion: DefaultAppVersion},
				{Version: "4.5.5", AppVersion: DefaultAppVersion},
				{Version: "4.5.4", AppVersion: DefaultAppVersion},
				{Version: "4.5.3", AppVersion: DefaultAppVersion},
				{Version: "4.4.6", AppVersion: DefaultAppVersion},
				{Version: "4.4.5", AppVersion: DefaultAppVersion},
				{Version: "4.4.4", AppVersion: DefaultAppVersion},
				{Version: "4.4.3", AppVersion: DefaultAppVersion},
				{Version: "4.3.6", AppVersion: DefaultAppVersion},
				{Version: "4.3.5", AppVersion: DefaultAppVersion},
				{Version: "4.3.4", AppVersion: DefaultAppVersion},
				{Version: "4.3.3", AppVersion: DefaultAppVersion},
				{Version: "4.2.6", AppVersion: DefaultAppVersion},
				{Version: "4.2.5", AppVersion: DefaultAppVersion},
				{Version: "4.2.4", AppVersion: DefaultAppVersion},
				{Version: "4.2.3", AppVersion: DefaultAppVersion},
				{Version: "2.5.6", AppVersion: DefaultAppVersion},
				{Version: "2.5.5", AppVersion: DefaultAppVersion},
				{Version: "2.5.4", AppVersion: DefaultAppVersion},
				{Version: "2.5.3", AppVersion: DefaultAppVersion},
				{Version: "2.4.6", AppVersion: DefaultAppVersion},
				{Version: "2.4.5", AppVersion: DefaultAppVersion},
				{Version: "2.4.4", AppVersion: DefaultAppVersion},
				{Version: "2.4.3", AppVersion: DefaultAppVersion},
				{Version: "2.3.6", AppVersion: DefaultAppVersion},
				{Version: "2.3.5", AppVersion: DefaultAppVersion},
				{Version: "2.3.4", AppVersion: DefaultAppVersion},
				{Version: "2.3.3", AppVersion: DefaultAppVersion},
				{Version: "2.2.6", AppVersion: DefaultAppVersion},
				{Version: "2.2.5", AppVersion: DefaultAppVersion},
				{Version: "2.2.4", AppVersion: DefaultAppVersion},
				{Version: "2.2.3", AppVersion: DefaultAppVersion},
			},
			version_summary: []*corev1.GetAvailablePackageVersionsResponse_PackageAppVersion{
				{PkgVersion: "8.5.6", AppVersion: DefaultAppVersion},
				{PkgVersion: "8.5.5", AppVersion: DefaultAppVersion},
				{PkgVersion: "8.5.4", AppVersion: DefaultAppVersion},
				{PkgVersion: "8.4.6", AppVersion: DefaultAppVersion},
				{PkgVersion: "8.4.5", AppVersion: DefaultAppVersion},
				{PkgVersion: "8.4.4", AppVersion: DefaultAppVersion},
				{PkgVersion: "8.3.6", AppVersion: DefaultAppVersion},
				{PkgVersion: "8.3.5", AppVersion: DefaultAppVersion},
				{PkgVersion: "8.3.4", AppVersion: DefaultAppVersion},
				{PkgVersion: "6.5.6", AppVersion: DefaultAppVersion},
				{PkgVersion: "6.5.5", AppVersion: DefaultAppVersion},
				{PkgVersion: "6.5.4", AppVersion: DefaultAppVersion},
				{PkgVersion: "6.4.6", AppVersion: DefaultAppVersion},
				{PkgVersion: "6.4.5", AppVersion: DefaultAppVersion},
				{PkgVersion: "6.4.4", AppVersion: DefaultAppVersion},
				{PkgVersion: "6.3.6", AppVersion: DefaultAppVersion},
				{PkgVersion: "6.3.5", AppVersion: DefaultAppVersion},
				{PkgVersion: "6.3.4", AppVersion: DefaultAppVersion},
				{PkgVersion: "4.5.6", AppVersion: DefaultAppVersion},
				{PkgVersion: "4.5.5", AppVersion: DefaultAppVersion},
				{PkgVersion: "4.5.4", AppVersion: DefaultAppVersion},
				{PkgVersion: "4.4.6", AppVersion: DefaultAppVersion},
				{PkgVersion: "4.4.5", AppVersion: DefaultAppVersion},
				{PkgVersion: "4.4.4", AppVersion: DefaultAppVersion},
				{PkgVersion: "4.3.6", AppVersion: DefaultAppVersion},
				{PkgVersion: "4.3.5", AppVersion: DefaultAppVersion},
				{PkgVersion: "4.3.4", AppVersion: DefaultAppVersion},
			},
		},
	}

	opts := cmpopts.IgnoreUnexported(corev1.GetAvailablePackageVersionsResponse_PackageAppVersion{})

	for _, tc := range testCases {
		t.Run(tc.name, func(t *testing.T) {
			if got, want := packageAppVersionsSummary(tc.chart_versions), tc.version_summary; !cmp.Equal(want, got, opts) {
				t.Errorf("mismatch (-want +got):\n%s", cmp.Diff(want, got, opts))
			}
		})
	}
}

func TestGetInstalledPackageSummaries(t *testing.T) {
	testCases := []struct {
		name               string
		request            *corev1.GetInstalledPackageSummariesRequest
		existingReleases   []releaseStub
		expectedStatusCode codes.Code
		expectedResponse   *corev1.GetInstalledPackageSummariesResponse
	}{
		{
			name: "returns installed packages in a specific namespace",
			request: &corev1.GetInstalledPackageSummariesRequest{
				Context: &corev1.Context{Namespace: "namespace-1"},
			},
			existingReleases: []releaseStub{
				{
					name:         "my-release-1",
					namespace:    "namespace-1",
					chartVersion: "1.2.3",
					status:       release.StatusDeployed,
				},
				{
					name:      "my-release-2",
					namespace: "other-namespace",
					status:    release.StatusDeployed,
				},
				{
					name:         "my-release-3",
					namespace:    "namespace-1",
					chartVersion: "4.5.6",
					status:       release.StatusDeployed,
				},
			},
			expectedStatusCode: codes.OK,
			expectedResponse: &corev1.GetInstalledPackageSummariesResponse{
				InstalledPackageSummaries: []*corev1.InstalledPackageSummary{
					{
						InstalledPackageRef: &corev1.InstalledPackageReference{
							Context: &corev1.Context{
								Cluster:   globalPackagingCluster,
								Namespace: "namespace-1",
							},
							Identifier: "my-release-1",
						},
						Name:    "my-release-1",
						IconUrl: "https://example.com/icon.png",
						PkgVersionReference: &corev1.VersionReference{
							Version: "1.2.3",
						},
						CurrentPkgVersion: "1.2.3",
						LatestPkgVersion:  "1.2.3",
						CurrentAppVersion: DefaultAppVersion,
						Status: &corev1.InstalledPackageStatus{
							Ready:      true,
							Reason:     corev1.InstalledPackageStatus_STATUS_REASON_INSTALLED,
							UserReason: "deployed",
						},
					},
					{
						InstalledPackageRef: &corev1.InstalledPackageReference{
							Context: &corev1.Context{
								Cluster:   globalPackagingCluster,
								Namespace: "namespace-1",
							},
							Identifier: "my-release-3",
						},
						Name:    "my-release-3",
						IconUrl: "https://example.com/icon.png",
						PkgVersionReference: &corev1.VersionReference{
							Version: "4.5.6",
						},
						CurrentPkgVersion: "4.5.6",
						LatestPkgVersion:  "4.5.6",
						CurrentAppVersion: DefaultAppVersion,
						Status: &corev1.InstalledPackageStatus{
							Ready:      true,
							Reason:     corev1.InstalledPackageStatus_STATUS_REASON_INSTALLED,
							UserReason: "deployed",
						},
					},
				},
			},
		},
		{
			name: "returns installed packages across all namespaces",
			request: &corev1.GetInstalledPackageSummariesRequest{
				Context: &corev1.Context{Namespace: ""},
			},
			existingReleases: []releaseStub{
				{
					name:         "my-release-1",
					namespace:    "namespace-1",
					chartVersion: "1.2.3",
					status:       release.StatusDeployed,
				},
				{
					name:         "my-release-2",
					namespace:    "namespace-2",
					status:       release.StatusDeployed,
					chartVersion: "3.4.5",
				},
				{
					name:         "my-release-3",
					namespace:    "namespace-3",
					chartVersion: "4.5.6",
					status:       release.StatusDeployed,
				},
			},
			expectedStatusCode: codes.OK,
			expectedResponse: &corev1.GetInstalledPackageSummariesResponse{
				InstalledPackageSummaries: []*corev1.InstalledPackageSummary{
					{
						InstalledPackageRef: &corev1.InstalledPackageReference{
							Context: &corev1.Context{
								Cluster:   globalPackagingCluster,
								Namespace: "namespace-1",
							},
							Identifier: "my-release-1",
						},
						Name:    "my-release-1",
						IconUrl: "https://example.com/icon.png",
						PkgVersionReference: &corev1.VersionReference{
							Version: "1.2.3",
						},
						CurrentPkgVersion: "1.2.3",
						LatestPkgVersion:  "1.2.3",
						CurrentAppVersion: DefaultAppVersion,
						Status: &corev1.InstalledPackageStatus{
							Ready:      true,
							Reason:     corev1.InstalledPackageStatus_STATUS_REASON_INSTALLED,
							UserReason: "deployed",
						},
					},
					{
						InstalledPackageRef: &corev1.InstalledPackageReference{
							Context: &corev1.Context{
								Cluster:   globalPackagingCluster,
								Namespace: "namespace-2",
							},
							Identifier: "my-release-2",
						},
						Name:    "my-release-2",
						IconUrl: "https://example.com/icon.png",
						PkgVersionReference: &corev1.VersionReference{
							Version: "3.4.5",
						},
						CurrentPkgVersion: "3.4.5",
						LatestPkgVersion:  "3.4.5",
						CurrentAppVersion: DefaultAppVersion,
						Status: &corev1.InstalledPackageStatus{
							Ready:      true,
							Reason:     corev1.InstalledPackageStatus_STATUS_REASON_INSTALLED,
							UserReason: "deployed",
						},
					},
					{
						InstalledPackageRef: &corev1.InstalledPackageReference{
							Context: &corev1.Context{
								Cluster:   globalPackagingCluster,
								Namespace: "namespace-3",
							},
							Identifier: "my-release-3",
						},
						Name:    "my-release-3",
						IconUrl: "https://example.com/icon.png",
						PkgVersionReference: &corev1.VersionReference{
							Version: "4.5.6",
						},
						CurrentPkgVersion: "4.5.6",
						LatestPkgVersion:  "4.5.6",
						CurrentAppVersion: DefaultAppVersion,
						Status: &corev1.InstalledPackageStatus{
							Ready:      true,
							Reason:     corev1.InstalledPackageStatus_STATUS_REASON_INSTALLED,
							UserReason: "deployed",
						},
					},
				},
			},
		},
		{
			name: "returns limited results",
			request: &corev1.GetInstalledPackageSummariesRequest{
				Context: &corev1.Context{Namespace: ""},
				PaginationOptions: &corev1.PaginationOptions{
					PageSize: 2,
				},
			},
			existingReleases: []releaseStub{
				{
					name:         "my-release-1",
					namespace:    "namespace-1",
					chartVersion: "1.2.3",
					status:       release.StatusDeployed,
				},
				{
					name:         "my-release-2",
					namespace:    "namespace-2",
					status:       release.StatusDeployed,
					chartVersion: "3.4.5",
				},
				{
					name:         "my-release-3",
					namespace:    "namespace-3",
					chartVersion: "4.5.6",
					status:       release.StatusDeployed,
				},
			},
			expectedStatusCode: codes.OK,
			expectedResponse: &corev1.GetInstalledPackageSummariesResponse{
				InstalledPackageSummaries: []*corev1.InstalledPackageSummary{
					{
						InstalledPackageRef: &corev1.InstalledPackageReference{
							Context: &corev1.Context{
								Cluster:   globalPackagingCluster,
								Namespace: "namespace-1",
							},
							Identifier: "my-release-1",
						},
						Name:    "my-release-1",
						IconUrl: "https://example.com/icon.png",
						PkgVersionReference: &corev1.VersionReference{
							Version: "1.2.3",
						},
						CurrentPkgVersion: "1.2.3",
						LatestPkgVersion:  "1.2.3",
						CurrentAppVersion: DefaultAppVersion,
						Status: &corev1.InstalledPackageStatus{
							Ready:      true,
							Reason:     corev1.InstalledPackageStatus_STATUS_REASON_INSTALLED,
							UserReason: "deployed",
						},
					},
					{
						InstalledPackageRef: &corev1.InstalledPackageReference{
							Context: &corev1.Context{
								Cluster:   globalPackagingCluster,
								Namespace: "namespace-2",
							},
							Identifier: "my-release-2",
						},
						Name:    "my-release-2",
						IconUrl: "https://example.com/icon.png",
						PkgVersionReference: &corev1.VersionReference{
							Version: "3.4.5",
						},
						CurrentPkgVersion: "3.4.5",
						LatestPkgVersion:  "3.4.5",
						CurrentAppVersion: DefaultAppVersion,
						Status: &corev1.InstalledPackageStatus{
							Ready:      true,
							Reason:     corev1.InstalledPackageStatus_STATUS_REASON_INSTALLED,
							UserReason: "deployed",
						},
					},
				},
				NextPageToken: "3",
			},
		},
		{
			name: "fetches results from an offset",
			request: &corev1.GetInstalledPackageSummariesRequest{
				Context: &corev1.Context{Namespace: ""},
				PaginationOptions: &corev1.PaginationOptions{
					PageSize:  2,
					PageToken: "2",
				},
			},
			existingReleases: []releaseStub{
				{
					name:         "my-release-1",
					namespace:    "namespace-1",
					chartVersion: "1.2.3",
					status:       release.StatusDeployed,
				},
				{
					name:         "my-release-2",
					namespace:    "namespace-2",
					status:       release.StatusDeployed,
					chartVersion: "3.4.5",
				},
				{
					name:         "my-release-3",
					namespace:    "namespace-3",
					chartVersion: "4.5.6",
					status:       release.StatusDeployed,
				},
			},
			expectedStatusCode: codes.OK,
			expectedResponse: &corev1.GetInstalledPackageSummariesResponse{
				InstalledPackageSummaries: []*corev1.InstalledPackageSummary{
					{
						InstalledPackageRef: &corev1.InstalledPackageReference{
							Context: &corev1.Context{
								Cluster:   globalPackagingCluster,
								Namespace: "namespace-3",
							},
							Identifier: "my-release-3",
						},
						Name:    "my-release-3",
						IconUrl: "https://example.com/icon.png",
						PkgVersionReference: &corev1.VersionReference{
							Version: "4.5.6",
						},
						CurrentPkgVersion: "4.5.6",
						LatestPkgVersion:  "4.5.6",
						CurrentAppVersion: DefaultAppVersion,
						Status: &corev1.InstalledPackageStatus{
							Ready:      true,
							Reason:     corev1.InstalledPackageStatus_STATUS_REASON_INSTALLED,
							UserReason: "deployed",
						},
					},
				},
				NextPageToken: "",
			},
		},
		{
			name: "includes a latest package version when available",
			request: &corev1.GetInstalledPackageSummariesRequest{
				Context: &corev1.Context{Namespace: "namespace-1"},
			},
			existingReleases: []releaseStub{
				{
					name:         "my-release-1",
					namespace:    "namespace-1",
					chartVersion: "1.2.3",
					status:       release.StatusDeployed,
				},
			},
			expectedStatusCode: codes.OK,
			expectedResponse: &corev1.GetInstalledPackageSummariesResponse{
				InstalledPackageSummaries: []*corev1.InstalledPackageSummary{
					{
						InstalledPackageRef: &corev1.InstalledPackageReference{
							Context: &corev1.Context{
								Cluster:   globalPackagingCluster,
								Namespace: "namespace-1",
							},
							Identifier: "my-release-1",
						},
						Name:    "my-release-1",
						IconUrl: "https://example.com/icon.png",
						PkgVersionReference: &corev1.VersionReference{
							Version: "1.2.3",
						},
						CurrentPkgVersion: "1.2.3",
						LatestPkgVersion:  "1.2.5",
						CurrentAppVersion: DefaultAppVersion,
						Status: &corev1.InstalledPackageStatus{
							Ready:      true,
							Reason:     corev1.InstalledPackageStatus_STATUS_REASON_INSTALLED,
							UserReason: "deployed",
						},
					},
				},
			},
		},
	}

	for _, tc := range testCases {
		t.Run(tc.name, func(t *testing.T) {
			authorized := true
			actionConfig := newActionConfigFixture(t, tc.request.GetContext().GetNamespace(), tc.existingReleases)
			server, mock, cleanup := makeServer(t, authorized, actionConfig)
			defer cleanup()

			if tc.expectedStatusCode == codes.OK {
				populateAssetDBWithSummaries(t, mock, tc.expectedResponse.InstalledPackageSummaries)
			}

			response, err := server.GetInstalledPackageSummaries(context.Background(), tc.request)

			if got, want := status.Code(err), tc.expectedStatusCode; got != want {
				t.Fatalf("got: %+v, want: %+v, err: %+v", got, want, err)
			}

			// We don't need to check anything else for non-OK codes.
			if tc.expectedStatusCode != codes.OK {
				return
			}

			opts := cmpopts.IgnoreUnexported(corev1.GetInstalledPackageSummariesResponse{}, corev1.InstalledPackageSummary{}, corev1.InstalledPackageReference{}, corev1.Context{}, corev1.VersionReference{}, corev1.InstalledPackageStatus{})
			if got, want := response, tc.expectedResponse; !cmp.Equal(want, got, opts) {
				t.Errorf("mismatch (-want +got):\n%s", cmp.Diff(want, got, opts))
			}

			// we make sure that all expectations were met
			if err := mock.ExpectationsWereMet(); err != nil {
				t.Errorf("there were unfulfilled expectations: %s", err)
			}
		})
	}
}

func TestGetInstalledPackageDetail(t *testing.T) {
	const (
		releaseNamespace = "my-namespace-1"
		releaseName      = "my-release-1"
		releaseVersion   = "1.2.3"
		releaseValues    = "{\"value\":\"new\"}"
		releaseNotes     = "some notes"
	)
	testCases := []struct {
		name               string
		existingRelease    releaseStub
		request            *corev1.GetInstalledPackageDetailRequest
		expectedResponse   *corev1.GetInstalledPackageDetailResponse
		expectedStatusCode codes.Code
	}{
		{
			name: "returns an installed package detail",
			existingRelease: releaseStub{
				name:         releaseName,
				namespace:    releaseNamespace,
				chartVersion: releaseVersion,
				values:       releaseValues,
				notes:        releaseNotes,
				status:       release.StatusDeployed,
			},
			request: &corev1.GetInstalledPackageDetailRequest{
				InstalledPackageRef: &corev1.InstalledPackageReference{
					Context: &corev1.Context{
						Namespace: releaseNamespace,
					},
					Identifier: releaseName,
				},
			},
			expectedResponse: &corev1.GetInstalledPackageDetailResponse{
				InstalledPackageDetail: &corev1.InstalledPackageDetail{
					InstalledPackageRef: &corev1.InstalledPackageReference{
						Context: &corev1.Context{
							Namespace: releaseNamespace,
						},
						Identifier: releaseName,
					},
					PkgVersionReference: &corev1.VersionReference{
						Version: releaseVersion,
					},
					Name:                  releaseName,
					CurrentPkgVersion:     releaseVersion,
					ValuesApplied:         releaseValues,
					PostInstallationNotes: releaseNotes,
					Status: &corev1.InstalledPackageStatus{
						Ready:      true,
						Reason:     corev1.InstalledPackageStatus_STATUS_REASON_INSTALLED,
						UserReason: "deployed",
					},
					AvailablePackageRef: &corev1.AvailablePackageReference{
						Context: &corev1.Context{
							Namespace: releaseNamespace,
						},
						Identifier: "myrepo/" + releaseName,
						Plugin:     GetPluginDetail(),
					},
				},
			},
			expectedStatusCode: codes.OK,
		},
		{
			name: "returns a 404 if the installed package is not found",
			request: &corev1.GetInstalledPackageDetailRequest{
				InstalledPackageRef: &corev1.InstalledPackageReference{
					Context: &corev1.Context{
						Namespace: releaseNamespace,
					},
					Identifier: releaseName,
				},
			},
			expectedStatusCode: codes.NotFound,
		},
	}

	for _, tc := range testCases {
		t.Run(tc.name, func(t *testing.T) {
			authorized := true
			actionConfig := newActionConfigFixture(t, tc.request.GetInstalledPackageRef().GetContext().GetNamespace(), []releaseStub{tc.existingRelease})
			server, mock, cleanup := makeServer(t, authorized, actionConfig)
			defer cleanup()

			if tc.expectedStatusCode == codes.OK {
				populateAssetDBWithDetail(t, mock, tc.expectedResponse.InstalledPackageDetail)
			}

			response, err := server.GetInstalledPackageDetail(context.Background(), tc.request)

			if got, want := status.Code(err), tc.expectedStatusCode; got != want {
				t.Fatalf("got: %+v, want: %+v, err: %+v", got, want, err)
			}

			// We don't need to check anything else for non-OK codes.
			if tc.expectedStatusCode != codes.OK {
				return
			}

			opts := cmpopts.IgnoreUnexported(corev1.GetInstalledPackageDetailResponse{}, corev1.InstalledPackageDetail{}, corev1.InstalledPackageReference{}, corev1.Context{}, corev1.VersionReference{}, corev1.InstalledPackageStatus{}, corev1.AvailablePackageReference{}, plugins.Plugin{})
			if got, want := response, tc.expectedResponse; !cmp.Equal(want, got, opts) {
				t.Errorf("mismatch (-want +got):\n%s", cmp.Diff(want, got, opts))
			}

			// we make sure that all expectations were met
			if err := mock.ExpectationsWereMet(); err != nil {
				t.Errorf("there were unfulfilled expectations: %s", err)
			}
		})
	}
}

// newActionConfigFixture returns an action.Configuration with fake clients
// and memory storage.
func newActionConfigFixture(t *testing.T, namespace string, rels []releaseStub) *action.Configuration {
	t.Helper()

	memDriver := driver.NewMemory()

	actionConfig := &action.Configuration{
		Releases:     storage.Init(memDriver),
		KubeClient:   &kubefake.FailingKubeClient{PrintingKubeClient: kubefake.PrintingKubeClient{Out: ioutil.Discard}},
		Capabilities: chartutil.DefaultCapabilities,
		Log: func(format string, v ...interface{}) {
			t.Helper()
			t.Logf(format, v...)
		},
	}

	for _, r := range rels {
		rel := releaseForStub(t, r)
		err := actionConfig.Releases.Create(rel)
		if err != nil {
			t.Fatal(err)
		}
	}
	// It is the namespace of the the driver which determines the results. In the prod code,
	// the actionConfigGetter sets this using StorageForSecrets(namespace, clientset).
	memDriver.SetNamespace(namespace)

	return actionConfig
}

func releaseForStub(t *testing.T, r releaseStub) *release.Release {
	config := map[string]interface{}{}
	if r.values != "" {
		err := json.Unmarshal([]byte(r.values), &config)
		if err != nil {
			t.Fatalf("%+v", err)
		}
	}
	return &release.Release{
		Name:      r.name,
		Namespace: r.namespace,
		Version:   r.version,
		Info: &release.Info{
			Status: r.status,
			Notes:  r.notes,
		},
		Chart: &chart.Chart{
			Metadata: &chart.Metadata{
				Version:    r.chartVersion,
				Icon:       "https://example.com/icon.png",
				AppVersion: DefaultAppVersion,
			},
		},
		Config: config,
	}
}

func chartAssetForPackage(pkg *corev1.InstalledPackageSummary) *models.Chart {
	chartVersions := []models.ChartVersion{}
	if pkg.LatestPkgVersion != "" {
		chartVersions = append(chartVersions, models.ChartVersion{
			Version: pkg.LatestPkgVersion,
		})
	}
	chartVersions = append(chartVersions, models.ChartVersion{
		Version: pkg.CurrentPkgVersion,
	})

	return &models.Chart{
		Name:          pkg.Name,
		ChartVersions: chartVersions,
	}
}

func chartAssetForReleaseStub(rel *releaseStub) *models.Chart {
	chartVersions := []models.ChartVersion{}
	if rel.latestVersion != "" {
		chartVersions = append(chartVersions, models.ChartVersion{
			Version: rel.latestVersion,
		})
	}
	chartVersions = append(chartVersions, models.ChartVersion{
		Version: rel.chartVersion,
	})

	return &models.Chart{
		Name: rel.name,
		ID:   rel.chartID,
		Repo: &models.Repo{
			Namespace: rel.namespace,
		},
		ChartVersions: chartVersions,
	}
}

func populateAssetDBWithSummaries(t *testing.T, mock sqlmock.Sqlmock, pkgs []*corev1.InstalledPackageSummary) {
	// The code currently executes one query per release in the paginated
	// results and should receive a single row response.
	rels := []*releaseStub{}
	for _, pkg := range pkgs {
		rels = append(rels, &releaseStub{
			name:          pkg.Name,
			namespace:     pkg.GetInstalledPackageRef().GetContext().GetNamespace(),
			chartVersion:  pkg.CurrentPkgVersion,
			latestVersion: pkg.LatestPkgVersion,
		})
	}
	populateAssetDB(t, mock, rels)
}

func populateAssetDBWithDetail(t *testing.T, mock sqlmock.Sqlmock, pkg *corev1.InstalledPackageDetail) {
	// The code currently executes one query per release in the paginated
	// results and should receive a single row response.
	rel := &releaseStub{
		name:         pkg.Name,
		namespace:    pkg.GetInstalledPackageRef().GetContext().GetNamespace(),
		chartVersion: pkg.CurrentPkgVersion,
		chartID:      pkg.AvailablePackageRef.Identifier,
	}
	populateAssetDB(t, mock, []*releaseStub{rel})
}

func populateAssetDB(t *testing.T, mock sqlmock.Sqlmock, rels []*releaseStub) {
	// The code currently executes one query per release in the paginated
	// results and should receive a single row response.
	for _, rel := range rels {
		chartJSON, err := json.Marshal(chartAssetForReleaseStub(rel))
		if err != nil {
			t.Fatalf("%+v", err)
		}
		rows := sqlmock.NewRows([]string{"info"})
		rows.AddRow(string(chartJSON))
		mock.ExpectQuery("SELECT info FROM").
			WillReturnRows(rows)
	}
}

type releaseStub struct {
	name          string
	namespace     string
	version       int
	chartVersion  string
	chartID       string
	latestVersion string
	values        string
	notes         string
	status        release.Status
}<|MERGE_RESOLUTION|>--- conflicted
+++ resolved
@@ -518,14 +518,9 @@
 			},
 			expectDBQueryNamespace: globalPackagingNamespace,
 			charts: []*models.Chart{
-<<<<<<< HEAD
 				makeChart("chart-1", "repo-1", "http://chart-1", "my-ns", []string{"3.0.0"}, DefaultChartCategory),
 				makeChart("chart-2", "repo-1", "http://chart-2", "my-ns", []string{"2.0.0"}, DefaultChartCategory),
-=======
-				makeChart("chart-1", "repo-1", "my-ns", []string{"3.0.0"}, DefaultChartCategory),
-				makeChart("chart-2", "repo-1", "my-ns", []string{"2.0.0"}, DefaultChartCategory),
-				makeChart("chart-3-global", "repo-1", globalPackagingNamespace, []string{"2.0.0"}, DefaultChartCategory),
->>>>>>> 843e5389
+				makeChart("chart-3-global", "repo-1", "http://chart-3", globalPackagingNamespace, []string{"2.0.0"}, DefaultChartCategory),
 			},
 			expectedResponse: &corev1.GetAvailablePackageSummariesResponse{
 				AvailablePackageSummaries: []*corev1.AvailablePackageSummary{
@@ -635,8 +630,8 @@
 			},
 			expectDBQueryNamespace: globalPackagingNamespace,
 			charts: []*models.Chart{
-				makeChart("chart-1", "repo-1", "my-ns", []string{"3.0.0"}, DefaultChartCategory),
-				makeChart("chart-2", "repo-1", "my-ns", []string{"2.0.0"}, DefaultChartCategory),
+				makeChart("chart-1", "repo-1", "http://chart-1", "my-ns", []string{"3.0.0"}, DefaultChartCategory),
+				makeChart("chart-2", "repo-1", "http://chart-2", "my-ns", []string{"2.0.0"}, DefaultChartCategory),
 			},
 			expectedResponse: &corev1.GetAvailablePackageSummariesResponse{
 				AvailablePackageSummaries: []*corev1.AvailablePackageSummary{
@@ -693,15 +688,9 @@
 					Namespace: globalPackagingNamespace,
 				},
 			},
-<<<<<<< HEAD
-			expectDBQuery: true,
-			charts:        []*models.Chart{makeChart("chart-1", "repo-1", "http://chart-1", "my-ns", []string{}, DefaultChartCategory)},
-			statusCode:    codes.Internal,
-=======
 			expectDBQueryNamespace: globalPackagingNamespace,
-			charts:                 []*models.Chart{makeChart("chart-1", "repo-1", "my-ns", []string{}, DefaultChartCategory)},
+			charts:                 []*models.Chart{makeChart("chart-1", "repo-1", "http://chart-1", "my-ns", []string{}, DefaultChartCategory)},
 			statusCode:             codes.Internal,
->>>>>>> 843e5389
 		},
 		{
 			name:       "it returns an unauthenticated status if the user doesn't have permissions",
