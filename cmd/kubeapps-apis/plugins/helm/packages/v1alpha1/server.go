// Copyright 2021-2022 the Kubeapps contributors.
// SPDX-License-Identifier: Apache-2.0

package main

import (
	"context"
	"encoding/json"
	"errors"
	"fmt"
	"github.com/vmware-tanzu/kubeapps/cmd/kubeapps-apis/plugins/helm/packages/v1alpha1/common"
<<<<<<< HEAD
	httpclient "github.com/vmware-tanzu/kubeapps/pkg/http-client"
=======
>>>>>>> e0d89632
	"net/url"
	"os"
	"path"
	"strings"

	appRepov1 "github.com/vmware-tanzu/kubeapps/cmd/apprepository-controller/pkg/apis/apprepository/v1alpha1"
	"github.com/vmware-tanzu/kubeapps/cmd/assetsvc/pkg/utils"
	"github.com/vmware-tanzu/kubeapps/cmd/kubeapps-apis/core"
	corev1 "github.com/vmware-tanzu/kubeapps/cmd/kubeapps-apis/gen/core/packages/v1alpha1"
	helmv1 "github.com/vmware-tanzu/kubeapps/cmd/kubeapps-apis/gen/plugins/helm/packages/v1alpha1"
	"github.com/vmware-tanzu/kubeapps/cmd/kubeapps-apis/plugins/pkg/clientgetter"
	"github.com/vmware-tanzu/kubeapps/cmd/kubeapps-apis/plugins/pkg/paginate"
	"github.com/vmware-tanzu/kubeapps/cmd/kubeapps-apis/plugins/pkg/pkgutils"
	"github.com/vmware-tanzu/kubeapps/cmd/kubeapps-apis/plugins/pkg/resourcerefs"
	"github.com/vmware-tanzu/kubeapps/pkg/agent"
	chartutils "github.com/vmware-tanzu/kubeapps/pkg/chart"
	"github.com/vmware-tanzu/kubeapps/pkg/chart/models"
	"github.com/vmware-tanzu/kubeapps/pkg/dbutils"
	"github.com/vmware-tanzu/kubeapps/pkg/handlerutil"
	"google.golang.org/grpc/codes"
	"google.golang.org/grpc/status"
	"google.golang.org/protobuf/types/known/anypb"
	"helm.sh/helm/v3/pkg/action"
	"helm.sh/helm/v3/pkg/chart"
	"helm.sh/helm/v3/pkg/release"
	"helm.sh/helm/v3/pkg/storage/driver"
	authorizationv1 "k8s.io/api/authorization/v1"
	corek8sv1 "k8s.io/api/core/v1"
	metav1 "k8s.io/apimachinery/pkg/apis/meta/v1"
	"k8s.io/apimachinery/pkg/runtime"
	"k8s.io/apimachinery/pkg/runtime/schema"
	"k8s.io/apimachinery/pkg/types"
	"k8s.io/client-go/dynamic"
	"k8s.io/client-go/kubernetes"
	log "k8s.io/klog/v2"
	ctrlclient "sigs.k8s.io/controller-runtime/pkg/client"
)

type helmActionConfigGetter func(ctx context.Context, pkgContext *corev1.Context) (*action.Configuration, error)

// Compile-time statement to ensure this service implementation satisfies the core packaging API
var _ corev1.PackagesServiceServer = (*Server)(nil)

const (
	UserAgentPrefix = "kubeapps-apis/plugins"
)

type createRelease func(*action.Configuration, string, string, string, *chart.Chart, map[string]string, int32) (*release.Release, error)
type newRepoClient func(appRepo *appRepov1.AppRepository, secret *corek8sv1.Secret) (httpclient.Client, error)

// Server implements the helm packages v1alpha1 interface.
type Server struct {
	helmv1.UnimplementedHelmPackagesServiceServer
	// clientGetter is a field so that it can be switched in tests for
	// a fake client. NewServer() below sets this automatically with the
	// non-test implementation.
	clientGetter             clientgetter.ClientGetterFunc
	globalPackagingNamespace string
	globalPackagingCluster   string
	manager                  utils.AssetManager
	actionConfigGetter       helmActionConfigGetter
	chartClientFactory       chartutils.ChartClientFactoryInterface
	createReleaseFunc        createRelease
	kubeappsCluster          string // Specifies the cluster on which Kubeapps is installed.
	pluginConfig             *common.HelmPluginConfig
<<<<<<< HEAD
	repoClientGetter         newRepoClient
=======
>>>>>>> e0d89632
}

// NewServer returns a Server automatically configured with a function to obtain
// the k8s client config.
func NewServer(configGetter core.KubernetesConfigGetter, globalPackagingCluster string, globalReposNamespace string, pluginConfigPath string) *Server {
	var ASSET_SYNCER_DB_URL = os.Getenv("ASSET_SYNCER_DB_URL")
	var ASSET_SYNCER_DB_NAME = os.Getenv("ASSET_SYNCER_DB_NAME")
	var ASSET_SYNCER_DB_USERNAME = os.Getenv("ASSET_SYNCER_DB_USERNAME")
	var ASSET_SYNCER_DB_USERPASSWORD = os.Getenv("ASSET_SYNCER_DB_USERPASSWORD")

	var dbConfig = dbutils.Config{URL: ASSET_SYNCER_DB_URL, Database: ASSET_SYNCER_DB_NAME, Username: ASSET_SYNCER_DB_USERNAME, Password: ASSET_SYNCER_DB_USERPASSWORD}

	log.Infof("+helm NewServer(globalPackagingCluster: [%v], globalReposNamespace: [%v], pluginConfigPath: [%s]",
		globalPackagingCluster, globalReposNamespace, pluginConfigPath)

	manager, err := utils.NewPGManager(dbConfig, globalReposNamespace)
	if err != nil {
		log.Fatalf("%s", err)
	}
	err = manager.Init()
	if err != nil {
		log.Fatalf("%s", err)
	}

	// If no config is provided, we default to the existing values for backwards
	// compatibility.
	pluginConfig := common.NewDefaultPluginConfig()
	if pluginConfigPath != "" {
		pluginConfig, err = common.ParsePluginConfig(pluginConfigPath)
		if err != nil {
			log.Fatalf("%s", err)
		}
		log.Infof("+helm using custom config: [%v]", *pluginConfig)
	} else {
		log.Infof("+helm using default config since pluginConfigPath is empty")
	}

	// Register custom scheme
	scheme := runtime.NewScheme()
	appRepov1.AddToScheme(scheme)

	return &Server{
		clientGetter: clientgetter.NewClientGetter(configGetter, clientgetter.Options{Scheme: scheme}),
		actionConfigGetter: func(ctx context.Context, pkgContext *corev1.Context) (*action.Configuration, error) {
			cluster := pkgContext.GetCluster()
			// Don't force clients to send a cluster unless we are sure all use-cases
			// of kubeapps-api are multicluster.
			if cluster == "" {
				cluster = globalPackagingCluster
			}
			fn := clientgetter.NewHelmActionConfigGetter(configGetter, cluster)
			return fn(ctx, pkgContext.GetNamespace())
		},
		manager:                  manager,
		globalPackagingNamespace: globalReposNamespace,
		globalPackagingCluster:   globalPackagingCluster,
		chartClientFactory:       &chartutils.ChartClientFactory{},
		pluginConfig:             pluginConfig,
		createReleaseFunc:        agent.CreateRelease,
		repoClientGetter:         newRepositoryClient,
	}
}

// GetClients ensures a client getter is available and uses it to return both a typed and dynamic k8s client.
func (s *Server) GetClients(ctx context.Context, cluster string) (kubernetes.Interface, dynamic.Interface, error) {
	if s.clientGetter == nil {
		return nil, nil, status.Errorf(codes.Internal, "server not configured with configGetter")
	}
	// TODO (gfichtenholt) Today this function returns 2 different
	// clients (typed and dynamic). Now if one looks at the callers, it is clear that
	// only one client is actually needed for a given scenario.
	// So for now, in order not to make too many changes, I am going to do more work than
	// is actually needed by getting *all* clients and returning them.
	// But we should think about refactoring the callers to ask for only what's needed
	dynamicClient, err := s.clientGetter.Dynamic(ctx, cluster)
	if err != nil {
		return nil, nil, status.Errorf(codes.FailedPrecondition, fmt.Sprintf("unable to get client : %v", err))
	}
	typedClient, err := s.clientGetter.Typed(ctx, cluster)
	if err != nil {
		return nil, nil, status.Errorf(codes.FailedPrecondition, fmt.Sprintf("unable to get client : %v", err))
	}
	return typedClient, dynamicClient, nil
}

// GetManager ensures a manager is available and returns it.
func (s *Server) GetManager() (utils.AssetManager, error) {
	if s.manager == nil {
		return nil, status.Errorf(codes.Internal, "server not configured with manager")
	}
	manager := s.manager
	return manager, nil
}

// GetAvailablePackageSummaries returns the available packages based on the request.
func (s *Server) GetAvailablePackageSummaries(ctx context.Context, request *corev1.GetAvailablePackageSummariesRequest) (*corev1.GetAvailablePackageSummariesResponse, error) {
	contextMsg := fmt.Sprintf("(cluster=%q, namespace=%q)", request.GetContext().GetCluster(), request.GetContext().GetNamespace())
	log.Infof("+helm GetAvailablePackageSummaries %s", contextMsg)

	namespace := request.GetContext().GetNamespace()
	cluster := request.GetContext().GetCluster()

	// Check the requested namespace: if any, return "everything a user can read";
	// otherwise, first check if the user can access the requested ns
	if namespace == "" {
		// TODO(agamez): not including a namespace means that it returns everything a user can read
		return nil, status.Errorf(codes.Unimplemented, "Not supported yet: not including a namespace means that it returns everything a user can read")
	}
	// After requesting a specific namespace, we have to ensure the user can actually access to it
	if err := s.hasAccessToNamespace(ctx, cluster, namespace); err != nil {
		return nil, err
	}

	// If the request is for available packages on another cluster, we only
	// return the global packages (ie. kubeapps namespace)
	if cluster != "" && cluster != s.globalPackagingCluster {
		namespace = s.globalPackagingNamespace
	}

	// Create the initial chart query with the namespace
	cq := utils.ChartQuery{
		Namespace: namespace,
	}

	// Add any other filter if a FilterOptions is passed
	if request.FilterOptions != nil {
		cq.Categories = request.FilterOptions.Categories
		cq.SearchQuery = request.FilterOptions.Query
		cq.Repos = request.FilterOptions.Repositories
		cq.Version = request.FilterOptions.PkgVersion
		cq.AppVersion = request.FilterOptions.AppVersion
	}

	pageSize := request.GetPaginationOptions().GetPageSize()
	itemOffset, err := paginate.ItemOffsetFromPageToken(request.GetPaginationOptions().GetPageToken())
	if err != nil {
		return nil, err
	}

	// This plugin will include, as part of the GetAvailablePackageSummariesResponse,
	// a "Categories" field containing only the distinct category names considering just the namespace
	chartCategories, err := s.manager.GetAllChartCategories(utils.ChartQuery{Namespace: namespace})
	if err != nil {
		return nil, status.Errorf(codes.Internal, "Unable to fetch chart categories: %v", err)
	}

	var categories []string
	for _, cat := range chartCategories {
		categories = append(categories, cat.Name)
	}

	charts, err := s.manager.GetPaginatedChartListWithFilters(cq, itemOffset, int(pageSize))
	if err != nil {
		return nil, status.Errorf(codes.Internal, "Unable to retrieve charts: %v", err)
	}

	// Convert the charts response into a GetAvailablePackageSummariesResponse
	responsePackages := []*corev1.AvailablePackageSummary{}
	for _, chart := range charts {
		pkg, err := pkgutils.AvailablePackageSummaryFromChart(chart, GetPluginDetail())
		if err != nil {
			return nil, status.Errorf(codes.Internal, "Unable to parse chart to an AvailablePackageSummary: %v", err)
		}
		// We currently support app repositories on the kubeapps cluster only.
		pkg.AvailablePackageRef.Context.Cluster = s.globalPackagingCluster
		responsePackages = append(responsePackages, pkg)
	}

	// Only return a next page token if the request was for pagination and
	// the results are a full page.
	nextPageToken := ""
	if pageSize > 0 && len(responsePackages) == int(pageSize) {
		nextPageToken = fmt.Sprintf("%d", itemOffset+int(pageSize))
	}
	return &corev1.GetAvailablePackageSummariesResponse{
		AvailablePackageSummaries: responsePackages,
		NextPageToken:             nextPageToken,
		Categories:                categories,
	}, nil
}

// GetAvailablePackageDetail returns the package metadata managed by the 'helm' plugin
func (s *Server) GetAvailablePackageDetail(ctx context.Context, request *corev1.GetAvailablePackageDetailRequest) (*corev1.GetAvailablePackageDetailResponse, error) {
	contextMsg := fmt.Sprintf("(cluster=%q, namespace=%q)", request.GetAvailablePackageRef().GetContext().GetCluster(), request.GetAvailablePackageRef().GetContext().GetNamespace())
	log.Infof("+helm GetAvailablePackageDetail %s", contextMsg)

	if request.GetAvailablePackageRef().GetContext() == nil {
		return nil, status.Errorf(codes.InvalidArgument, "No request AvailablePackageRef.Context provided")
	}

	// Retrieve namespace, cluster, version from the request
	namespace := request.GetAvailablePackageRef().GetContext().GetNamespace()
	cluster := request.GetAvailablePackageRef().GetContext().GetCluster()
	version := request.PkgVersion

	// Currently we support available packages on the kubeapps cluster only.
	if cluster != "" && cluster != s.globalPackagingCluster {
		return nil, status.Errorf(codes.InvalidArgument, "Requests for available packages on clusters other than %q not supported. Requested cluster was: %q", s.globalPackagingCluster, cluster)
	}

	// After requesting a specific namespace, we have to ensure the user can actually access to it
	if err := s.hasAccessToNamespace(ctx, cluster, namespace); err != nil {
		return nil, err
	}

	unescapedChartID, err := pkgutils.GetUnescapedPackageID(request.AvailablePackageRef.Identifier)
	if err != nil {
		return nil, err
	}

	// Since the version is optional, in case of an empty one, fall back to get all versions and get the first one
	// Note that the chart version array should be ordered
	var chart models.Chart
	if version == "" {
		log.Infof("Requesting chart '%s' (latest version) in ns '%s'", unescapedChartID, namespace)
		chart, err = s.manager.GetChart(namespace, unescapedChartID)
	} else {
		log.Infof("Requesting chart '%s' (version %s) in ns '%s'", unescapedChartID, version, namespace)
		chart, err = s.manager.GetChartVersion(namespace, unescapedChartID, version)
	}
	if err != nil {
		return nil, status.Errorf(codes.Internal, "Unable to retrieve chart: %v", err)
	}

	if len(chart.ChartVersions) == 0 {
		return nil, status.Errorf(codes.Internal, "Chart returned without any versions: %+v", chart)
	}
	if version == "" {
		version = chart.ChartVersions[0].Version
	}
	fileID := fileIDForChart(unescapedChartID, chart.ChartVersions[0].Version)
	chartFiles, err := s.manager.GetChartFiles(namespace, fileID)
	if err != nil {
		return nil, status.Errorf(codes.Internal, "Unable to retrieve chart files: %v", err)
	}

	availablePackageDetail, err := AvailablePackageDetailFromChart(&chart, &chartFiles)
	if err != nil {
		return nil, status.Errorf(codes.Internal, "Unable to parse chart to an availablePackageDetail: %v", err)
	}

	return &corev1.GetAvailablePackageDetailResponse{
		AvailablePackageDetail: availablePackageDetail,
	}, nil
}

// fileIDForChart returns a file ID given a chart id and version.
func fileIDForChart(id, version string) string {
	return fmt.Sprintf("%s-%s", id, version)
}

// GetAvailablePackageVersions returns the package versions managed by the 'helm' plugin
func (s *Server) GetAvailablePackageVersions(ctx context.Context, request *corev1.GetAvailablePackageVersionsRequest) (*corev1.GetAvailablePackageVersionsResponse, error) {
	contextMsg := fmt.Sprintf("(cluster=%q, namespace=%q)", request.GetAvailablePackageRef().GetContext().GetCluster(), request.GetAvailablePackageRef().GetContext().GetNamespace())
	log.Infof("+helm GetAvailablePackageVersions %s", contextMsg)

	namespace := request.GetAvailablePackageRef().GetContext().GetNamespace()
	if namespace == "" || request.GetAvailablePackageRef().GetIdentifier() == "" {
		return nil, status.Errorf(codes.InvalidArgument, "Required context or identifier not provided")
	}
	cluster := request.GetAvailablePackageRef().GetContext().GetCluster()
	// Currently we support available packages on the kubeapps cluster only.
	if cluster != "" && cluster != s.globalPackagingCluster {
		return nil, status.Errorf(codes.InvalidArgument, "Requests for versions of available packages on clusters other than %q not supported. Requested cluster was %q.", s.globalPackagingCluster, cluster)
	}

	// After requesting a specific namespace, we have to ensure the user can actually access to it
	if err := s.hasAccessToNamespace(ctx, cluster, namespace); err != nil {
		return nil, err
	}

	unescapedChartID, err := pkgutils.GetUnescapedPackageID(request.GetAvailablePackageRef().GetIdentifier())
	if err != nil {
		return nil, err
	}

	log.Infof("Requesting chart '%s' (latest version) in ns '%s'", unescapedChartID, namespace)
	chart, err := s.manager.GetChart(namespace, unescapedChartID)
	if err != nil {
		return nil, status.Errorf(codes.Internal, "Unable to retrieve chart: %v", err)
	}

	return &corev1.GetAvailablePackageVersionsResponse{
		PackageAppVersions: pkgutils.PackageAppVersionsSummary(chart.ChartVersions, s.pluginConfig.VersionsInSummary),
	}, nil
}

// AvailablePackageDetailFromChart builds an AvailablePackageDetail from a Chart
func AvailablePackageDetailFromChart(chart *models.Chart, chartFiles *models.ChartFiles) (*corev1.AvailablePackageDetail, error) {
	pkg := &corev1.AvailablePackageDetail{}

	isValid, err := pkgutils.IsValidChart(chart)
	if !isValid || err != nil {
		return nil, status.Errorf(codes.Internal, "invalid chart: %s", err.Error())
	}

	pkg.DisplayName = chart.Name
	pkg.HomeUrl = chart.Home
	pkg.IconUrl = chart.Icon
	pkg.Name = chart.Name
	pkg.ShortDescription = chart.Description
	pkg.Categories = []string{chart.Category}
	pkg.SourceUrls = chart.Sources

	pkg.Maintainers = []*corev1.Maintainer{}
	for _, maintainer := range chart.Maintainers {
		m := &corev1.Maintainer{Name: maintainer.Name, Email: maintainer.Email}
		pkg.Maintainers = append(pkg.Maintainers, m)
	}

	pkg.AvailablePackageRef = &corev1.AvailablePackageReference{
		Identifier: chart.ID,
		Plugin:     GetPluginDetail(),
	}
	if chart.Repo != nil {
		pkg.RepoUrl = chart.Repo.URL
		pkg.AvailablePackageRef.Context = &corev1.Context{Namespace: chart.Repo.Namespace}
	}

	// We assume that chart.ChartVersions[0] will always contain either: the latest version or the specified version
	if chart.ChartVersions != nil || len(chart.ChartVersions) != 0 {
		pkg.Version = &corev1.PackageAppVersion{
			PkgVersion: chart.ChartVersions[0].Version,
			AppVersion: chart.ChartVersions[0].AppVersion,
		}
		pkg.Readme = chartFiles.Readme
		pkg.DefaultValues = chartFiles.Values
		pkg.ValuesSchema = chartFiles.Schema
	}
	return pkg, nil
}

// hasAccessToNamespace returns an error if the client does not have read access to a given namespace
func (s *Server) hasAccessToNamespace(ctx context.Context, cluster, namespace string) error {
	// If checking the global namespace, allow access always
	if namespace == s.globalPackagingNamespace {
		return nil
	}
	client, _, err := s.GetClients(ctx, cluster)
	if err != nil {
		return err
	}

	res, err := client.AuthorizationV1().SelfSubjectAccessReviews().Create(context.TODO(), &authorizationv1.SelfSubjectAccessReview{
		Spec: authorizationv1.SelfSubjectAccessReviewSpec{
			ResourceAttributes: &authorizationv1.ResourceAttributes{
				Group:     "",
				Resource:  "secrets",
				Verb:      "get",
				Namespace: namespace,
			},
		},
	}, metav1.CreateOptions{})
	if err != nil {
		return status.Errorf(codes.Internal, "Unable to check if the user has access to the namespace: %s", err)
	}
	if !res.Status.Allowed {
		// If the user has not access, return a unauthenticated response, otherwise, continue
		return status.Errorf(codes.Unauthenticated, "The current user has no access to the namespace %q", namespace)
	}
	return nil
}

// GetInstalledPackageSummaries returns the installed packages managed by the 'helm' plugin
func (s *Server) GetInstalledPackageSummaries(ctx context.Context, request *corev1.GetInstalledPackageSummariesRequest) (*corev1.GetInstalledPackageSummariesResponse, error) {
	contextMsg := fmt.Sprintf("(cluster=%q, namespace=%q)", request.GetContext().GetCluster(), request.GetContext().GetNamespace())
	log.Infof("+helm GetInstalledPackageSummaries %s", contextMsg)

	actionConfig, err := s.actionConfigGetter(ctx, request.GetContext())
	if err != nil {
		return nil, status.Errorf(codes.Internal, "Unable to create Helm action config: %v", err)
	}
	cmd := action.NewList(actionConfig)
	if request.GetContext().GetNamespace() == "" {
		cmd.AllNamespaces = true
	}

	cmd.Limit = int(request.GetPaginationOptions().GetPageSize())
	cmd.Offset, err = paginate.ItemOffsetFromPageToken(request.GetPaginationOptions().GetPageToken())
	if err != nil {
		return nil, err
	}

	// TODO(mnelson): Check whether we need to support ListAll (status == "all" in existing helm support)

	releases, err := cmd.Run()
	if err != nil {
		return nil, status.Errorf(codes.Internal, "Unable to run Helm List action: %v", err)
	}

	installedPkgSummaries := make([]*corev1.InstalledPackageSummary, len(releases))
	cluster := request.GetContext().GetCluster()
	if cluster == "" {
		cluster = s.globalPackagingCluster
	}
	for i, r := range releases {
		installedPkgSummaries[i] = installedPkgSummaryFromRelease(r)
		installedPkgSummaries[i].InstalledPackageRef.Context.Cluster = cluster
		installedPkgSummaries[i].InstalledPackageRef.Plugin = GetPluginDetail()
	}

	// Fill in the latest package version for each.
	// TODO(mnelson): Update to do this with a single query rather than iterating and
	// querying per release.
	for i, rel := range releases {
		// Helm does not store a back-reference to the chart used to create a
		// release (https://github.com/helm/helm/issues/6464), so for each
		// release, we look up a chart with than name and version available in
		// the release namespace, and if one is found, pull out the latest chart
		// version.
		cq := utils.ChartQuery{
			Namespace:  rel.Namespace,
			ChartName:  rel.Chart.Metadata.Name,
			Version:    rel.Chart.Metadata.Version,
			AppVersion: rel.Chart.Metadata.AppVersion,
		}
		charts, err := s.manager.GetPaginatedChartListWithFilters(cq, 0, 0)
		if err != nil {
			return nil, status.Errorf(codes.Internal, "Error while fetching related charts: %v", err)
		}
		// TODO(agamez): deal with multiple matches, perhaps returning []AvailablePackageRef ?
		// Example: global + namespaced repo including an overlapping subset of packages.
		if len(charts) > 0 && len(charts[0].ChartVersions) > 0 {
			installedPkgSummaries[i].LatestVersion = &corev1.PackageAppVersion{
				PkgVersion: charts[0].ChartVersions[0].Version,
				AppVersion: charts[0].ChartVersions[0].AppVersion,
			}
		}
		installedPkgSummaries[i].Status = &corev1.InstalledPackageStatus{
			Ready:      rel.Info.Status == release.StatusDeployed,
			Reason:     statusReasonForHelmStatus(rel.Info.Status),
			UserReason: rel.Info.Status.String(),
		}
		installedPkgSummaries[i].CurrentVersion = &corev1.PackageAppVersion{
			PkgVersion: rel.Chart.Metadata.Version,
			AppVersion: rel.Chart.Metadata.AppVersion,
		}
	}

	response := &corev1.GetInstalledPackageSummariesResponse{
		InstalledPackageSummaries: installedPkgSummaries,
	}
	if cmd.Limit > 0 && len(releases) == cmd.Limit {
		response.NextPageToken = fmt.Sprintf("%d", cmd.Offset+cmd.Limit)
	}
	return response, nil
}

func statusReasonForHelmStatus(s release.Status) corev1.InstalledPackageStatus_StatusReason {
	switch s {
	case release.StatusDeployed:
		return corev1.InstalledPackageStatus_STATUS_REASON_INSTALLED
	case release.StatusFailed:
		return corev1.InstalledPackageStatus_STATUS_REASON_FAILED
	case release.StatusPendingInstall, release.StatusPendingRollback, release.StatusPendingUpgrade, release.StatusUninstalling:
		return corev1.InstalledPackageStatus_STATUS_REASON_PENDING
	}
	// Both StatusUninstalled and StatusSuperseded will be unknown/unspecified.
	return corev1.InstalledPackageStatus_STATUS_REASON_UNSPECIFIED
}

func installedPkgSummaryFromRelease(r *release.Release) *corev1.InstalledPackageSummary {
	return &corev1.InstalledPackageSummary{
		InstalledPackageRef: &corev1.InstalledPackageReference{
			Context: &corev1.Context{
				Namespace: r.Namespace,
			},
			Identifier: r.Name,
		},
		Name: r.Name,
		PkgVersionReference: &corev1.VersionReference{
			Version: r.Chart.Metadata.Version,
		},
		CurrentVersion: &corev1.PackageAppVersion{
			PkgVersion: r.Chart.Metadata.Version,
			AppVersion: r.Chart.Metadata.AppVersion,
		},
		IconUrl:          r.Chart.Metadata.Icon,
		PkgDisplayName:   r.Chart.Name(),
		ShortDescription: r.Chart.Metadata.Description,
	}
}

// GetInstalledPackageDetail returns the package metadata managed by the 'helm' plugin
func (s *Server) GetInstalledPackageDetail(ctx context.Context, request *corev1.GetInstalledPackageDetailRequest) (*corev1.GetInstalledPackageDetailResponse, error) {
	contextMsg := fmt.Sprintf("(cluster=%q, namespace=%q)", request.GetInstalledPackageRef().GetContext().GetCluster(), request.GetInstalledPackageRef().GetContext().GetNamespace())
	log.Infof("+helm GetInstalledPackageDetail %s", contextMsg)

	namespace := request.GetInstalledPackageRef().GetContext().GetNamespace()
	identifier := request.GetInstalledPackageRef().GetIdentifier()

	actionConfig, err := s.actionConfigGetter(ctx, request.GetInstalledPackageRef().GetContext())
	if err != nil {
		return nil, status.Errorf(codes.Internal, "Unable to create Helm action config: %v", err)
	}

	// First grab the release.
	getcmd := action.NewGet(actionConfig)
	release, err := getcmd.Run(identifier)
	if err != nil {
		if err == driver.ErrReleaseNotFound {
			return nil, status.Errorf(codes.NotFound, "Unable to find Helm release %q in namespace %q: %+v", identifier, namespace, err)
		}
		return nil, status.Errorf(codes.Internal, "Unable to run Helm get action: %v", err)
	}
	installedPkgDetail, err := installedPkgDetailFromRelease(release, request.GetInstalledPackageRef())
	if err != nil {
		return nil, status.Errorf(codes.Internal, "Unable to create installed package detail from release: %v", err)
	}

	// Grab the released values.
	valuescmd := action.NewGetValues(actionConfig)
	values, err := valuescmd.Run(identifier)
	if err != nil {
		return nil, status.Errorf(codes.Internal, "Unable to get Helm release values: %v", err)
	}
	valuesMarshalled, err := json.Marshal(values)
	if err != nil {
		return nil, status.Errorf(codes.Internal, "Unable to marshal Helm release values: %v", err)
	}
	installedPkgDetail.ValuesApplied = string(valuesMarshalled)

	// Check for a chart matching the installed package.
	cq := utils.ChartQuery{
		Namespace:  release.Namespace,
		ChartName:  release.Chart.Metadata.Name,
		Version:    release.Chart.Metadata.Version,
		AppVersion: release.Chart.Metadata.AppVersion,
	}
	charts, err := s.manager.GetPaginatedChartListWithFilters(cq, 0, 0)
	if err != nil {
		return nil, status.Errorf(codes.Internal, "Error while fetching related chart: %v", err)
	}
	// TODO(agamez): deal with multiple matches, perhaps returning []AvailablePackageRef ?
	// Example: global + namespaced repo including an overlapping subset of packages.
	if len(charts) > 0 {
		installedPkgDetail.AvailablePackageRef = &corev1.AvailablePackageReference{
			Identifier: charts[0].ID,
			Plugin:     GetPluginDetail(),
		}
		if charts[0].Repo != nil {
			installedPkgDetail.AvailablePackageRef.Context = &corev1.Context{
				Namespace: charts[0].Repo.Namespace,
				Cluster:   s.globalPackagingCluster,
			}
		}
		if len(charts[0].ChartVersions) > 0 {
			cv := charts[0].ChartVersions[0]
			installedPkgDetail.LatestVersion = &corev1.PackageAppVersion{
				PkgVersion: cv.Version,
				AppVersion: cv.AppVersion,
			}
		}
	}

	return &corev1.GetInstalledPackageDetailResponse{
		InstalledPackageDetail: installedPkgDetail,
	}, nil
}

func installedPkgDetailFromRelease(r *release.Release, ref *corev1.InstalledPackageReference) (*corev1.InstalledPackageDetail, error) {
	customDetailHelm, err := anypb.New(&helmv1.InstalledPackageDetailCustomDataHelm{
		ReleaseRevision: int32(r.Version),
	})
	if err != nil {
		return nil, err
	}
	return &corev1.InstalledPackageDetail{
		InstalledPackageRef: ref,
		Name:                r.Name,
		PkgVersionReference: &corev1.VersionReference{
			Version: r.Chart.Metadata.Version,
		},
		CurrentVersion: &corev1.PackageAppVersion{
			PkgVersion: r.Chart.Metadata.Version,
			AppVersion: r.Chart.Metadata.AppVersion,
		},
		PostInstallationNotes: r.Info.Notes,
		Status: &corev1.InstalledPackageStatus{
			Ready:      r.Info.Status == release.StatusDeployed,
			Reason:     statusReasonForHelmStatus(r.Info.Status),
			UserReason: r.Info.Status.String(),
		},
		CustomDetail: customDetailHelm,
	}, nil
}

// CreateInstalledPackage creates an installed package.
func (s *Server) CreateInstalledPackage(ctx context.Context, request *corev1.CreateInstalledPackageRequest) (*corev1.CreateInstalledPackageResponse, error) {
	contextMsg := fmt.Sprintf("(cluster=%q, namespace=%q)", request.GetTargetContext().GetCluster(), request.GetTargetContext().GetNamespace())
	log.Infof("+helm CreateInstalledPackage %s", contextMsg)

	typedClient, _, err := s.GetClients(ctx, s.globalPackagingCluster)
	if err != nil {
		return nil, status.Errorf(codes.Internal, "Unable to create kubernetes clientset: %v", err)
	}
	chartID := request.GetAvailablePackageRef().GetIdentifier()
	repoNamespace := request.GetAvailablePackageRef().GetContext().GetNamespace()
	repoName, chartName, err := pkgutils.SplitPackageIdentifier(chartID)
	if err != nil {
		return nil, err
	}
	chartDetails := &chartutils.Details{
		AppRepositoryResourceName:      repoName,
		AppRepositoryResourceNamespace: repoNamespace,
		ChartName:                      chartName,
		Version:                        request.GetPkgVersionReference().GetVersion(),
	}
	ch, registrySecrets, err := s.fetchChartWithRegistrySecrets(ctx, chartDetails, typedClient)
	if err != nil {
		return nil, status.Errorf(codes.Unauthenticated, "Missing permissions %v", err)
	}

	// Create an action config for the target namespace.
	actionConfig, err := s.actionConfigGetter(ctx, request.GetTargetContext())
	if err != nil {
		return nil, status.Errorf(codes.Internal, "Unable to create Helm action config: %v", err)
	}

	release, err := s.createReleaseFunc(actionConfig, request.GetName(), request.GetTargetContext().GetNamespace(), request.GetValues(), ch, registrySecrets, s.pluginConfig.TimeoutSeconds)
	if err != nil {
		return nil, status.Errorf(codes.Internal, "Unable to create helm release %q in the namespace %q: %v", request.GetName(), request.GetTargetContext().GetNamespace(), err)
	}

	cluster := request.GetTargetContext().GetCluster()
	if cluster == "" {
		cluster = s.globalPackagingCluster
	}
	return &corev1.CreateInstalledPackageResponse{
		InstalledPackageRef: &corev1.InstalledPackageReference{
			Context: &corev1.Context{
				Cluster:   cluster,
				Namespace: release.Namespace,
			},
			Identifier: release.Name,
			Plugin:     GetPluginDetail(),
		},
	}, nil
}

// UpdateInstalledPackage updates an installed package.
func (s *Server) UpdateInstalledPackage(ctx context.Context, request *corev1.UpdateInstalledPackageRequest) (*corev1.UpdateInstalledPackageResponse, error) {
	installedRef := request.GetInstalledPackageRef()
	releaseName := installedRef.GetIdentifier()
	contextMsg := fmt.Sprintf("(cluster=%q, namespace=%q)", installedRef.GetContext().GetCluster(), installedRef.GetContext().GetNamespace())
	log.Infof("+helm UpdateInstalledPackage %s", contextMsg)

	// Determine the chart used for this installed package.
	// We may want to include the AvailablePackageRef in the request, given
	// that it can be ambiguous, but we dont yet have a UI that allows the
	// user to select which chart to use, so until then, we're fetching the
	// available package ref via the detail (bit of a short-cut, could query
	// for the ref directly).
	detailResponse, err := s.GetInstalledPackageDetail(ctx, &corev1.GetInstalledPackageDetailRequest{
		InstalledPackageRef: installedRef,
	})
	if err != nil {
		return nil, err
	}

	availablePkgRef := detailResponse.GetInstalledPackageDetail().GetAvailablePackageRef()
	if availablePkgRef == nil {
		return nil, status.Errorf(codes.FailedPrecondition, "Unable to find the available package used to deploy %q in the namespace %q.", releaseName, installedRef.GetContext().GetNamespace())
	}

	typedClient, _, err := s.GetClients(ctx, s.globalPackagingCluster)
	if err != nil {
		return nil, status.Errorf(codes.Internal, "Unable to create kubernetes clientset: %v", err)
	}
	chartID := availablePkgRef.GetIdentifier()
	repoName, chartName, err := pkgutils.SplitPackageIdentifier(chartID)
	if err != nil {
		return nil, err
	}
	chartDetails := &chartutils.Details{
		AppRepositoryResourceName:      repoName,
		AppRepositoryResourceNamespace: availablePkgRef.GetContext().GetNamespace(),
		ChartName:                      chartName,
		Version:                        request.GetPkgVersionReference().GetVersion(),
	}
	ch, registrySecrets, err := s.fetchChartWithRegistrySecrets(ctx, chartDetails, typedClient)
	if err != nil {
		return nil, status.Errorf(codes.Unauthenticated, "Missing permissions %v", err)
	}

	// Create an action config for the installed pkg context.
	actionConfig, err := s.actionConfigGetter(ctx, installedRef.GetContext())
	if err != nil {
		return nil, status.Errorf(codes.Internal, "Unable to create Helm action config: %v", err)
	}

	release, err := agent.UpgradeRelease(actionConfig, releaseName, request.GetValues(), ch, registrySecrets, s.pluginConfig.TimeoutSeconds)
	if err != nil {
		return nil, status.Errorf(codes.Internal, "Unable to upgrade helm release %q in the namespace %q: %v", releaseName, installedRef.GetContext().GetNamespace(), err)
	}

	cluster := installedRef.GetContext().GetCluster()
	if cluster == "" {
		cluster = s.globalPackagingCluster
	}

	return &corev1.UpdateInstalledPackageResponse{
		InstalledPackageRef: &corev1.InstalledPackageReference{
			Context: &corev1.Context{
				Cluster:   cluster,
				Namespace: release.Namespace,
			},
			Identifier: release.Name,
			Plugin:     GetPluginDetail(),
		},
	}, nil
}

// GetAppRepoAndRelatedSecrets retrieves the given repo from its namespace
// Depending on the repo namespace and the
func (s *Server) getAppRepoAndRelatedSecrets(ctx context.Context, appRepoName, appRepoNamespace string) (*appRepov1.AppRepository, *corek8sv1.Secret, *corek8sv1.Secret, error) {

	// We currently get app repositories on the kubeapps cluster only.
	typedClient, dynClient, err := s.GetClients(ctx, s.globalPackagingCluster)
	if err != nil {
		return nil, nil, nil, err
	}

	// Using the dynamic client to get the AppRepository rather than updating the interface
	// returned by the client getter, then converting the result back to a typed AppRepository
	// since our existing code that we're re-using expects one.
	gvr := schema.GroupVersionResource{
		Group:    "kubeapps.com",
		Version:  "v1alpha1",
		Resource: "apprepositories",
	}
	appRepoUnstructured, err := dynClient.Resource(gvr).Namespace(appRepoNamespace).Get(ctx, appRepoName, metav1.GetOptions{})
	if err != nil {
		return nil, nil, nil, fmt.Errorf("unable to get app repository %s/%s: %v", appRepoNamespace, appRepoName, err)
	}

	var appRepo appRepov1.AppRepository
	err = runtime.DefaultUnstructuredConverter.FromUnstructured(appRepoUnstructured.UnstructuredContent(), &appRepo)
	if err != nil {
		return nil, nil, nil, fmt.Errorf("failed to convert unstructured AppRepository for %s/%s to a structured AppRepository: %v", appRepoNamespace, appRepoName, err)
	}

	auth := appRepo.Spec.Auth
	var caCertSecret *corek8sv1.Secret
	if auth.CustomCA != nil {
		secretName := auth.CustomCA.SecretKeyRef.Name
		caCertSecret, err = typedClient.CoreV1().Secrets(appRepoNamespace).Get(ctx, secretName, metav1.GetOptions{})
		if err != nil {
			return nil, nil, nil, fmt.Errorf("unable to read secret %q: %v", auth.CustomCA.SecretKeyRef.Name, err)
		}
	}

	var authSecret *corek8sv1.Secret
	if auth.Header != nil {
		secretName := auth.Header.SecretKeyRef.Name
		authSecret, err = typedClient.CoreV1().Secrets(appRepoNamespace).Get(ctx, secretName, metav1.GetOptions{})
		if err != nil {
			return nil, nil, nil, fmt.Errorf("unable to read secret %q: %v", secretName, err)
		}
	}

	return &appRepo, caCertSecret, authSecret, nil
}

// fetchChartWithRegistrySecrets returns the chart and related registry secrets.
//
// Mainly to DRY up similar code in the create and update methods.
func (s *Server) fetchChartWithRegistrySecrets(ctx context.Context, chartDetails *chartutils.Details, client kubernetes.Interface) (*chart.Chart, map[string]string, error) {
	// Most of the existing code that we want to reuse is based on having a typed AppRepository.
	appRepo, caCertSecret, authSecret, err := s.getAppRepoAndRelatedSecrets(ctx, chartDetails.AppRepositoryResourceName, chartDetails.AppRepositoryResourceNamespace)
	if err != nil {
		return nil, nil, status.Errorf(codes.Internal, "Unable to fetch app repo %q from namespace %q: %v", chartDetails.AppRepositoryResourceName, chartDetails.AppRepositoryResourceNamespace, err)
	}

	userAgentString := fmt.Sprintf("%s/%s/%s/%s", UserAgentPrefix, pluginDetail.Name, pluginDetail.Version, version)

	chartID := fmt.Sprintf("%s/%s", appRepo.Name, chartDetails.ChartName)
	log.Infof("fetching chart %q with user-agent %q", chartID, userAgentString)

	// Look up the cachedChart cached in our DB to populate the tarball URL
	cachedChart, err := s.manager.GetChartVersion(chartDetails.AppRepositoryResourceNamespace, chartID, chartDetails.Version)
	if err != nil {
		return nil, nil, status.Errorf(codes.Internal, "Unable to fetch the chart %s (version %s) from the namespace %q: %v", chartID, chartDetails.Version, chartDetails.AppRepositoryResourceNamespace, err)
	}
	var tarballURL string
	if cachedChart.ChartVersions != nil && len(cachedChart.ChartVersions) == 1 && cachedChart.ChartVersions[0].URLs != nil {
		// The tarball URL will always be the first URL in the repo.chartVersions:
		// https://helm.sh/docs/topics/chart_repository/#the-index-file
		// https://github.com/helm/helm/blob/v3.7.1/cmd/helm/search/search_test.go#L63
		tarballURL = chartTarballURL(cachedChart.Repo, cachedChart.ChartVersions[0])
		log.Infof("using chart tarball url %q", tarballURL)
	}

	// Grab the chart itself
	ch, err := handlerutil.GetChart(
		&chartutils.Details{
			AppRepositoryResourceName:      appRepo.Name,
			AppRepositoryResourceNamespace: appRepo.Namespace,
			ChartName:                      chartDetails.ChartName,
			Version:                        chartDetails.Version,
			TarballURL:                     tarballURL,
		},
		appRepo,
		caCertSecret, authSecret,
		s.chartClientFactory.New(appRepo.Spec.Type, userAgentString),
	)
	if err != nil {
		return nil, nil, status.Errorf(codes.Internal, "Unable to fetch the chart %s from the namespace %q: %v", chartDetails.ChartName, appRepo.Namespace, err)
	}

	registrySecrets, err := chartutils.RegistrySecretsPerDomain(ctx, appRepo.Spec.DockerRegistrySecrets, appRepo.Namespace, client)
	if err != nil {
		return nil, nil, status.Errorf(codes.Internal, "Unable to fetch registry secrets from the namespace %q: %v", appRepo.Namespace, err)
	}

	return ch, registrySecrets, nil
}

func chartTarballURL(r *models.Repo, cv models.ChartVersion) string {
	source := strings.TrimSpace(cv.URLs[0])
	parsedUrl, err := url.ParseRequestURI(source)
	if err != nil || parsedUrl.Scheme == "" {
		// If the chart URL is not absolute, join with repo URL. It's fine if the
		// URL we build here is invalid as we can catch this error when actually
		// making the request
		u, _ := url.Parse(r.URL)
		u.Path = path.Join(u.Path, source)
		return u.String()
	}
	return source
}

// DeleteInstalledPackage deletes an installed package.
func (s *Server) DeleteInstalledPackage(ctx context.Context, request *corev1.DeleteInstalledPackageRequest) (*corev1.DeleteInstalledPackageResponse, error) {
	installedRef := request.GetInstalledPackageRef()
	releaseName := installedRef.GetIdentifier()
	namespace := installedRef.GetContext().GetNamespace()
	contextMsg := fmt.Sprintf("(cluster=%q, namespace=%q)", installedRef.GetContext().GetCluster(), namespace)
	log.Infof("+helm DeleteInstalledPackage %s", contextMsg)

	// Create an action config for the installed pkg context.
	actionConfig, err := s.actionConfigGetter(ctx, installedRef.GetContext())
	if err != nil {
		return nil, status.Errorf(codes.Internal, "Unable to create Helm action config: %v", err)
	}

	keepHistory := false
	err = agent.DeleteRelease(actionConfig, releaseName, keepHistory, s.pluginConfig.TimeoutSeconds)
	if err != nil {
		log.Errorf("error: %+v", err)
		if errors.Is(err, driver.ErrReleaseNotFound) {
			return nil, status.Errorf(codes.NotFound, "Unable to find Helm release %q in namespace %q: %+v", releaseName, namespace, err)
		}
		return nil, status.Errorf(codes.Internal, "Unable to delete helm release %q in the namespace %q: %v", releaseName, namespace, err)
	}

	return &corev1.DeleteInstalledPackageResponse{}, nil
}

// RollbackInstalledPackage updates an installed package.
func (s *Server) RollbackInstalledPackage(ctx context.Context, request *helmv1.RollbackInstalledPackageRequest) (*helmv1.RollbackInstalledPackageResponse, error) {
	installedRef := request.GetInstalledPackageRef()
	releaseName := installedRef.GetIdentifier()
	contextMsg := fmt.Sprintf("(cluster=%q, namespace=%q)", installedRef.GetContext().GetCluster(), installedRef.GetContext().GetNamespace())
	log.Infof("+helm RollbackInstalledPackage %s", contextMsg)

	// Create an action config for the installed pkg context.
	actionConfig, err := s.actionConfigGetter(ctx, installedRef.GetContext())
	if err != nil {
		return nil, status.Errorf(codes.Internal, "Unable to create Helm action config: %v", err)
	}

	release, err := agent.RollbackRelease(actionConfig, releaseName, int(request.GetReleaseRevision()), s.pluginConfig.TimeoutSeconds)
	if err != nil {
		if errors.Is(err, driver.ErrReleaseNotFound) {
			return nil, status.Errorf(codes.NotFound, "Unable to find Helm release %q in namespace %q: %+v", releaseName, installedRef.GetContext().GetNamespace(), err)
		}
		return nil, status.Errorf(codes.Internal, "Unable to rollback helm release %q in the namespace %q: %v", releaseName, installedRef.GetContext().GetNamespace(), err)
	}

	cluster := installedRef.GetContext().GetCluster()
	if cluster == "" {
		cluster = s.globalPackagingCluster
	}

	return &helmv1.RollbackInstalledPackageResponse{
		InstalledPackageRef: &corev1.InstalledPackageReference{
			Context: &corev1.Context{
				Cluster:   cluster,
				Namespace: release.Namespace,
			},
			Identifier: release.Name,
			Plugin:     GetPluginDetail(),
		},
	}, nil
}

// GetInstalledPackageResourceRefs returns the references for the Kubernetes
// resources created by an installed package.
func (s *Server) GetInstalledPackageResourceRefs(ctx context.Context, request *corev1.GetInstalledPackageResourceRefsRequest) (*corev1.GetInstalledPackageResourceRefsResponse, error) {
	pkgRef := request.GetInstalledPackageRef()
	contextMsg := fmt.Sprintf("(cluster=%q, namespace=%q)", pkgRef.GetContext().GetCluster(), pkgRef.GetContext().GetNamespace())
	identifier := pkgRef.GetIdentifier()
	log.Infof("+helm GetInstalledPackageResourceRefs %s %s", contextMsg, identifier)

	fn := func(ctx context.Context, namespace string) (*action.Configuration, error) {
		actionGetter, err := s.actionConfigGetter(ctx, pkgRef.GetContext())
		if err != nil {
			return nil, status.Errorf(codes.Internal, "Unable to create Helm action config: %v", err)
		}
		return actionGetter, nil
	}

	refs, err := resourcerefs.GetInstalledPackageResourceRefs(
		ctx, types.NamespacedName{Name: identifier, Namespace: pkgRef.Context.Namespace}, fn)
	if err != nil {
		return nil, err
	} else {
		return &corev1.GetInstalledPackageResourceRefsResponse{
			Context:      pkgRef.GetContext(),
			ResourceRefs: refs,
		}, nil
	}
}

func (s *Server) AddPackageRepository(ctx context.Context, request *corev1.AddPackageRepositoryRequest) (*corev1.AddPackageRepositoryResponse, error) {
	log.Infof("+helm AddPackageRepository '%s' pointing to '%s'", request.Name, request.Url)
	if request == nil {
		return nil, status.Errorf(codes.InvalidArgument, "no request provided")
	}
	if request.Context == nil || request.Context.Namespace == "" {
		return nil, status.Errorf(codes.InvalidArgument, "no request Context namespace provided")
	}
	cluster := request.GetContext().GetCluster()
	if cluster != "" && cluster != s.kubeappsCluster {
		return nil, status.Errorf(
			codes.Unimplemented,
			"not supported yet: request.Context.Cluster: [%v]",
			request.Context.Cluster)
	}

	if request.Name == "" {
		return nil, status.Errorf(codes.InvalidArgument, "no package repository Name provided")
	}
	namespace := request.GetContext().GetNamespace()
	if namespace == "" {
		namespace = s.globalPackagingNamespace
	}
	if request.GetNamespaceScoped() != (namespace != s.globalPackagingNamespace) {
		return nil, status.Errorf(codes.InvalidArgument, "Namespace Scope is inconsistent with the provided Namespace")
	}
	name := types.NamespacedName{
		Name:      request.Name,
		Namespace: namespace,
	}

<<<<<<< HEAD
	// Get Helm-specific values
	var customDetails *helmv1.RepositoryCustomDetails
	if request.CustomDetail != nil {
		customDetails = &helmv1.RepositoryCustomDetails{}
		if err := request.CustomDetail.UnmarshalTo(customDetails); err != nil {
			return nil, status.Errorf(codes.InvalidArgument, "customDetails could not be parsed: [%v]", request.CustomDetail)
		}
		log.Infof("+helm customDetails [%v]", customDetails)
	}

	helmRepo := &HelmRepository{
		name:          name,
		url:           request.GetUrl(),
		repoType:      request.GetType(),
		description:   request.GetDescription(),
		interval:      request.GetInterval(),
		tlsConfig:     request.GetTlsConfig(),
		auth:          request.GetAuth(),
		customDetails: customDetails,
	}
	if repoRef, err := s.newRepo(ctx, helmRepo); err != nil {
=======
	if repoRef, err := s.newRepo(ctx, name, request.GetUrl(), request.GetType(), request.GetDescription(),
		request.GetInterval(), request.GetTlsConfig(), request.GetAuth()); err != nil {
>>>>>>> e0d89632
		return nil, err
	} else {
		return &corev1.AddPackageRepositoryResponse{PackageRepoRef: repoRef}, nil
	}
}

func (s *Server) getClient(ctx context.Context, namespace string) (ctrlclient.Client, error) {
	client, err := s.clientGetter.ControllerRuntime(ctx, s.kubeappsCluster)
	if err != nil {
		return nil, err
	}
	return ctrlclient.NewNamespacedClient(client, namespace), nil
}

func (s *Server) GetPackageRepositoryDetail(ctx context.Context, request *corev1.GetPackageRepositoryDetailRequest) (*corev1.GetPackageRepositoryDetailResponse, error) {
	// TODO(rcastelblanq) WIP
	return nil, nil
}

func (s *Server) GetPackageRepositorySummaries(ctx context.Context, request *corev1.GetPackageRepositorySummariesRequest) (*corev1.GetPackageRepositorySummariesResponse, error) {
	// TODO(rcastelblanq) WIP
	return nil, nil
}

func (s *Server) UpdatePackageRepository(ctx context.Context, request *corev1.UpdatePackageRepositoryRequest) (*corev1.UpdatePackageRepositoryResponse, error) {
	// TODO(rcastelblanq) WIP
	return nil, nil
}

func (s *Server) DeletePackageRepository(ctx context.Context, request *corev1.DeletePackageRepositoryRequest) (*corev1.DeletePackageRepositoryResponse, error) {
	// TODO(rcastelblanq) WIP
	return nil, nil
}

// SetUserManagedSecrets This endpoint exists only for integration unit tests
func (s *Server) SetUserManagedSecrets(ctx context.Context, request *helmv1.SetUserManagedSecretsRequest) (*helmv1.SetUserManagedSecretsResponse, error) {
	log.Infof("+helm SetUserManagedSecrets [%t]", request.Value)
	oldVal := s.pluginConfig.UserManagedSecrets
	s.pluginConfig.UserManagedSecrets = request.Value
	return &helmv1.SetUserManagedSecretsResponse{
		Value: oldVal,
	}, nil
}<|MERGE_RESOLUTION|>--- conflicted
+++ resolved
@@ -8,15 +8,13 @@
 	"encoding/json"
 	"errors"
 	"fmt"
-	"github.com/vmware-tanzu/kubeapps/cmd/kubeapps-apis/plugins/helm/packages/v1alpha1/common"
-<<<<<<< HEAD
-	httpclient "github.com/vmware-tanzu/kubeapps/pkg/http-client"
-=======
->>>>>>> e0d89632
 	"net/url"
 	"os"
 	"path"
 	"strings"
+
+	"github.com/vmware-tanzu/kubeapps/cmd/kubeapps-apis/plugins/helm/packages/v1alpha1/common"
+	httpclient "github.com/vmware-tanzu/kubeapps/pkg/http-client"
 
 	appRepov1 "github.com/vmware-tanzu/kubeapps/cmd/apprepository-controller/pkg/apis/apprepository/v1alpha1"
 	"github.com/vmware-tanzu/kubeapps/cmd/assetsvc/pkg/utils"
@@ -78,10 +76,7 @@
 	createReleaseFunc        createRelease
 	kubeappsCluster          string // Specifies the cluster on which Kubeapps is installed.
 	pluginConfig             *common.HelmPluginConfig
-<<<<<<< HEAD
 	repoClientGetter         newRepoClient
-=======
->>>>>>> e0d89632
 }
 
 // NewServer returns a Server automatically configured with a function to obtain
@@ -1038,7 +1033,6 @@
 		Namespace: namespace,
 	}
 
-<<<<<<< HEAD
 	// Get Helm-specific values
 	var customDetails *helmv1.RepositoryCustomDetails
 	if request.CustomDetail != nil {
@@ -1060,10 +1054,6 @@
 		customDetails: customDetails,
 	}
 	if repoRef, err := s.newRepo(ctx, helmRepo); err != nil {
-=======
-	if repoRef, err := s.newRepo(ctx, name, request.GetUrl(), request.GetType(), request.GetDescription(),
-		request.GetInterval(), request.GetTlsConfig(), request.GetAuth()); err != nil {
->>>>>>> e0d89632
 		return nil, err
 	} else {
 		return &corev1.AddPackageRepositoryResponse{PackageRepoRef: repoRef}, nil
