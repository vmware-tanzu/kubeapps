// Copyright 2022 the Kubeapps contributors.
// SPDX-License-Identifier: Apache-2.0

package main

import (
	"context"
	"fmt"
	"io/ioutil"
	"net/http"
	"net/http/httptest"
	"strings"
	"testing"

	"github.com/google/go-cmp/cmp"
	"github.com/google/go-cmp/cmp/cmpopts"
	appRepov1alpha1 "github.com/vmware-tanzu/kubeapps/cmd/apprepository-controller/pkg/apis/apprepository/v1alpha1"
	corev1 "github.com/vmware-tanzu/kubeapps/cmd/kubeapps-apis/gen/core/packages/v1alpha1"
	plugins "github.com/vmware-tanzu/kubeapps/cmd/kubeapps-apis/gen/core/plugins/v1alpha1"
	"github.com/vmware-tanzu/kubeapps/cmd/kubeapps-apis/gen/plugins/helm/packages/v1alpha1"
	"google.golang.org/grpc/codes"
	"google.golang.org/grpc/status"
	"google.golang.org/protobuf/types/known/anypb"
	apiv1 "k8s.io/api/core/v1"
	metav1 "k8s.io/apimachinery/pkg/apis/meta/v1"
	"k8s.io/apimachinery/pkg/apis/meta/v1/unstructured"
	k8sruntime "k8s.io/apimachinery/pkg/runtime"
	"k8s.io/apimachinery/pkg/types"
)

var plugin = &plugins.Plugin{
	Name:    "helm.packages",
	Version: "v1alpha1",
}

var repo1 = &appRepov1alpha1.AppRepository{
	TypeMeta: metav1.TypeMeta{
		APIVersion: appReposAPIVersion,
		Kind:       AppRepositoryKind,
	},
	ObjectMeta: metav1.ObjectMeta{
		Name:            "repo-1",
		Namespace:       "ns-1",
		ResourceVersion: "1",
	},
	Spec: appRepov1alpha1.AppRepositorySpec{
		URL:         "https://test-repo",
		Type:        "helm",
		Description: "description 1",
	},
}

var repo2 = &appRepov1alpha1.AppRepository{
	TypeMeta: metav1.TypeMeta{
		APIVersion: appReposAPIVersion,
		Kind:       AppRepositoryKind,
	},
	ObjectMeta: metav1.ObjectMeta{
		Name:            "repo-2",
		Namespace:       "ns-2",
		ResourceVersion: "1",
	},
	Spec: appRepov1alpha1.AppRepositorySpec{
		URL:         "https://test-repo2",
		Type:        "oci",
		Description: "description 2",
	},
}

var repo3 = &appRepov1alpha1.AppRepository{
	TypeMeta: metav1.TypeMeta{
		APIVersion: appReposAPIVersion,
		Kind:       AppRepositoryKind,
	},
	ObjectMeta: metav1.ObjectMeta{
		Name:            "repo-3",
		Namespace:       globalPackagingNamespace,
		ResourceVersion: "1",
	},
	Spec: appRepov1alpha1.AppRepositorySpec{
		URL:         "https://test-repo3",
		Type:        "helm",
		Description: "description 3",
		Auth: appRepov1alpha1.AppRepositoryAuth{
			Header: &appRepov1alpha1.AppRepositoryAuthHeader{
				SecretKeyRef: apiv1.SecretKeySelector{LocalObjectReference: apiv1.LocalObjectReference{Name: "repo-3-secret"}, Key: "AuthorizationHeader"},
			},
		},
	},
}

var repo4 = &appRepov1alpha1.AppRepository{
	TypeMeta: metav1.TypeMeta{
		APIVersion: appReposAPIVersion,
		Kind:       AppRepositoryKind,
	},
	ObjectMeta: metav1.ObjectMeta{
		Name:            "repo-4",
		Namespace:       "ns-4",
		ResourceVersion: "1",
	},
	Spec: appRepov1alpha1.AppRepositorySpec{
		URL:                   "https://test-repo4",
		Type:                  "oci",
		Description:           "description 4",
		TLSInsecureSkipVerify: true,
		Auth: appRepov1alpha1.AppRepositoryAuth{
			CustomCA: &appRepov1alpha1.AppRepositoryCustomCA{
				SecretKeyRef: apiv1.SecretKeySelector{LocalObjectReference: apiv1.LocalObjectReference{Name: "repo-4-secret"}, Key: "ca.crt"},
			},
		},
		DockerRegistrySecrets: []string{"repo-4-secret"},
		OCIRepositories:       []string{"oci-repo-1", "oci-repo-2"},
		PassCredentials:       true,
		FilterRule: appRepov1alpha1.FilterRuleSpec{
			JQ:        "jq-filter-$1",
			Variables: map[string]string{"$1": "value1"},
		},
	},
}

var repo1Summary = &corev1.PackageRepositorySummary{
	PackageRepoRef:  repoRef("repo-1", KubeappsCluster, "ns-1"),
	Name:            "repo-1",
	Description:     "description 1",
	NamespaceScoped: true,
	Type:            "helm",
	Url:             "https://test-repo",
<<<<<<< HEAD
	Auth:            nil,
=======
	Status:          &corev1.PackageRepositoryStatus{Ready: true},
>>>>>>> feb185f6
}

var repo2Summary = &corev1.PackageRepositorySummary{
	PackageRepoRef:  repoRef("repo-2", KubeappsCluster, "ns-2"),
	Name:            "repo-2",
	Description:     "description 2",
	NamespaceScoped: true,
	Type:            "oci",
	Url:             "https://test-repo2",
<<<<<<< HEAD
	Auth:            nil,
}

var repo3Summary = &corev1.PackageRepositorySummary{
	PackageRepoRef:  repoRef("repo-3", KubeappsCluster, globalPackagingNamespace),
	Name:            "repo-3",
	Description:     "description 3",
	NamespaceScoped: false,
	Type:            "helm",
	Url:             "https://test-repo3",
	Auth:            &corev1.PackageRepositoryAuth{},
=======
	Status:          &corev1.PackageRepositoryStatus{Ready: true},
>>>>>>> feb185f6
}

var appReposAPIVersion = fmt.Sprintf("%s/%s", appRepov1alpha1.SchemeGroupVersion.Group, appRepov1alpha1.SchemeGroupVersion.Version)

func TestAddPackageRepository(t *testing.T) {
	// these will be used further on for TLS-related scenarios. Init
	// byte arrays up front so they can be re-used in multiple places later
	ca, _, _ := getCertsForTesting(t)

	testCases := []struct {
		name                  string
		request               *corev1.AddPackageRepositoryRequest
		expectedResponse      *corev1.AddPackageRepositoryResponse
		expectedRepo          *appRepov1alpha1.AppRepository
		statusCode            codes.Code
		existingSecret        *apiv1.Secret
		expectedCreatedSecret *apiv1.Secret
		userManagedSecrets    bool
		repoClientGetter      newRepoClient
	}{
		{
			name:       "returns error if no namespace is provided",
			request:    &corev1.AddPackageRepositoryRequest{Context: &corev1.Context{}},
			statusCode: codes.InvalidArgument,
		},
		{
			name:       "returns error if no name is provided",
			request:    &corev1.AddPackageRepositoryRequest{Context: &corev1.Context{Namespace: "foo"}},
			statusCode: codes.InvalidArgument,
		},
		{
			name:       "returns error if wrong repository type",
			request:    addRepoReqWrongType,
			statusCode: codes.InvalidArgument,
		},
		{
			name:       "returns error if no url",
			request:    addRepoReqNoUrl,
			statusCode: codes.InvalidArgument,
		},
		{
			name: "check that interval is not used",
			request: &corev1.AddPackageRepositoryRequest{
				Name:            "bar",
				Context:         &corev1.Context{Namespace: "foo", Cluster: KubeappsCluster},
				Type:            "helm",
				Url:             "http://example.com",
				NamespaceScoped: true,
				Interval:        "1s",
			},
			statusCode: codes.InvalidArgument,
		},
		{
			name:             "simple add package repository scenario (HELM)",
			request:          addRepoReqSimple("helm"),
			expectedResponse: addRepoExpectedResp,
			expectedRepo:     &addRepoSimpleHelm,
			statusCode:       codes.OK,
		},
		{
			name:             "simple add package repository scenario (OCI)",
			request:          addRepoReqSimple("oci"),
			expectedResponse: addRepoExpectedResp,
			expectedRepo:     &addRepoSimpleOci,
			statusCode:       codes.OK,
		},
		{
			name:             "add package global repository",
			request:          addRepoReqGlobal,
			expectedResponse: addRepoExpectedGlobalResp,
			expectedRepo:     &addRepoGlobal,
			statusCode:       codes.OK,
		},
		// CUSTOM CA AUTH
		{
			name:                  "package repository with tls cert authority",
			request:               addRepoReqTLSCA(ca),
			expectedResponse:      addRepoExpectedResp,
			expectedRepo:          &addRepoWithTLSCA,
			expectedCreatedSecret: setSecretOwnerRef("bar", newTlsSecret("apprepo-bar", "foo", nil, nil, ca)),
			statusCode:            codes.OK,
		},
		{
			name:       "errors when package repository with secret key reference (kubeapps managed secrets)",
			request:    addRepoReqTLSSecretRef,
			statusCode: codes.InvalidArgument,
		},
		{
			name:               "package repository with secret key reference",
			request:            addRepoReqTLSSecretRef,
			expectedResponse:   addRepoExpectedResp,
			expectedRepo:       &addRepoTLSSecret,
			statusCode:         codes.OK,
			existingSecret:     newTlsSecret("secret-1", "foo", nil, nil, ca),
			userManagedSecrets: true,
		},
		{
			name:               "fails when package repository links to non-existing secret",
			request:            addRepoReqTLSSecretRef,
			statusCode:         codes.NotFound,
			userManagedSecrets: true,
		},
		{
			name:       "fails when package repository links to non-existing secret (kubeapps managed secrets)",
			request:    addRepoReqTLSSecretRef,
			statusCode: codes.InvalidArgument,
		},
		// BASIC AUTH
		{
			name:                  "package repository with basic auth and pass_credentials flag",
			request:               addRepoReqBasicAuth("baz", "zot"),
			expectedResponse:      addRepoExpectedResp,
			expectedRepo:          &addRepoAuthHeaderPassCredentials,
			expectedCreatedSecret: setSecretOwnerRef("bar", newBasicAuthSecret("apprepo-bar", "foo", "baz", "zot")),
			statusCode:            codes.OK,
		},
		{
			name:       "package repository with wrong basic auth",
			request:    addRepoReqWrongBasicAuth,
			statusCode: codes.InvalidArgument,
		},
		{
			name:               "fails for package repository passing basic auth (user managed secrets)",
			request:            addRepoReqBasicAuth("kermit", "frog"),
			userManagedSecrets: true,
			statusCode:         codes.InvalidArgument,
		},
		{
			name:               "package repository basic auth with existing secret (user managed secrets)",
			request:            addRepoReqAuthWithSecret(corev1.PackageRepositoryAuth_PACKAGE_REPOSITORY_AUTH_TYPE_BASIC_AUTH, "secret-basic"),
			expectedResponse:   addRepoExpectedResp,
			expectedRepo:       addRepoAuthHeaderWithSecretRef("secret-basic"),
			existingSecret:     newBasicAuthSecret("secret-basic", "foo", "baz-user", "zot-pwd"),
			statusCode:         codes.OK,
			userManagedSecrets: true,
		},
		{
			name:       "package repository basic auth with existing secret (kubeapps managed secrets)",
			request:    addRepoReqAuthWithSecret(corev1.PackageRepositoryAuth_PACKAGE_REPOSITORY_AUTH_TYPE_BASIC_AUTH, "secret-basic"), //addRepoReq13,
			statusCode: codes.InvalidArgument,
		},
		// BEARER TOKEN
		{
			name:                  "package repository with bearer token",
			request:               addRepoReqBearerToken("the-token"),
			expectedResponse:      addRepoExpectedResp,
			expectedRepo:          addRepoAuthHeaderWithSecretRef("apprepo-bar"),
			statusCode:            codes.OK,
			expectedCreatedSecret: setSecretOwnerRef("bar", newAuthTokenSecret("apprepo-bar", "foo", "Bearer the-token")),
		},
		{
			name:       "package repository with no bearer token",
			request:    addRepoReqBearerToken(""),
			statusCode: codes.InvalidArgument,
		},
		{
			name:               "package repository bearer token with secret (user managed secrets)",
			request:            addRepoReqAuthWithSecret(corev1.PackageRepositoryAuth_PACKAGE_REPOSITORY_AUTH_TYPE_BEARER, "secret-bearer"),
			expectedResponse:   addRepoExpectedResp,
			expectedRepo:       addRepoAuthHeaderWithSecretRef("secret-bearer"),
			userManagedSecrets: true,
			existingSecret:     newAuthTokenSecret("secret-bearer", "foo", "Bearer the-token"),
			statusCode:         codes.OK,
		},
		{
			name:       "package repository bearer token with secret (kubeapps managed secrets)",
			request:    addRepoReqAuthWithSecret(corev1.PackageRepositoryAuth_PACKAGE_REPOSITORY_AUTH_TYPE_BEARER, "secret-bearer"),
			statusCode: codes.InvalidArgument,
		},
		{
			name:               "package repository bearer token (user managed secrets)",
			request:            addRepoReqBearerToken("the-token"),
			userManagedSecrets: true,
			statusCode:         codes.InvalidArgument,
		},
		// CUSTOM AUTH
		{
			name:                  "package repository with custom auth",
			request:               addRepoReqCustomAuth,
			expectedResponse:      addRepoExpectedResp,
			expectedRepo:          addRepoAuthHeaderWithSecretRef("apprepo-bar"),
			statusCode:            codes.OK,
			expectedCreatedSecret: setSecretOwnerRef("bar", newAuthTokenSecret("apprepo-bar", "foo", "foobarzot")),
		},
		{
			name:               "package repository custom auth with existing secret (user managed secrets)",
			request:            addRepoReqAuthWithSecret(corev1.PackageRepositoryAuth_PACKAGE_REPOSITORY_AUTH_TYPE_AUTHORIZATION_HEADER, "secret-custom"),
			expectedResponse:   addRepoExpectedResp,
			expectedRepo:       addRepoAuthHeaderWithSecretRef("secret-custom"),
			existingSecret:     newBasicAuthSecret("secret-custom", "foo", "baz", "zot"),
			statusCode:         codes.OK,
			userManagedSecrets: true,
		},
		// DOCKER AUTH
		{
			name: "package repository with Docker auth",
			request: addRepoReqDockerAuth(&corev1.DockerCredentials{
				Server:   "https://docker-server",
				Username: "the-user",
				Password: "the-password",
				Email:    "foo@bar.com",
			}),
			expectedResponse: addRepoExpectedResp,
			expectedRepo:     addRepoAuthDocker("apprepo-bar"),
			expectedCreatedSecret: setSecretOwnerRef("bar",
				newAuthDockerSecret("apprepo-bar",
					"foo",
					"{\"auths\":{\"https://docker-server\":{\"username\":\"the-user\",\"password\":\"the-password\",\"email\":\"foo@bar.com\",\"auth\":\"dGhlLXVzZXI6dGhlLXBhc3N3b3Jk\"}}}")),
			statusCode: codes.OK,
		},
		{
			name:               "package repository with Docker auth (user managed secrets)",
			request:            addRepoReqAuthWithSecret(corev1.PackageRepositoryAuth_PACKAGE_REPOSITORY_AUTH_TYPE_DOCKER_CONFIG_JSON, "secret-docker"),
			expectedResponse:   addRepoExpectedResp,
			userManagedSecrets: true,
			existingSecret: newAuthDockerSecret("secret-docker", "foo",
				"{\"auths\":{\"https://docker-server\":{\"username\":\"the-user\",\"password\":\"the-password\",\"email\":\"foo@bar.com\",\"auth\":\"dGhlLXVzZXI6dGhlLXBhc3N3b3Jk\"}}}"),
			expectedRepo: addRepoAuthDocker("secret-docker"),
			statusCode:   codes.OK,
		},
		// Others
		{
			name:       "errors when package repository with 1 secret for TLS CA and a different secret for basic auth (kubeapps managed secrets)",
			request:    addRepoReqTLSDifferentSecretAuth,
			statusCode: codes.InvalidArgument,
		},
		{
			name:               "errors when package repository with 1 secret for TLS CA and a different secret for basic auth",
			request:            addRepoReqTLSDifferentSecretAuth,
			statusCode:         codes.InvalidArgument,
			userManagedSecrets: true,
		},
		{
			name:             "package repository with just pass_credentials flag",
			request:          addRepoReqOnlyPassCredentials,
			expectedResponse: addRepoExpectedResp,
			expectedRepo:     &addRepoOnlyPassCredentials,
			statusCode:       codes.OK,
		},
		{
			name:               "package repository with reference to malformed secret",
			request:            addRepoReqAuthWithSecret(corev1.PackageRepositoryAuth_PACKAGE_REPOSITORY_AUTH_TYPE_BASIC_AUTH, "secret-basic"),
			existingSecret:     newTlsSecret("secret-basic", "foo", nil, nil, nil), // Creates empty secret
			userManagedSecrets: true,
			statusCode:         codes.Internal,
		},
		// Custom values
		{
			name:             "package repository with custom values",
			request:          addRepoReqCustomValues,
			expectedResponse: addRepoExpectedResp,
			expectedRepo:     &addRepoCustomDetailsHelm,
			statusCode:       codes.OK,
		},
		{
			name:             "package repository with invalid custom values",
			request:          addRepoReqWrongCustomValues,
			expectedResponse: addRepoExpectedResp,
			statusCode:       codes.InvalidArgument,
		},
		{
			name:             "package repository with validation success (Helm)",
			request:          addRepoReqCustomValuesHelmValid,
			expectedResponse: addRepoExpectedResp,
			expectedRepo:     &addRepoCustomDetailsHelm,
			repoClientGetter: newRepoHttpClient(map[string]*http.Response{"https://example.com/index.yaml": {StatusCode: 200}}),
			statusCode:       codes.OK,
		},
		{
			name:             "package repository with validation success (OCI)",
			request:          addRepoReqCustomValuesOCIValid,
			expectedResponse: addRepoExpectedResp,
			expectedRepo:     &addRepoCustomDetailsOci,
			repoClientGetter: newRepoHttpClient(map[string]*http.Response{
				"https://example.com/v2/repo1/tags/list?n=1":  httpResponse(200, "{ \"name\":\"repo1\", \"tags\":[\"tag1\"] }"),
				"https://example.com/v2/repo1/manifests/tag1": httpResponse(200, "{ \"config\":{ \"mediaType\":\"application/vnd.cncf.helm.config\" } }"),
			}),
			statusCode: codes.OK,
		},
		{
			name:             "package repository with validation failing",
			request:          addRepoReqCustomValuesHelmValid,
			expectedResponse: addRepoExpectedResp,
			repoClientGetter: newRepoHttpClient(
				map[string]*http.Response{
					"https://example.com/index.yaml": httpResponse(404, "It failed because of X and Y"),
				}),
			statusCode: codes.FailedPrecondition,
		},
	}

	for _, tc := range testCases {
		t.Run(tc.name, func(t *testing.T) {
			var secrets []k8sruntime.Object
			if tc.existingSecret != nil {
				secrets = append(secrets, tc.existingSecret)
			}
			s := newServerWithSecretsAndRepos(t, secrets, nil, nil)
			s.pluginConfig.UserManagedSecrets = tc.userManagedSecrets
			if tc.repoClientGetter != nil {
				s.repoClientGetter = tc.repoClientGetter
			}

			nsname := types.NamespacedName{Namespace: tc.request.Context.Namespace, Name: tc.request.Name}
			ctx := context.Background()
			response, err := s.AddPackageRepository(ctx, tc.request)

			if got, want := status.Code(err), tc.statusCode; got != want {
				t.Fatalf("got: %+v, want: %+v, err: %+v", got, want, err)
			}

			// Only check the expectedResponse for OK status.
			if tc.statusCode == codes.OK {
				if response == nil {
					t.Fatalf("got: nil, want: expectedResponse")
				} else {
					opt1 := cmpopts.IgnoreUnexported(
						corev1.AddPackageRepositoryResponse{},
						corev1.Context{},
						corev1.PackageRepositoryReference{},
						plugins.Plugin{},
					)
					if got, want := response, tc.expectedResponse; !cmp.Equal(got, want, opt1) {
						t.Errorf("mismatch (-want +got):\n%s", cmp.Diff(want, got, opt1))
					}
				}
			}

			// purposefully not calling mock.ExpectationsWereMet() here because
			// AddPackageRepository will trigger an ADD event that will be processed
			// asynchronously, so it may or may not have enough time to get to the
			// point where the cache worker does a GET

			// We don't need to check anything else for non-OK codes.
			if tc.statusCode != codes.OK {
				return
			}

			// check expected HelmRelease CRD has been created
			if ctrlClient, err := s.clientGetter.ControllerRuntime(ctx, s.kubeappsCluster); err != nil {
				t.Fatal(err)
			} else {
				var actualRepo appRepov1alpha1.AppRepository
				if err = ctrlClient.Get(ctx, nsname, &actualRepo); err != nil {
					t.Fatal(err)
				} else {
					checkRepoSecrets(s, t, nsname.Namespace, tc.userManagedSecrets, &actualRepo, tc.expectedRepo, tc.expectedCreatedSecret)
				}
			}
		})
	}
}

func TestGetPackageRepositorySummaries(t *testing.T) {
	// some prep
	indexYAMLBytes, err := ioutil.ReadFile(testYaml("valid-index.yaml"))
	if err != nil {
		t.Fatal(err)
	}
	ts := httptest.NewServer(http.HandlerFunc(func(w http.ResponseWriter, r *http.Request) {
		fmt.Fprintln(w, string(indexYAMLBytes))
	}))
	defer ts.Close()

	repo1b := *repo1
	repo1b.Spec.URL = ts.URL

	repo2b := *repo2
	repo2b.Spec.URL = ts.URL

	repo3 := *repo3
	repo3.Spec.URL = ts.URL

	repo1Summary.Url = ts.URL
	repo2Summary.Url = ts.URL
	repo3Summary.Url = ts.URL

	testCases := []struct {
		name               string
		request            *corev1.GetPackageRepositorySummariesRequest
		existingRepos      []k8sruntime.Object
		expectedStatusCode codes.Code
		expectedResponse   *corev1.GetPackageRepositorySummariesResponse
	}{
		{
			name: "returns all package summaries when namespace not specified",
			request: &corev1.GetPackageRepositorySummariesRequest{
				Context: &corev1.Context{Cluster: KubeappsCluster},
			},
			existingRepos: []k8sruntime.Object{
				&repo1b,
				&repo2b,
			},
			expectedStatusCode: codes.OK,
			expectedResponse: &corev1.GetPackageRepositorySummariesResponse{
				PackageRepositorySummaries: []*corev1.PackageRepositorySummary{
					repo1Summary,
					repo2Summary,
				},
			},
		},
		{
			name: "returns package summaries when namespace is specified",
			request: &corev1.GetPackageRepositorySummariesRequest{
				Context: &corev1.Context{Cluster: KubeappsCluster, Namespace: "ns-2"},
			},
			existingRepos: []k8sruntime.Object{
				&repo1b,
				&repo2b,
			},
			expectedStatusCode: codes.OK,
			expectedResponse: &corev1.GetPackageRepositorySummariesResponse{
				PackageRepositorySummaries: []*corev1.PackageRepositorySummary{
					repo2Summary,
				},
			},
		},
		{
			name: "returns package summaries with auth",
			request: &corev1.GetPackageRepositorySummariesRequest{
				Context: &corev1.Context{Cluster: KubeappsCluster, Namespace: globalPackagingNamespace},
			},
			existingRepos: []k8sruntime.Object{
				&repo3,
			},
			expectedStatusCode: codes.OK,
			expectedResponse: &corev1.GetPackageRepositorySummariesResponse{
				PackageRepositorySummaries: []*corev1.PackageRepositorySummary{
					repo3Summary,
				},
			},
		},
	}

	for _, tc := range testCases {
		t.Run(tc.name, func(t *testing.T) {
			var unstructuredObjects []k8sruntime.Object
			if tc.existingRepos != nil {
				for _, repo := range tc.existingRepos {
					unstructuredContent, _ := k8sruntime.DefaultUnstructuredConverter.ToUnstructured(repo)
					unstructuredObjects = append(unstructuredObjects, &unstructured.Unstructured{Object: unstructuredContent})
				}
			}
			s := newServerWithSecretsAndRepos(t, nil, unstructuredObjects, nil)

			response, err := s.GetPackageRepositorySummaries(context.Background(), tc.request)

			if got, want := status.Code(err), tc.expectedStatusCode; got != want {
				t.Fatalf("got: %+v, want: %+v, err: %+v", got, want, err)
			}

			// We don't need to check anything else for non-OK codes.
			if tc.expectedStatusCode != codes.OK {
				return
			}

			opts := cmpopts.IgnoreUnexported(
				corev1.Context{},
				plugins.Plugin{},
				corev1.GetPackageRepositorySummariesResponse{},
				corev1.PackageRepositorySummary{},
				corev1.PackageRepositoryReference{},
				corev1.PackageRepositoryStatus{},
				corev1.PackageRepositoryAuth{},
			)
			opts2 := cmpopts.SortSlices(lessPackageRepositorySummaryFunc)
			if got, want := response, tc.expectedResponse; !cmp.Equal(want, got, opts, opts2) {
				t.Errorf("mismatch (-want +got):\n%s", cmp.Diff(want, got, opts, opts2))
			}
		})
	}
}

func TestGetPackageRepositoryDetail(t *testing.T) {
	buildRequest := func(namespace, name string) *corev1.GetPackageRepositoryDetailRequest {
		return &corev1.GetPackageRepositoryDetailRequest{
			PackageRepoRef: &corev1.PackageRepositoryReference{
				Plugin:     plugin,
				Context:    &corev1.Context{Namespace: namespace, Cluster: KubeappsCluster},
				Identifier: name,
			},
		}
	}
	buildResponse := func(namespace, name, repoType, url, description string,
		auth *corev1.PackageRepositoryAuth, tlsConfig *corev1.PackageRepositoryTlsConfig,
		customDetails *v1alpha1.RepositoryCustomDetails) *corev1.GetPackageRepositoryDetailResponse {
		response := &corev1.GetPackageRepositoryDetailResponse{
			Detail: &corev1.PackageRepositoryDetail{
				PackageRepoRef: &corev1.PackageRepositoryReference{
					Plugin:     plugin,
					Context:    &corev1.Context{Namespace: namespace, Cluster: KubeappsCluster},
					Identifier: name,
				},
				Name:            name,
				Description:     description,
				NamespaceScoped: namespace != globalPackagingNamespace,
				Type:            repoType,
				Url:             url,
				Auth:            auth,
				TlsConfig:       tlsConfig,
				Status:          &corev1.PackageRepositoryStatus{Ready: true},
			},
		}
		if customDetails != nil {
			response.Detail.CustomDetail = toProtoBufAny(customDetails)
		}
		return response
	}

	ca, _, _ := getCertsForTesting(t)

	testCases := []struct {
		name                 string
		request              *corev1.GetPackageRepositoryDetailRequest
		repositoryCustomizer func(repository *appRepov1alpha1.AppRepository) *appRepov1alpha1.AppRepository
		expectedResponse     *corev1.GetPackageRepositoryDetailResponse
		expectedStatusCode   codes.Code
		existingSecret       *apiv1.Secret
	}{
		{
			name:               "not found",
			request:            buildRequest("ns-1", "foo"),
			expectedStatusCode: codes.NotFound,
		},
		{
			name:    "check ref",
			request: buildRequest("ns-1", "repo-1"),
			expectedResponse: buildResponse("ns-1", "repo-1", "helm",
				"https://test-repo", "description 1", nil, nil, nil),
			expectedStatusCode: codes.OK,
		},
		{
			name:    "check values with auth",
			request: buildRequest(globalPackagingNamespace, "repo-3"),
			expectedResponse: buildResponse(globalPackagingNamespace, "repo-3", "helm", "https://test-repo3", "description 3",
				&corev1.PackageRepositoryAuth{
					PassCredentials: false,
					Type:            corev1.PackageRepositoryAuth_PACKAGE_REPOSITORY_AUTH_TYPE_BASIC_AUTH,
					PackageRepoAuthOneOf: &corev1.PackageRepositoryAuth_UsernamePassword{
						UsernamePassword: &corev1.UsernamePassword{
							Username: "REDACTED",
							Password: "REDACTED",
						},
					},
				},
				nil,
				nil),
			existingSecret:     newBasicAuthSecret("repo-3-secret", globalPackagingNamespace, "baz-user", "zot-pwd"),
			expectedStatusCode: codes.OK,
		},
		{
			name:    "check values without auth",
			request: buildRequest("ns-4", "repo-4"),
			expectedResponse: buildResponse("ns-4", "repo-4", "oci", "https://test-repo4", "description 4",
				&corev1.PackageRepositoryAuth{
					PassCredentials: true,
				},
				&corev1.PackageRepositoryTlsConfig{
					InsecureSkipVerify: true,
					PackageRepoTlsConfigOneOf: &corev1.PackageRepositoryTlsConfig_CertAuthority{
						CertAuthority: "REDACTED",
					},
				},
				&v1alpha1.RepositoryCustomDetails{
					DockerRegistrySecrets: []string{"repo-4-secret"},
					OciRepositories:       []string{"oci-repo-1", "oci-repo-2"},
					FilterRule: &v1alpha1.RepositoryFilterRule{
						Jq:        "jq-filter-$1",
						Variables: map[string]string{"$1": "value1"},
					},
				}),
			existingSecret:     newTlsSecret("repo-4-secret", "ns-4", nil, nil, ca),
			expectedStatusCode: codes.OK,
		},
	}

	for _, tc := range testCases {
		t.Run(tc.name, func(t *testing.T) {
			var unstructuredObjects []k8sruntime.Object
			for _, obj := range []*appRepov1alpha1.AppRepository{repo1, repo2, repo3, repo4} {
				repository := obj
				if tc.repositoryCustomizer != nil {
					repository = tc.repositoryCustomizer(obj)
				}
				unstructuredContent, _ := k8sruntime.DefaultUnstructuredConverter.ToUnstructured(repository)
				unstructuredObjects = append(unstructuredObjects, &unstructured.Unstructured{Object: unstructuredContent})
			}

			var secrets []k8sruntime.Object
			if tc.existingSecret != nil {
				secrets = append(secrets, tc.existingSecret)
			}

			s := newServerWithSecretsAndRepos(t, secrets, unstructuredObjects, nil)

			actualResponse, err := s.GetPackageRepositoryDetail(context.Background(), tc.request)

			// checks
			if got, want := status.Code(err), tc.expectedStatusCode; got != want {
				t.Fatalf("got error: %d, want: %d, err: %+v", got, want, err)
			} else if got != codes.OK {
				return
			}

			opts := cmpopts.IgnoreUnexported(
				corev1.Context{},
				plugins.Plugin{},
				corev1.GetPackageRepositoryDetailResponse{},
				corev1.PackageRepositoryDetail{},
				corev1.GetPackageRepositorySummariesResponse{},
				corev1.PackageRepositorySummary{},
				corev1.PackageRepositoryReference{},
				corev1.PackageRepositoryStatus{},
				corev1.PackageRepositoryTlsConfig{},
				corev1.PackageRepositoryAuth{},
				v1alpha1.RepositoryCustomDetails{},
				anypb.Any{},
				corev1.PackageRepositoryAuth_UsernamePassword{},
				corev1.UsernamePassword{},
			)

			if got, want := tc.request.PackageRepoRef, actualResponse.Detail.PackageRepoRef; !cmp.Equal(want, got, opts) {
				t.Errorf("ref mismatch (-want +got):\n%s", cmp.Diff(want, got, opts))
			}

			if got, want := actualResponse, tc.expectedResponse; !cmp.Equal(want, got, opts) {
				t.Errorf("mismatch (-want +got):\n%s", cmp.Diff(want, got, opts))
			}
		})
	}
}

func TestUpdatePackageRepository(t *testing.T) {
	defaultRef := &corev1.PackageRepositoryReference{
		Plugin:     &pluginDetail,
		Context:    &corev1.Context{Namespace: "ns-1", Cluster: KubeappsCluster},
		Identifier: "repo-1",
	}
	commonRequest := func() *corev1.UpdatePackageRepositoryRequest {
		return &corev1.UpdatePackageRepositoryRequest{
			PackageRepoRef: &corev1.PackageRepositoryReference{
				Plugin:     &pluginDetail,
				Context:    &corev1.Context{Namespace: "ns-1", Cluster: KubeappsCluster},
				Identifier: "repo-1",
			},
			Url: "https://new-repo-url",
		}
	}

	ca, _, _ := getCertsForTesting(t)

	testCases := []struct {
		name                   string
		requestCustomizer      func(request *corev1.UpdatePackageRepositoryRequest) *corev1.UpdatePackageRepositoryRequest
		expectedRepoCustomizer func(repository appRepov1alpha1.AppRepository) *appRepov1alpha1.AppRepository
		expectedStatusCode     codes.Code
		expectedRef            *corev1.PackageRepositoryReference
		existingSecret         *apiv1.Secret
		expectedSecret         *apiv1.Secret
		userManagedSecrets     bool
	}{
		{
			name: "invalid package repo ref",
			requestCustomizer: func(request *corev1.UpdatePackageRepositoryRequest) *corev1.UpdatePackageRepositoryRequest {
				request.PackageRepoRef = nil
				return request
			},
			expectedStatusCode: codes.InvalidArgument,
		}, {
			name: "repository not found",
			requestCustomizer: func(request *corev1.UpdatePackageRepositoryRequest) *corev1.UpdatePackageRepositoryRequest {
				request.PackageRepoRef.Context = &corev1.Context{Cluster: "other", Namespace: globalPackagingNamespace}
				return request
			},
			expectedStatusCode: codes.NotFound,
		},
		{
			name: "validate name",
			requestCustomizer: func(request *corev1.UpdatePackageRepositoryRequest) *corev1.UpdatePackageRepositoryRequest {
				request.PackageRepoRef.Identifier = ""
				return request
			},
			expectedStatusCode: codes.InvalidArgument,
		},
		{
			name: "validate url",
			requestCustomizer: func(request *corev1.UpdatePackageRepositoryRequest) *corev1.UpdatePackageRepositoryRequest {
				request.Url = ""
				return request
			},
			expectedStatusCode: codes.InvalidArgument,
		},
		{
			name: "check that interval is not used",
			requestCustomizer: func(request *corev1.UpdatePackageRepositoryRequest) *corev1.UpdatePackageRepositoryRequest {
				request.Interval = "1s"
				return request
			},
			expectedStatusCode: codes.InvalidArgument,
		},
		{
			name: "update tls config",
			requestCustomizer: func(request *corev1.UpdatePackageRepositoryRequest) *corev1.UpdatePackageRepositoryRequest {
				request.TlsConfig = &corev1.PackageRepositoryTlsConfig{
					PackageRepoTlsConfigOneOf: &corev1.PackageRepositoryTlsConfig_CertAuthority{
						CertAuthority: string(ca),
					},
				}
				return request
			},
			expectedRepoCustomizer: func(repository appRepov1alpha1.AppRepository) *appRepov1alpha1.AppRepository {
				repository.ResourceVersion = "2"
				repository.Spec.Auth = appRepov1alpha1.AppRepositoryAuth{
					CustomCA: &appRepov1alpha1.AppRepositoryCustomCA{
						SecretKeyRef: apiv1.SecretKeySelector{LocalObjectReference: apiv1.LocalObjectReference{Name: "apprepo-repo-1"}, Key: "ca.crt"},
					},
				}
				repository.Spec.Description = ""
				repository.Spec.URL = "https://new-repo-url"
				return &repository
			},
			expectedRef:        defaultRef,
			expectedSecret:     setSecretOwnerRef("repo-1", newTlsSecret("apprepo-repo-1", "ns-1", nil, nil, ca)),
			expectedStatusCode: codes.OK,
		},
		{
			name:           "update removing tsl config",
			existingSecret: newTlsSecret("repo-4-secret", "ns-4", nil, nil, ca),
			requestCustomizer: func(request *corev1.UpdatePackageRepositoryRequest) *corev1.UpdatePackageRepositoryRequest {
				request.PackageRepoRef = &corev1.PackageRepositoryReference{
					Plugin:     &pluginDetail,
					Context:    &corev1.Context{Namespace: "ns-4", Cluster: KubeappsCluster},
					Identifier: "repo-4",
				}
				request.TlsConfig = nil
				return request
			},
			expectedRepoCustomizer: func(repository appRepov1alpha1.AppRepository) *appRepov1alpha1.AppRepository {
				repository.Name = "repo-4"
				repository.Namespace = "ns-4"
				repository.ResourceVersion = "2"
				repository.Spec.Type = "oci"
				repository.Spec.Auth = appRepov1alpha1.AppRepositoryAuth{}
				repository.Spec.Description = ""
				repository.Spec.URL = "https://new-repo-url"
				return &repository
			},
			expectedRef: &corev1.PackageRepositoryReference{
				Plugin:     &pluginDetail,
				Context:    &corev1.Context{Namespace: "ns-4", Cluster: KubeappsCluster},
				Identifier: "repo-4",
			},
			expectedStatusCode: codes.OK,
		},
		{
			name: "update adding auth",
			requestCustomizer: func(request *corev1.UpdatePackageRepositoryRequest) *corev1.UpdatePackageRepositoryRequest {
				request.Auth = &corev1.PackageRepositoryAuth{
					Type: corev1.PackageRepositoryAuth_PACKAGE_REPOSITORY_AUTH_TYPE_BEARER,
					PackageRepoAuthOneOf: &corev1.PackageRepositoryAuth_Header{
						Header: "foobarzot",
					},
				}
				return request
			},
			expectedRepoCustomizer: func(repository appRepov1alpha1.AppRepository) *appRepov1alpha1.AppRepository {
				repository.ResourceVersion = "2"
				repository.Spec.Auth = appRepov1alpha1.AppRepositoryAuth{
					Header: &appRepov1alpha1.AppRepositoryAuthHeader{
						SecretKeyRef: apiv1.SecretKeySelector{
							LocalObjectReference: apiv1.LocalObjectReference{Name: "apprepo-repo-1"},
							Key:                  "authorizationHeader",
						},
					},
				}
				repository.Spec.Description = ""
				repository.Spec.URL = "https://new-repo-url"
				return &repository
			},
			expectedRef:        defaultRef,
			expectedSecret:     setSecretOwnerRef("repo-1", newAuthTokenSecret("apprepo-repo-1", "ns-1", "Bearer foobarzot")),
			expectedStatusCode: codes.OK,
		},
		{
			name: "update adding auth (user managed secrets)",
			requestCustomizer: func(request *corev1.UpdatePackageRepositoryRequest) *corev1.UpdatePackageRepositoryRequest {
				request.Auth = &corev1.PackageRepositoryAuth{
					Type: corev1.PackageRepositoryAuth_PACKAGE_REPOSITORY_AUTH_TYPE_BEARER,
					PackageRepoAuthOneOf: &corev1.PackageRepositoryAuth_SecretRef{
						SecretRef: &corev1.SecretKeyReference{
							Name: "my-own-secret",
						},
					},
				}
				return request
			},
			userManagedSecrets: true,
			existingSecret:     newAuthTokenSecret("my-own-secret", "ns-1", "Bearer foobarzot"),
			expectedRepoCustomizer: func(repository appRepov1alpha1.AppRepository) *appRepov1alpha1.AppRepository {
				repository.ResourceVersion = "2"
				repository.Spec.Auth = appRepov1alpha1.AppRepositoryAuth{
					Header: &appRepov1alpha1.AppRepositoryAuthHeader{
						SecretKeyRef: apiv1.SecretKeySelector{
							LocalObjectReference: apiv1.LocalObjectReference{Name: "my-own-secret"},
							Key:                  "authorizationHeader",
						},
					},
				}
				repository.Spec.Description = ""
				repository.Spec.URL = "https://new-repo-url"
				return &repository
			},
			expectedRef: defaultRef,
			//expectedSecret:     setSecretOwnerRef("repo-1", newAuthTokenSecret("apprepo-repo-1", "ns-1", "Bearer foobarzot")),
			expectedStatusCode: codes.OK,
		},
		{
			name:           "update removing auth",
			existingSecret: newAuthTokenSecret("repo-3-secret", globalPackagingNamespace, "token-value"),
			requestCustomizer: func(request *corev1.UpdatePackageRepositoryRequest) *corev1.UpdatePackageRepositoryRequest {
				request.PackageRepoRef = &corev1.PackageRepositoryReference{
					Plugin:     &pluginDetail,
					Context:    &corev1.Context{Namespace: globalPackagingNamespace, Cluster: KubeappsCluster},
					Identifier: "repo-3",
				}
				request.Auth = nil
				return request
			},
			expectedRepoCustomizer: func(repository appRepov1alpha1.AppRepository) *appRepov1alpha1.AppRepository {
				repository.Name = "repo-3"
				repository.Namespace = globalPackagingNamespace
				repository.ResourceVersion = "2"
				repository.Spec.Auth = appRepov1alpha1.AppRepositoryAuth{}
				repository.Spec.Description = ""
				repository.Spec.URL = "https://new-repo-url"
				return &repository
			},
			expectedRef: &corev1.PackageRepositoryReference{
				Plugin:     &pluginDetail,
				Context:    &corev1.Context{Namespace: globalPackagingNamespace, Cluster: KubeappsCluster},
				Identifier: "repo-3",
			},
			expectedStatusCode: codes.OK,
		},
		{
			name: "updated with new url",
			requestCustomizer: func(request *corev1.UpdatePackageRepositoryRequest) *corev1.UpdatePackageRepositoryRequest {
				request.Url = "foo"
				request.Description = "description 1b"
				return request
			},
			expectedRepoCustomizer: func(repository appRepov1alpha1.AppRepository) *appRepov1alpha1.AppRepository {
				repository.ResourceVersion = "2"
				repository.Spec.URL = "foo"
				repository.Spec.Description = "description 1b"
				return &repository
			},
			expectedStatusCode: codes.OK,
			expectedRef:        defaultRef,
		},
		{
			name: "updated with custom details",
			requestCustomizer: func(request *corev1.UpdatePackageRepositoryRequest) *corev1.UpdatePackageRepositoryRequest {
				request.Url = "foo"
				request.Description = "description 1b"
				return request
			},
			expectedRepoCustomizer: func(repository appRepov1alpha1.AppRepository) *appRepov1alpha1.AppRepository {
				repository.ResourceVersion = "2"
				repository.Spec.URL = "foo"
				repository.Spec.Description = "description 1b"
				return &repository
			},
			expectedStatusCode: codes.OK,
			expectedRef:        defaultRef,
		},
	}

	repos := []*appRepov1alpha1.AppRepository{repo1, repo3, repo4}

	for _, tc := range testCases {
		t.Run(tc.name, func(t *testing.T) {
			var unstructuredObjects []k8sruntime.Object
			for _, obj := range repos {
				unstructuredContent, _ := k8sruntime.DefaultUnstructuredConverter.ToUnstructured(obj)
				unstructuredObjects = append(unstructuredObjects, &unstructured.Unstructured{Object: unstructuredContent})
			}

			var secrets []k8sruntime.Object
			if tc.existingSecret != nil {
				secrets = append(secrets, tc.existingSecret)
			}

			s := newServerWithSecretsAndRepos(t, secrets, unstructuredObjects, repos)
			s.pluginConfig.UserManagedSecrets = tc.userManagedSecrets

			request := tc.requestCustomizer(commonRequest())
			response, err := s.UpdatePackageRepository(context.Background(), request)

			if got, want := status.Code(err), tc.expectedStatusCode; got != want {
				t.Fatalf("got error: %d, want: %d, err: %+v", got, want, err)
			} else if got != codes.OK {
				return
			}

			opts := cmpopts.IgnoreUnexported(
				corev1.Context{},
				plugins.Plugin{},
				corev1.GetPackageRepositoryDetailResponse{},
				corev1.PackageRepositoryDetail{},
				corev1.GetPackageRepositorySummariesResponse{},
				corev1.PackageRepositorySummary{},
				corev1.PackageRepositoryReference{},
				corev1.PackageRepositoryStatus{},
				corev1.PackageRepositoryTlsConfig{},
				corev1.PackageRepositoryAuth{},
				v1alpha1.RepositoryCustomDetails{},
				anypb.Any{},
				corev1.PackageRepositoryAuth_UsernamePassword{},
				corev1.UsernamePassword{},
			)

			// check ref
			if got, want := response.GetPackageRepoRef(), tc.expectedRef; !cmp.Equal(want, got, opts) {
				t.Errorf("response mismatch (-want +got):\n%s", cmp.Diff(want, got, opts))
			}

			// check repository
			appRepo, _, _, err := s.getPkgRepository(context.Background(), tc.expectedRef.Context.Cluster, tc.expectedRef.Context.Namespace, tc.expectedRef.Identifier)
			if err != nil {
				t.Fatalf("unexpected error retrieving repository: %+v", err)
			}
			expectedRepository := repo1
			if tc.expectedRepoCustomizer != nil {
				expectedRepository = tc.expectedRepoCustomizer(*repo1)
			}

			if got, want := appRepo, expectedRepository; !cmp.Equal(want, got, opts) {
				t.Errorf("mismatch (-want +got):\n%s", cmp.Diff(want, got, opts))
			}

			if tc.expectedSecret != nil {
				checkRepoSecrets(s, t, tc.expectedRef.Context.Namespace, tc.userManagedSecrets, appRepo, expectedRepository, tc.expectedSecret)
			}
		})
	}
}

func TestDeletePackageRepository(t *testing.T) {

	repos := []*appRepov1alpha1.AppRepository{repo1}

	testCases := []struct {
		name               string
		existingObjects    []k8sruntime.Object
		request            *corev1.DeletePackageRepositoryRequest
		expectedStatusCode codes.Code
	}{
		{
			name: "no context provided",
			request: &corev1.DeletePackageRepositoryRequest{
				PackageRepoRef: &corev1.PackageRepositoryReference{
					Plugin:     plugin,
					Identifier: "repo-1",
				},
			},
			expectedStatusCode: codes.InvalidArgument,
		},
		{
			name: "delete - success",
			request: &corev1.DeletePackageRepositoryRequest{
				PackageRepoRef: &corev1.PackageRepositoryReference{
					Plugin:     plugin,
					Context:    &corev1.Context{Namespace: "ns-1", Cluster: KubeappsCluster},
					Identifier: "repo-1",
				},
			},
			expectedStatusCode: codes.OK,
		},
		{
			name: "delete - not found (empty)",
			request: &corev1.DeletePackageRepositoryRequest{
				PackageRepoRef: &corev1.PackageRepositoryReference{
					Plugin:     plugin,
					Context:    &corev1.Context{Namespace: "unknown-1", Cluster: KubeappsCluster},
					Identifier: "repo-1",
				},
			},
			expectedStatusCode: codes.NotFound,
		},
	}

	for _, tc := range testCases {
		t.Run(tc.name, func(t *testing.T) {
			var unstructuredObjects []k8sruntime.Object
			for _, obj := range repos {
				unstructuredContent, _ := k8sruntime.DefaultUnstructuredConverter.ToUnstructured(obj)
				unstructuredObjects = append(unstructuredObjects, &unstructured.Unstructured{Object: unstructuredContent})
			}

			s := newServerWithSecretsAndRepos(t, nil, unstructuredObjects, repos)

			_, err := s.DeletePackageRepository(context.Background(), tc.request)

			// checks
			if got, want := status.Code(err), tc.expectedStatusCode; got != want {
				t.Fatalf("got error: %d, want: %d, err: %+v", got, want, err)
			} else if got != codes.OK {
				return
			}
		})
	}
}

func checkRepoSecrets(s *Server, t *testing.T, namespace string, userManagedSecrets bool,
	actualRepo *appRepov1alpha1.AppRepository, expectedRepo *appRepov1alpha1.AppRepository, expectedSecret *apiv1.Secret) {
	ctx := context.Background()
	if userManagedSecrets {
		if expectedSecret != nil {
			t.Fatalf("Error: unexpected state")
		}
		if got, want := actualRepo, expectedRepo; !cmp.Equal(want, got) {
			t.Errorf("mismatch (-want +got):\n%s", cmp.Diff(want, got))
		}
	} else {
		if got, want := actualRepo, expectedRepo; !cmp.Equal(want, got) {
			t.Errorf("mismatch (-want +got):\n%s", cmp.Diff(want, got))
		}

		if expectedSecret != nil {
			opt2 := cmpopts.IgnoreFields(metav1.ObjectMeta{}, "Name", "GenerateName")
			if actualRepo.Spec.Auth.Header == nil && actualRepo.Spec.Auth.CustomCA == nil {
				t.Errorf("Error: Repository secrets were expected but auth header and CA are empty")
			} else if actualRepo.Spec.Auth.Header != nil {
				if !strings.HasPrefix(actualRepo.Spec.Auth.Header.SecretKeyRef.Name, expectedRepo.Spec.Auth.Header.SecretKeyRef.Name) {
					t.Errorf("Auth header SecretKeyRef [%s] was expected to start with [%s]",
						actualRepo.Spec.Auth.Header.SecretKeyRef.Name, expectedRepo.Spec.Auth.Header.SecretKeyRef.Name)
				}
				// check expected secret has been created
				if typedClient, err := s.clientGetter.Typed(ctx, s.kubeappsCluster); err != nil {
					t.Fatal(err)
				} else if secret, err := typedClient.CoreV1().Secrets(namespace).Get(ctx, actualRepo.Spec.Auth.Header.SecretKeyRef.Name, metav1.GetOptions{}); err != nil {
					t.Fatal(err)
				} else if got, want := secret, expectedSecret; !cmp.Equal(want, got, opt2) {
					t.Errorf("mismatch (-want +got):\n%s", cmp.Diff(want, got, opt2))
				} else if !strings.HasPrefix(secret.Name, expectedSecret.Name) {
					t.Errorf("Secret Name [%s] was expected to start with [%s]",
						secret.Name, expectedSecret.Name)
				}
			} else {
				if !strings.HasPrefix(actualRepo.Spec.Auth.CustomCA.SecretKeyRef.Name, expectedRepo.Spec.Auth.CustomCA.SecretKeyRef.Name) {
					t.Errorf("CustomCA SecretKeyRef [%s] was expected to start with [%s]",
						actualRepo.Spec.Auth.CustomCA.SecretKeyRef.Name, expectedRepo.Spec.Auth.CustomCA.SecretKeyRef.Name)
				}
				// check expected secret has been created
				if typedClient, err := s.clientGetter.Typed(ctx, s.kubeappsCluster); err != nil {
					t.Fatal(err)
				} else if secret, err := typedClient.CoreV1().Secrets(namespace).Get(ctx, actualRepo.Spec.Auth.CustomCA.SecretKeyRef.Name, metav1.GetOptions{}); err != nil {
					t.Fatal(err)
				} else if got, want := secret, expectedSecret; !cmp.Equal(want, got, opt2) {
					t.Errorf("mismatch (-want +got):\n%s", cmp.Diff(want, got, opt2))
				} else if !strings.HasPrefix(secret.Name, expectedSecret.Name) {
					t.Errorf("Secret Name [%s] was expected to start with [%s]",
						secret.Name, expectedSecret.Name)
				}
			}
		} else if actualRepo.Spec.Auth.Header != nil {
			t.Fatalf("Expected no secret, but found Header: [%v]", actualRepo.Spec.Auth.Header.SecretKeyRef)
		} else if actualRepo.Spec.Auth.CustomCA != nil {
			t.Fatalf("Expected no secret, but found CustomCA: [%v]", actualRepo.Spec.Auth.CustomCA.SecretKeyRef)
		} else if expectedRepo.Spec.Auth.Header != nil {
			t.Fatalf("Error: unexpected state")
		}
	}
}<|MERGE_RESOLUTION|>--- conflicted
+++ resolved
@@ -126,11 +126,8 @@
 	NamespaceScoped: true,
 	Type:            "helm",
 	Url:             "https://test-repo",
-<<<<<<< HEAD
 	Auth:            nil,
-=======
 	Status:          &corev1.PackageRepositoryStatus{Ready: true},
->>>>>>> feb185f6
 }
 
 var repo2Summary = &corev1.PackageRepositorySummary{
@@ -140,8 +137,8 @@
 	NamespaceScoped: true,
 	Type:            "oci",
 	Url:             "https://test-repo2",
-<<<<<<< HEAD
 	Auth:            nil,
+	Status:          &corev1.PackageRepositoryStatus{Ready: true},
 }
 
 var repo3Summary = &corev1.PackageRepositorySummary{
@@ -152,9 +149,6 @@
 	Type:            "helm",
 	Url:             "https://test-repo3",
 	Auth:            &corev1.PackageRepositoryAuth{},
-=======
-	Status:          &corev1.PackageRepositoryStatus{Ready: true},
->>>>>>> feb185f6
 }
 
 var appReposAPIVersion = fmt.Sprintf("%s/%s", appRepov1alpha1.SchemeGroupVersion.Group, appRepov1alpha1.SchemeGroupVersion.Version)
