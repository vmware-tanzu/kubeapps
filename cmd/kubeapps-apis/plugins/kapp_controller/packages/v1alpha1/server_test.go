--- conflicted
+++ resolved
@@ -1705,7 +1705,7 @@
 						},
 						Values: []packagingv1alpha1.PackageInstallValues{{
 							SecretRef: &packagingv1alpha1.PackageInstallValuesSecretRef{
-								Name: "my-installation-values",
+								Name: "my-installation-default-values",
 							},
 						},
 						},
@@ -2108,7 +2108,7 @@
 						},
 						Values: []packagingv1alpha1.PackageInstallValues{{
 							SecretRef: &packagingv1alpha1.PackageInstallValuesSecretRef{
-								Name: "my-installation-values",
+								Name: "my-installation-default-values",
 							},
 						},
 						},
@@ -2165,7 +2165,7 @@
 				&k8scorev1.Secret{
 					ObjectMeta: metav1.ObjectMeta{
 						Namespace: "default",
-						Name:      "my-installation-values",
+						Name:      "my-installation-default-values",
 					},
 					Type: "Opaque",
 					Data: map[string][]byte{
@@ -2404,12 +2404,7 @@
 					},
 					Values: []packagingv1alpha1.PackageInstallValues{{
 						SecretRef: &packagingv1alpha1.PackageInstallValuesSecretRef{
-<<<<<<< HEAD
-							Name: "my-installation-values",
-							Key:  "values.yaml",
-=======
 							Name: "my-installation-default-values",
->>>>>>> f688e107
 						},
 					},
 					},
@@ -2615,12 +2610,7 @@
 					},
 					Values: []packagingv1alpha1.PackageInstallValues{{
 						SecretRef: &packagingv1alpha1.PackageInstallValuesSecretRef{
-<<<<<<< HEAD
-							Name: "my-installation-values",
-							Key:  "values.yaml",
-=======
 							Name: "my-installation-default-values",
->>>>>>> f688e107
 						},
 					},
 					},
@@ -2761,12 +2751,7 @@
 					},
 					Values: []packagingv1alpha1.PackageInstallValues{{
 						SecretRef: &packagingv1alpha1.PackageInstallValuesSecretRef{
-<<<<<<< HEAD
-							Name: "my-installation-values",
-							Key:  "values.yaml",
-=======
 							Name: "my-installation-default-values",
->>>>>>> f688e107
 						},
 					},
 					},
@@ -2909,12 +2894,7 @@
 					},
 					Values: []packagingv1alpha1.PackageInstallValues{{
 						SecretRef: &packagingv1alpha1.PackageInstallValuesSecretRef{
-<<<<<<< HEAD
-							Name: "my-installation-values",
-							Key:  "values.yaml",
-=======
 							Name: "my-installation-default-values",
->>>>>>> f688e107
 						},
 					},
 					},
@@ -3010,26 +2990,7 @@
 						Namespace: "default",
 						Name:      "my-installation",
 					},
-<<<<<<< HEAD
 					Spec: kappctrlv1alpha1.AppSpec{
-=======
-					Spec: packagingv1alpha1.PackageInstallSpec{
-						ServiceAccountName: "default",
-						PackageRef: &packagingv1alpha1.PackageRef{
-							RefName: "tetris.foo.example.com",
-							VersionSelection: &vendirversions.VersionSelectionSemver{
-								Constraints: "1.2.3",
-							},
-						},
-						Values: []packagingv1alpha1.PackageInstallValues{{
-							SecretRef: &packagingv1alpha1.PackageInstallValuesSecretRef{
-								Name: "my-installation-default-values",
-							},
-						},
-						},
-						Paused:     false,
-						Canceled:   false,
->>>>>>> f688e107
 						SyncPeriod: &metav1.Duration{(time.Second * 30)},
 					},
 					Status: kappctrlv1alpha1.AppStatus{
@@ -3045,23 +3006,6 @@
 							Stdout: "inspectStdout",
 							Stderr: "inspectStderr",
 						},
-<<<<<<< HEAD
-=======
-						Version:              "1.2.3",
-						LastAttemptedVersion: "1.2.3",
-					},
-				},
-			},
-			existingTypedObjects: []runtime.Object{
-				&k8scorev1.Secret{
-					ObjectMeta: metav1.ObjectMeta{
-						Namespace: "default",
-						Name:      "my-installation-default-values",
-					},
-					Type: "Opaque",
-					Data: map[string][]byte{
-						"values.yaml": []byte("foo: bar"),
->>>>>>> f688e107
 					},
 				},
 			},
@@ -3093,12 +3037,7 @@
 					},
 					Values: []packagingv1alpha1.PackageInstallValues{{
 						SecretRef: &packagingv1alpha1.PackageInstallValuesSecretRef{
-<<<<<<< HEAD
-							Name: "my-installation-values",
-							Key:  "values.yaml",
-=======
 							Name: "my-installation-default-values",
->>>>>>> f688e107
 						},
 					},
 					},
@@ -3241,8 +3180,7 @@
 					},
 					Values: []packagingv1alpha1.PackageInstallValues{{
 						SecretRef: &packagingv1alpha1.PackageInstallValuesSecretRef{
-							Name: "my-installation-values",
-							Key:  "values.yaml",
+							Name: "my-installation-default-values",
 						},
 					},
 					},
@@ -3381,8 +3319,7 @@
 					},
 					Values: []packagingv1alpha1.PackageInstallValues{{
 						SecretRef: &packagingv1alpha1.PackageInstallValuesSecretRef{
-							Name: "my-installation-values",
-							Key:  "values.yaml",
+							Name: "my-installation-default-values",
 						},
 					},
 					},
@@ -3524,8 +3461,7 @@
 					},
 					Values: []packagingv1alpha1.PackageInstallValues{{
 						SecretRef: &packagingv1alpha1.PackageInstallValuesSecretRef{
-							Name: "my-installation-values",
-							Key:  "values.yaml",
+							Name: "my-installation-default-values",
 						},
 					},
 					},
@@ -3667,8 +3603,7 @@
 					},
 					Values: []packagingv1alpha1.PackageInstallValues{{
 						SecretRef: &packagingv1alpha1.PackageInstallValuesSecretRef{
-							Name: "my-installation-values",
-							Key:  "values.yaml",
+							Name: "my-installation-default-values",
 						},
 					},
 					},
@@ -3810,8 +3745,7 @@
 					},
 					Values: []packagingv1alpha1.PackageInstallValues{{
 						SecretRef: &packagingv1alpha1.PackageInstallValuesSecretRef{
-							Name: "my-installation-values",
-							Key:  "values.yaml",
+							Name: "my-installation-default-values",
 						},
 					},
 					},
@@ -3976,7 +3910,7 @@
 						},
 						Values: []packagingv1alpha1.PackageInstallValues{{
 							SecretRef: &packagingv1alpha1.PackageInstallValuesSecretRef{
-								Name: "my-installation-values",
+								Name: "my-installation-default-values",
 							},
 						},
 						},
@@ -4006,7 +3940,7 @@
 				&k8scorev1.Secret{
 					ObjectMeta: metav1.ObjectMeta{
 						Namespace: "default",
-						Name:      "my-installation-values",
+						Name:      "my-installation-default-values",
 					},
 					Type: "Opaque",
 					Data: map[string][]byte{
@@ -4041,7 +3975,7 @@
 					},
 					Values: []packagingv1alpha1.PackageInstallValues{{
 						SecretRef: &packagingv1alpha1.PackageInstallValuesSecretRef{
-							Name: "my-installation-values",
+							Name: "my-installation-default-values",
 						},
 					},
 					},
@@ -4339,7 +4273,7 @@
 						},
 						Values: []packagingv1alpha1.PackageInstallValues{{
 							SecretRef: &packagingv1alpha1.PackageInstallValuesSecretRef{
-								Name: "my-installation-values",
+								Name: "my-installation-default-values",
 							},
 						},
 						},
