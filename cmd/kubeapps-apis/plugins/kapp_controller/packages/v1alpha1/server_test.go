/*
Copyright © 2021 VMware
Licensed under the Apache License, Version 2.0 (the "License");
you may not use this file except in compliance with the License.
You may obtain a copy of the License at
    http://www.apache.org/licenses/LICENSE-2.0
Unless required by applicable law or agreed to in writing, software
distributed under the License is distributed on an "AS IS" BASIS,
WITHOUT WARRANTIES OR CONDITIONS OF ANY KIND, either express or implied.
See the License for the specific language governing permissions and
limitations under the License.
*/

package main

import (
	"context"
	"fmt"
	"testing"
	"time"

	"github.com/google/go-cmp/cmp"
	"github.com/google/go-cmp/cmp/cmpopts"
	corev1 "github.com/kubeapps/kubeapps/cmd/kubeapps-apis/gen/core/packages/v1alpha1"
	pluginv1 "github.com/kubeapps/kubeapps/cmd/kubeapps-apis/gen/core/plugins/v1alpha1"
	"github.com/kubeapps/kubeapps/cmd/kubeapps-apis/gen/plugins/kapp_controller/packages/v1alpha1"
	kappctrlv1alpha1 "github.com/vmware-tanzu/carvel-kapp-controller/pkg/apis/kappctrl/v1alpha1"
	packagingv1alpha1 "github.com/vmware-tanzu/carvel-kapp-controller/pkg/apis/packaging/v1alpha1"
	datapackagingv1alpha1 "github.com/vmware-tanzu/carvel-kapp-controller/pkg/apiserver/apis/datapackaging/v1alpha1"
	vendirversions "github.com/vmware-tanzu/carvel-vendir/pkg/vendir/versions/v1alpha1"
	"google.golang.org/grpc/codes"
	"google.golang.org/grpc/status"
	k8scorev1 "k8s.io/api/core/v1"
	metav1 "k8s.io/apimachinery/pkg/apis/meta/v1"
	"k8s.io/apimachinery/pkg/apis/meta/v1/unstructured"
	"k8s.io/apimachinery/pkg/runtime"
	"k8s.io/apimachinery/pkg/runtime/schema"
	"k8s.io/client-go/dynamic"
	dynfake "k8s.io/client-go/dynamic/fake"
	"k8s.io/client-go/kubernetes"
	typfake "k8s.io/client-go/kubernetes/fake"
)

var ignoreUnexported = cmpopts.IgnoreUnexported(
	corev1.AvailablePackageDetail{},
	corev1.AvailablePackageReference{},
	corev1.AvailablePackageSummary{},
	corev1.Context{},
	corev1.CreateInstalledPackageResponse{},
	corev1.DeleteInstalledPackageResponse{},
	corev1.GetAvailablePackageVersionsResponse{},
	corev1.InstalledPackageDetail{},
	corev1.InstalledPackageReference{},
	corev1.InstalledPackageStatus{},
	corev1.InstalledPackageSummary{},
	corev1.Maintainer{},
	corev1.PackageAppVersion{},
	corev1.ReconciliationOptions{},
<<<<<<< HEAD
=======
	corev1.GetAvailablePackageVersionsResponse{},
	corev1.CreateInstalledPackageResponse{},
>>>>>>> 54273fc3
	corev1.UpdateInstalledPackageResponse{},
	corev1.VersionReference{},
	pluginv1.Plugin{},
	v1alpha1.PackageRepository{},
)

var defaultContext = &corev1.Context{Cluster: "default", Namespace: "default"}

var datapackagingAPIVersion = fmt.Sprintf("%s/%s", datapackagingv1alpha1.SchemeGroupVersion.Group, datapackagingv1alpha1.SchemeGroupVersion.Version)
var packagingAPIVersion = fmt.Sprintf("%s/%s", packagingv1alpha1.SchemeGroupVersion.Group, packagingv1alpha1.SchemeGroupVersion.Version)
var kappctrlAPIVersion = fmt.Sprintf("%s/%s", kappctrlv1alpha1.SchemeGroupVersion.Group, kappctrlv1alpha1.SchemeGroupVersion.Version)

func TestGetClient(t *testing.T) {
	testClientGetter := func(context.Context, string) (kubernetes.Interface, dynamic.Interface, error) {
		return typfake.NewSimpleClientset(), dynfake.NewSimpleDynamicClientWithCustomListKinds(
			runtime.NewScheme(),
			map[schema.GroupVersionResource]string{
				{Group: "foo", Version: "bar", Resource: "baz"}: "fooList",
			},
		), nil
	}

	testCases := []struct {
		name              string
		clientGetter      clientGetter
		statusCodeClient  codes.Code
		statusCodeManager codes.Code
	}{
		{
			name:              "it returns internal error status when no clientGetter configured",
			clientGetter:      nil,
			statusCodeClient:  codes.Internal,
			statusCodeManager: codes.OK,
		},
		{
			name: "it returns failed-precondition when configGetter itself errors",
			clientGetter: func(context.Context, string) (kubernetes.Interface, dynamic.Interface, error) {
				return nil, nil, fmt.Errorf("Bang!")
			},
			statusCodeClient:  codes.FailedPrecondition,
			statusCodeManager: codes.OK,
		},
		{
			name:         "it returns client without error when configured correctly",
			clientGetter: testClientGetter,
		},
	}

	for _, tc := range testCases {
		t.Run(tc.name, func(t *testing.T) {
			s := Server{clientGetter: tc.clientGetter}

			typedClient, dynamicClient, errClient := s.GetClients(context.Background(), "")

			if got, want := status.Code(errClient), tc.statusCodeClient; got != want {
				t.Errorf("got: %+v, want: %+v", got, want)
			}

			// If there is no error, the client should be a dynamic.Interface implementation.
			if tc.statusCodeClient == codes.OK {
				if dynamicClient == nil {
					t.Errorf("got: nil, want: dynamic.Interface")
				}
				if typedClient == nil {
					t.Errorf("got: nil, want: kubernetes.Interface")
				}
			}
		})
	}
}

func TestGetAvailablePackageSummaries(t *testing.T) {
	testCases := []struct {
		name               string
		existingObjects    []runtime.Object
		expectedPackages   []*corev1.AvailablePackageSummary
		expectedStatusCode codes.Code
	}{
		{
			name: "it returns a not found error status if a package meta does not contain spec.displayName",
			existingObjects: []runtime.Object{
				&datapackagingv1alpha1.PackageMetadata{
					TypeMeta: metav1.TypeMeta{
						Kind:       pkgMetadataResource,
						APIVersion: datapackagingAPIVersion,
					},
					ObjectMeta: metav1.ObjectMeta{
						Namespace: "default",
						Name:      "tetris.foo.example.com",
					},
					Spec: datapackagingv1alpha1.PackageMetadataSpec{
						DisplayName:        "Classic Tetris",
						IconSVGBase64:      "Tm90IHJlYWxseSBTVkcK",
						ShortDescription:   "A great game for arcade gamers",
						LongDescription:    "A few sentences but not really a readme",
						Categories:         []string{"logging", "daemon-set"},
						Maintainers:        []datapackagingv1alpha1.Maintainer{{Name: "person1"}, {Name: "person2"}},
						SupportDescription: "Some support information",
						ProviderName:       "Tetris inc.",
					},
				},
			},
			expectedStatusCode: codes.NotFound,
		},
		{
			name: "it returns an not found error status if a package does not contain version",
			existingObjects: []runtime.Object{
				&datapackagingv1alpha1.PackageMetadata{
					TypeMeta: metav1.TypeMeta{
						Kind:       pkgMetadataResource,
						APIVersion: datapackagingAPIVersion,
					},
					ObjectMeta: metav1.ObjectMeta{
						Namespace: "default",
						Name:      "tetris.foo.example.com",
					},
					Spec: datapackagingv1alpha1.PackageMetadataSpec{
						DisplayName:        "Classic Tetris",
						IconSVGBase64:      "Tm90IHJlYWxseSBTVkcK",
						ShortDescription:   "A great game for arcade gamers",
						LongDescription:    "A few sentences but not really a readme",
						Categories:         []string{"logging", "daemon-set"},
						Maintainers:        []datapackagingv1alpha1.Maintainer{{Name: "person1"}, {Name: "person2"}},
						SupportDescription: "Some support information",
						ProviderName:       "Tetris inc.",
					},
				},
			},
			expectedStatusCode: codes.NotFound,
		},
		{
			name: "it returns carvel package summaries with basic info from the cluster",
			existingObjects: []runtime.Object{
				&datapackagingv1alpha1.PackageMetadata{
					TypeMeta: metav1.TypeMeta{
						Kind:       pkgMetadataResource,
						APIVersion: datapackagingAPIVersion,
					},
					ObjectMeta: metav1.ObjectMeta{
						Namespace: "default",
						Name:      "tetris.foo.example.com",
					},
					Spec: datapackagingv1alpha1.PackageMetadataSpec{
						DisplayName:        "Classic Tetris",
						IconSVGBase64:      "Tm90IHJlYWxseSBTVkcK",
						ShortDescription:   "A great game for arcade gamers",
						LongDescription:    "A few sentences but not really a readme",
						Categories:         []string{"logging", "daemon-set"},
						Maintainers:        []datapackagingv1alpha1.Maintainer{{Name: "person1"}, {Name: "person2"}},
						SupportDescription: "Some support information",
						ProviderName:       "Tetris inc.",
					},
				},
				&datapackagingv1alpha1.PackageMetadata{
					TypeMeta: metav1.TypeMeta{
						Kind:       pkgMetadataResource,
						APIVersion: datapackagingAPIVersion,
					},
					ObjectMeta: metav1.ObjectMeta{
						Namespace: "default",
						Name:      "tombi.foo.example.com",
					},
					Spec: datapackagingv1alpha1.PackageMetadataSpec{
						DisplayName:        "Tombi!",
						IconSVGBase64:      "Tm90IHJlYWxseSBTVkcK",
						ShortDescription:   "An awesome game from the 90's",
						LongDescription:    "Tombi! is an open world platform-adventure game with RPG elements.",
						Categories:         []string{"platfroms", "rpg"},
						Maintainers:        []datapackagingv1alpha1.Maintainer{{Name: "person1"}, {Name: "person2"}},
						SupportDescription: "Some support information",
						ProviderName:       "Tombi!",
					},
				},
				&datapackagingv1alpha1.Package{
					TypeMeta: metav1.TypeMeta{
						Kind:       pkgResource,
						APIVersion: datapackagingAPIVersion,
					},
					ObjectMeta: metav1.ObjectMeta{
						Namespace: "default",
						Name:      "tetris.foo.example.com.1.2.3",
					},
					Spec: datapackagingv1alpha1.PackageSpec{
						RefName:                         "tetris.foo.example.com",
						Version:                         "1.2.3",
						Licenses:                        []string{"my-license"},
						ReleaseNotes:                    "release notes",
						CapactiyRequirementsDescription: "capacity description",
					},
				},
				&datapackagingv1alpha1.Package{
					TypeMeta: metav1.TypeMeta{
						Kind:       pkgResource,
						APIVersion: datapackagingAPIVersion,
					},
					ObjectMeta: metav1.ObjectMeta{
						Namespace: "default",
						Name:      "tombi.foo.example.com.1.2.5",
					},
					Spec: datapackagingv1alpha1.PackageSpec{
						RefName:                         "tombi.foo.example.com",
						Version:                         "1.2.5",
						Licenses:                        []string{"my-license"},
						ReleaseNotes:                    "release notes",
						CapactiyRequirementsDescription: "capacity description",
					},
				},
			},
			expectedPackages: []*corev1.AvailablePackageSummary{
				{
					AvailablePackageRef: &corev1.AvailablePackageReference{
						Context:    defaultContext,
						Plugin:     &pluginDetail,
						Identifier: "tetris.foo.example.com",
					},
					Name:        "tetris.foo.example.com",
					DisplayName: "Classic Tetris",
					LatestVersion: &corev1.PackageAppVersion{
						PkgVersion: "1.2.3",
						AppVersion: "1.2.3",
					},
					IconUrl:          "data:image/svg+xml;base64,Tm90IHJlYWxseSBTVkcK",
					ShortDescription: "A great game for arcade gamers",
					Categories:       []string{"logging", "daemon-set"},
				},
				{
					AvailablePackageRef: &corev1.AvailablePackageReference{
						Context:    defaultContext,
						Plugin:     &pluginDetail,
						Identifier: "tombi.foo.example.com",
					},
					Name:        "tombi.foo.example.com",
					DisplayName: "Tombi!",
					LatestVersion: &corev1.PackageAppVersion{
						PkgVersion: "1.2.5",
						AppVersion: "1.2.5",
					},
					IconUrl:          "data:image/svg+xml;base64,Tm90IHJlYWxseSBTVkcK",
					ShortDescription: "An awesome game from the 90's",
					Categories:       []string{"platfroms", "rpg"},
				},
			},
		},
		{
			name: "it returns carvel package summaries with complete metadata",
			existingObjects: []runtime.Object{
				&datapackagingv1alpha1.PackageMetadata{
					TypeMeta: metav1.TypeMeta{
						Kind:       pkgMetadataResource,
						APIVersion: datapackagingAPIVersion,
					},
					ObjectMeta: metav1.ObjectMeta{
						Namespace: "default",
						Name:      "tetris.foo.example.com",
					},
					Spec: datapackagingv1alpha1.PackageMetadataSpec{
						DisplayName:        "Classic Tetris",
						IconSVGBase64:      "Tm90IHJlYWxseSBTVkcK",
						ShortDescription:   "A great game for arcade gamers",
						LongDescription:    "A few sentences but not really a readme",
						Categories:         []string{"logging", "daemon-set"},
						Maintainers:        []datapackagingv1alpha1.Maintainer{{Name: "person1"}, {Name: "person2"}},
						SupportDescription: "Some support information",
						ProviderName:       "Tetris inc.",
					},
				},
				&datapackagingv1alpha1.Package{
					TypeMeta: metav1.TypeMeta{
						Kind:       pkgResource,
						APIVersion: datapackagingAPIVersion,
					},
					ObjectMeta: metav1.ObjectMeta{
						Namespace: "default",
						Name:      "tetris.foo.example.com.1.2.3",
					},
					Spec: datapackagingv1alpha1.PackageSpec{
						RefName:                         "tetris.foo.example.com",
						Version:                         "1.2.3",
						Licenses:                        []string{"my-license"},
						ReleaseNotes:                    "release notes",
						CapactiyRequirementsDescription: "capacity description",
					},
				},
			},
			expectedPackages: []*corev1.AvailablePackageSummary{
				{
					AvailablePackageRef: &corev1.AvailablePackageReference{
						Context:    defaultContext,
						Plugin:     &pluginDetail,
						Identifier: "tetris.foo.example.com",
					},
					Name:        "tetris.foo.example.com",
					DisplayName: "Classic Tetris",
					LatestVersion: &corev1.PackageAppVersion{
						PkgVersion: "1.2.3",
						AppVersion: "1.2.3",
					},
					IconUrl:          "data:image/svg+xml;base64,Tm90IHJlYWxseSBTVkcK",
					ShortDescription: "A great game for arcade gamers",
					Categories:       []string{"logging", "daemon-set"},
				},
			},
		},
		{
			name: "it returns the latest semver version in the latest version field",
			existingObjects: []runtime.Object{
				&datapackagingv1alpha1.PackageMetadata{
					TypeMeta: metav1.TypeMeta{
						Kind:       pkgMetadataResource,
						APIVersion: datapackagingAPIVersion,
					},
					ObjectMeta: metav1.ObjectMeta{
						Namespace: "default",
						Name:      "tetris.foo.example.com",
					},
					Spec: datapackagingv1alpha1.PackageMetadataSpec{
						DisplayName:        "Classic Tetris",
						IconSVGBase64:      "Tm90IHJlYWxseSBTVkcK",
						ShortDescription:   "A great game for arcade gamers",
						LongDescription:    "A few sentences but not really a readme",
						Categories:         []string{"logging", "daemon-set"},
						Maintainers:        []datapackagingv1alpha1.Maintainer{{Name: "person1"}, {Name: "person2"}},
						SupportDescription: "Some support information",
						ProviderName:       "Tetris inc.",
					},
				},
				&datapackagingv1alpha1.Package{
					TypeMeta: metav1.TypeMeta{
						Kind:       pkgResource,
						APIVersion: datapackagingAPIVersion,
					},
					ObjectMeta: metav1.ObjectMeta{
						Namespace: "default",
						Name:      "tetris.foo.example.com.1.2.3",
					},
					Spec: datapackagingv1alpha1.PackageSpec{
						RefName:                         "tetris.foo.example.com",
						Version:                         "1.2.3",
						Licenses:                        []string{"my-license"},
						ReleaseNotes:                    "release notes",
						CapactiyRequirementsDescription: "capacity description",
					},
				},
				&datapackagingv1alpha1.Package{
					TypeMeta: metav1.TypeMeta{
						Kind:       pkgResource,
						APIVersion: datapackagingAPIVersion,
					},
					ObjectMeta: metav1.ObjectMeta{
						Namespace: "default",
						Name:      "tetris.foo.example.com.1.2.7",
					},
					Spec: datapackagingv1alpha1.PackageSpec{
						RefName:                         "tetris.foo.example.com",
						Version:                         "1.2.7",
						Licenses:                        []string{"my-license"},
						ReleaseNotes:                    "release notes",
						CapactiyRequirementsDescription: "capacity description",
					},
				},
				&datapackagingv1alpha1.Package{
					TypeMeta: metav1.TypeMeta{
						Kind:       pkgResource,
						APIVersion: datapackagingAPIVersion,
					},
					ObjectMeta: metav1.ObjectMeta{
						Namespace: "default",
						Name:      "tetris.foo.example.com.1.2.4",
					},
					Spec: datapackagingv1alpha1.PackageSpec{
						RefName:                         "tetris.foo.example.com",
						Version:                         "1.2.4",
						Licenses:                        []string{"my-license"},
						ReleaseNotes:                    "release notes",
						CapactiyRequirementsDescription: "capacity description",
					},
				},
			},
			expectedPackages: []*corev1.AvailablePackageSummary{
				{
					AvailablePackageRef: &corev1.AvailablePackageReference{
						Context:    defaultContext,
						Plugin:     &pluginDetail,
						Identifier: "tetris.foo.example.com",
					},
					Name:        "tetris.foo.example.com",
					DisplayName: "Classic Tetris",
					LatestVersion: &corev1.PackageAppVersion{
						PkgVersion: "1.2.7",
						AppVersion: "1.2.7",
					},
					IconUrl:          "data:image/svg+xml;base64,Tm90IHJlYWxseSBTVkcK",
					ShortDescription: "A great game for arcade gamers",
					Categories:       []string{"logging", "daemon-set"},
				},
			},
		},
	}

	for _, tc := range testCases {
		t.Run(tc.name, func(t *testing.T) {
			var unstructuredObjects []runtime.Object
			for _, obj := range tc.existingObjects {
				unstructuredContent, _ := runtime.DefaultUnstructuredConverter.ToUnstructured(obj)
				unstructuredObjects = append(unstructuredObjects, &unstructured.Unstructured{Object: unstructuredContent})
			}

			s := Server{
				clientGetter: func(context.Context, string) (kubernetes.Interface, dynamic.Interface, error) {
					return nil, dynfake.NewSimpleDynamicClientWithCustomListKinds(
						runtime.NewScheme(),
						map[schema.GroupVersionResource]string{
							{Group: datapackagingv1alpha1.SchemeGroupVersion.Group, Version: datapackagingv1alpha1.SchemeGroupVersion.Version, Resource: pkgsResource}:         pkgResource + "List",
							{Group: datapackagingv1alpha1.SchemeGroupVersion.Group, Version: datapackagingv1alpha1.SchemeGroupVersion.Version, Resource: pkgMetadatasResource}: pkgMetadataResource + "List",
						},
						unstructuredObjects...,
					), nil
				},
			}

			response, err := s.GetAvailablePackageSummaries(context.Background(), &corev1.GetAvailablePackageSummariesRequest{Context: defaultContext})

			if got, want := status.Code(err), tc.expectedStatusCode; got != want {
				t.Fatalf("got: %d, want: %d, err: %+v", got, want, err)
			}
			// If we were expecting an error, continue to the next test.
			if tc.expectedStatusCode != codes.OK {
				return
			}

			if got, want := response.AvailablePackageSummaries, tc.expectedPackages; !cmp.Equal(got, want, ignoreUnexported) {
				t.Errorf("mismatch (-want +got):\n%s", cmp.Diff(want, got, ignoreUnexported))
			}
		})
	}
}

func TestGetAvailablePackageVersions(t *testing.T) {
	testCases := []struct {
		name               string
		existingObjects    []runtime.Object
		request            *corev1.GetAvailablePackageVersionsRequest
		expectedStatusCode codes.Code
		expectedResponse   *corev1.GetAvailablePackageVersionsResponse
	}{
		{
			name:               "it returns invalid argument if called without a package reference",
			request:            nil,
			expectedStatusCode: codes.InvalidArgument,
		},
		{
			name: "it returns invalid argument if called without namespace",
			request: &corev1.GetAvailablePackageVersionsRequest{
				AvailablePackageRef: &corev1.AvailablePackageReference{
					Context:    &corev1.Context{},
					Identifier: "package-one",
				},
			},
			expectedStatusCode: codes.InvalidArgument,
		},
		{
			name: "it returns invalid argument if called without an identifier",
			request: &corev1.GetAvailablePackageVersionsRequest{
				AvailablePackageRef: &corev1.AvailablePackageReference{
					Context: &corev1.Context{
						Namespace: "kubeapps",
					},
				},
			},
			expectedStatusCode: codes.InvalidArgument,
		},
		{
			name: "it returns the package version summary",
			existingObjects: []runtime.Object{
				&datapackagingv1alpha1.Package{
					TypeMeta: metav1.TypeMeta{
						Kind:       pkgResource,
						APIVersion: datapackagingAPIVersion,
					},
					ObjectMeta: metav1.ObjectMeta{
						Namespace: "default",
						Name:      "tetris.foo.example.com.1.2.3",
					},
					Spec: datapackagingv1alpha1.PackageSpec{
						RefName:                         "tetris.foo.example.com",
						Version:                         "1.2.3",
						Licenses:                        []string{"my-license"},
						ReleaseNotes:                    "release notes",
						CapactiyRequirementsDescription: "capacity description",
					},
				},
				&datapackagingv1alpha1.Package{
					TypeMeta: metav1.TypeMeta{
						Kind:       pkgResource,
						APIVersion: datapackagingAPIVersion,
					},
					ObjectMeta: metav1.ObjectMeta{
						Namespace: "default",
						Name:      "tetris.foo.example.com.1.2.7",
					},
					Spec: datapackagingv1alpha1.PackageSpec{
						RefName:                         "tetris.foo.example.com",
						Version:                         "1.2.7",
						Licenses:                        []string{"my-license"},
						ReleaseNotes:                    "release notes",
						CapactiyRequirementsDescription: "capacity description",
					},
				},
				&datapackagingv1alpha1.Package{
					TypeMeta: metav1.TypeMeta{
						Kind:       pkgResource,
						APIVersion: datapackagingAPIVersion,
					},
					ObjectMeta: metav1.ObjectMeta{
						Namespace: "default",
						Name:      "tetris.foo.example.com.1.2.4",
					},
					Spec: datapackagingv1alpha1.PackageSpec{
						RefName:                         "tetris.foo.example.com",
						Version:                         "1.2.4",
						Licenses:                        []string{"my-license"},
						ReleaseNotes:                    "release notes",
						CapactiyRequirementsDescription: "capacity description",
					},
				},
			},
			request: &corev1.GetAvailablePackageVersionsRequest{
				AvailablePackageRef: &corev1.AvailablePackageReference{
					Context: &corev1.Context{
						Namespace: "default",
					},
					Identifier: "tetris.foo.example.com",
				},
			},
			expectedStatusCode: codes.OK,
			expectedResponse: &corev1.GetAvailablePackageVersionsResponse{
				PackageAppVersions: []*corev1.PackageAppVersion{
					{
						PkgVersion: "1.2.7",
						AppVersion: "1.2.7",
					},
					{
						PkgVersion: "1.2.4",
						AppVersion: "1.2.4",
					},
					{
						PkgVersion: "1.2.3",
						AppVersion: "1.2.3",
					},
				},
			},
		},
	}

	for _, tc := range testCases {
		t.Run(tc.name, func(t *testing.T) {
			var unstructuredObjects []runtime.Object
			for _, obj := range tc.existingObjects {
				unstructuredContent, _ := runtime.DefaultUnstructuredConverter.ToUnstructured(obj)
				unstructuredObjects = append(unstructuredObjects, &unstructured.Unstructured{Object: unstructuredContent})
			}

			s := Server{
				clientGetter: func(context.Context, string) (kubernetes.Interface, dynamic.Interface, error) {
					return nil, dynfake.NewSimpleDynamicClientWithCustomListKinds(
						runtime.NewScheme(),
						map[schema.GroupVersionResource]string{
							{Group: datapackagingv1alpha1.SchemeGroupVersion.Group, Version: datapackagingv1alpha1.SchemeGroupVersion.Version, Resource: pkgsResource}: pkgResource + "List",
						},
						unstructuredObjects...,
					), nil
				},
			}

			response, err := s.GetAvailablePackageVersions(context.Background(), tc.request)

			if got, want := status.Code(err), tc.expectedStatusCode; got != want {
				t.Fatalf("got: %+v, want: %+v, err: %+v", got, want, err)
			}

			// We don't need to check anything else for non-OK codes.
			if tc.expectedStatusCode != codes.OK {
				return
			}

			if got, want := response, tc.expectedResponse; !cmp.Equal(want, got, ignoreUnexported) {
				t.Errorf("mismatch (-want +got):\n%s", cmp.Diff(want, got, ignoreUnexported))
			}
		})
	}
}

func TestGetAvailablePackageDetail(t *testing.T) {
	testCases := []struct {
		name            string
		existingObjects []runtime.Object
		expectedPackage *corev1.AvailablePackageDetail
		statusCode      codes.Code
		request         *corev1.GetAvailablePackageDetailRequest
	}{
		{
			name: "it returns an availablePackageDetail of the latest version",
			request: &corev1.GetAvailablePackageDetailRequest{
				AvailablePackageRef: &corev1.AvailablePackageReference{
					Context:    defaultContext,
					Identifier: "tetris.foo.example.com",
				},
			},
			existingObjects: []runtime.Object{
				&datapackagingv1alpha1.PackageMetadata{
					TypeMeta: metav1.TypeMeta{
						Kind:       pkgMetadataResource,
						APIVersion: datapackagingAPIVersion,
					},
					ObjectMeta: metav1.ObjectMeta{
						Namespace: "default",
						Name:      "tetris.foo.example.com",
					},
					Spec: datapackagingv1alpha1.PackageMetadataSpec{
						DisplayName:        "Classic Tetris",
						IconSVGBase64:      "Tm90IHJlYWxseSBTVkcK",
						ShortDescription:   "A great game for arcade gamers",
						LongDescription:    "A few sentences but not really a readme",
						Categories:         []string{"logging", "daemon-set"},
						Maintainers:        []datapackagingv1alpha1.Maintainer{{Name: "person1"}, {Name: "person2"}},
						SupportDescription: "Some support information",
						ProviderName:       "Tetris inc.",
					},
				},
				&datapackagingv1alpha1.Package{
					TypeMeta: metav1.TypeMeta{
						Kind:       pkgResource,
						APIVersion: datapackagingAPIVersion,
					},
					ObjectMeta: metav1.ObjectMeta{
						Namespace: "default",
						Name:      "tetris.foo.example.com.1.2.3",
					},
					Spec: datapackagingv1alpha1.PackageSpec{
						RefName:                         "tetris.foo.example.com",
						Version:                         "1.2.3",
						Licenses:                        []string{"my-license"},
						ReleaseNotes:                    "release notes",
						CapactiyRequirementsDescription: "capacity description",
					},
				},
			},
			expectedPackage: &corev1.AvailablePackageDetail{
				Name:             "tetris.foo.example.com",
				DisplayName:      "Classic Tetris",
				IconUrl:          "data:image/svg+xml;base64,Tm90IHJlYWxseSBTVkcK",
				Categories:       []string{"logging", "daemon-set"},
				ShortDescription: "A great game for arcade gamers",
				LongDescription:  "A few sentences but not really a readme",
				Version: &corev1.PackageAppVersion{
					PkgVersion: "1.2.3",
					AppVersion: "1.2.3",
				},
				Readme: fmt.Sprintf(`## Details


### Description:
%s


### Capactiy requirements:
%s


### Release Notes:
%s


### Support:
%s


### Licenses:
%s


### ReleasedAt:
%s


`,
					"A few sentences but not really a readme",
					"capacity description",
					"release notes",
					"Some support information",
					[]string{"my-license"},
					&metav1.Time{},
				),
				Maintainers: []*corev1.Maintainer{
					{Name: "person1"},
					{Name: "person2"},
				},
				AvailablePackageRef: &corev1.AvailablePackageReference{
					Context:    defaultContext,
					Identifier: "tetris.foo.example.com",
					Plugin:     &pluginDetail,
				},
			},
			statusCode: codes.OK,
		},
		{
			name: "it combines long description and support description for readme field",
			request: &corev1.GetAvailablePackageDetailRequest{
				AvailablePackageRef: &corev1.AvailablePackageReference{
					Context:    defaultContext,
					Identifier: "tetris.foo.example.com",
				},
			},
			existingObjects: []runtime.Object{
				&datapackagingv1alpha1.PackageMetadata{
					TypeMeta: metav1.TypeMeta{
						Kind:       pkgMetadataResource,
						APIVersion: datapackagingAPIVersion,
					},
					ObjectMeta: metav1.ObjectMeta{
						Namespace: "default",
						Name:      "tetris.foo.example.com",
					},
					Spec: datapackagingv1alpha1.PackageMetadataSpec{
						DisplayName:        "Classic Tetris",
						IconSVGBase64:      "Tm90IHJlYWxseSBTVkcK",
						ShortDescription:   "A great game for arcade gamers",
						LongDescription:    "A few sentences but not really a readme",
						Categories:         []string{"logging", "daemon-set"},
						Maintainers:        []datapackagingv1alpha1.Maintainer{{Name: "person1"}, {Name: "person2"}},
						SupportDescription: "Some support information",
						ProviderName:       "Tetris inc.",
					},
				},
				&datapackagingv1alpha1.Package{
					TypeMeta: metav1.TypeMeta{
						Kind:       pkgResource,
						APIVersion: datapackagingAPIVersion,
					},
					ObjectMeta: metav1.ObjectMeta{
						Namespace: "default",
						Name:      "tetris.foo.example.com.1.2.3",
					},
					Spec: datapackagingv1alpha1.PackageSpec{
						RefName:                         "tetris.foo.example.com",
						Version:                         "1.2.3",
						Licenses:                        []string{"my-license"},
						ReleaseNotes:                    "release notes",
						CapactiyRequirementsDescription: "capacity description",
					},
				},
			},
			expectedPackage: &corev1.AvailablePackageDetail{
				Name:            "tetris.foo.example.com",
				DisplayName:     "Classic Tetris",
				LongDescription: "A few sentences but not really a readme",
				Version: &corev1.PackageAppVersion{
					PkgVersion: "1.2.3",
					AppVersion: "1.2.3",
				},
<<<<<<< HEAD
				Maintainers: []*corev1.Maintainer{},
=======
				Maintainers:      []*v1alpha1.Maintainer{{Name: "person1"}, {Name: "person2"}},
				IconUrl:          "data:image/svg+xml;base64,Tm90IHJlYWxseSBTVkcK",
				ShortDescription: "A great game for arcade gamers",
				Categories:       []string{"logging", "daemon-set"},

>>>>>>> 54273fc3
				Readme: fmt.Sprintf(`## Details


### Description:
%s


### Capactiy requirements:
%s


### Release Notes:
%s


### Support:
%s


### Licenses:
%s


### ReleasedAt:
%s


`,
					"A few sentences but not really a readme",
					"capacity description",
					"release notes",
					"Some support information",
					[]string{"my-license"},
					&metav1.Time{},
				),
				AvailablePackageRef: &corev1.AvailablePackageReference{
					Context:    defaultContext,
					Identifier: "tetris.foo.example.com",
					Plugin:     &pluginDetail,
				},
			},
			statusCode: codes.OK,
		},
		{
			name: "it returns an invalid arg error status if no context is provided",
			request: &corev1.GetAvailablePackageDetailRequest{
				AvailablePackageRef: &corev1.AvailablePackageReference{
					Identifier: "foo/bar",
				},
			},
			statusCode: codes.InvalidArgument,
		},
		{
			name: "it returns not found error status if the requested package version doesn't exist",
			request: &corev1.GetAvailablePackageDetailRequest{
				AvailablePackageRef: &corev1.AvailablePackageReference{
					Context:    defaultContext,
					Identifier: "tetris.foo.example.com",
				},
				PkgVersion: "1.2.4",
			},
			existingObjects: []runtime.Object{
				&datapackagingv1alpha1.PackageMetadata{
					TypeMeta: metav1.TypeMeta{
						Kind:       pkgMetadataResource,
						APIVersion: datapackagingAPIVersion,
					},
					ObjectMeta: metav1.ObjectMeta{
						Namespace: "default",
						Name:      "tetris.foo.example.com",
					},
					Spec: datapackagingv1alpha1.PackageMetadataSpec{
						DisplayName:        "Classic Tetris",
						IconSVGBase64:      "Tm90IHJlYWxseSBTVkcK",
						ShortDescription:   "A great game for arcade gamers",
						LongDescription:    "A few sentences but not really a readme",
						Categories:         []string{"logging", "daemon-set"},
						Maintainers:        []datapackagingv1alpha1.Maintainer{{Name: "person1"}, {Name: "person2"}},
						SupportDescription: "Some support information",
						ProviderName:       "Tetris inc.",
					},
				},
				&datapackagingv1alpha1.Package{
					TypeMeta: metav1.TypeMeta{
						Kind:       pkgResource,
						APIVersion: datapackagingAPIVersion,
					},
					ObjectMeta: metav1.ObjectMeta{
						Namespace: "default",
						Name:      "tetris.foo.example.com.1.2.3",
					},
					Spec: datapackagingv1alpha1.PackageSpec{
						RefName:                         "tetris.foo.example.com",
						Version:                         "1.2.3",
						Licenses:                        []string{"my-license"},
						ReleaseNotes:                    "release notes",
						CapactiyRequirementsDescription: "capacity description",
					},
				},
			},
			statusCode: codes.NotFound,
		},
	}

	for _, tc := range testCases {
		t.Run(tc.name, func(t *testing.T) {
			var unstructuredObjects []runtime.Object
			for _, obj := range tc.existingObjects {
				unstructuredContent, _ := runtime.DefaultUnstructuredConverter.ToUnstructured(obj)
				unstructuredObjects = append(unstructuredObjects, &unstructured.Unstructured{Object: unstructuredContent})
			}

			s := Server{
				clientGetter: func(context.Context, string) (kubernetes.Interface, dynamic.Interface, error) {
					return nil, dynfake.NewSimpleDynamicClientWithCustomListKinds(
						runtime.NewScheme(),
						map[schema.GroupVersionResource]string{
							{Group: datapackagingv1alpha1.SchemeGroupVersion.Group, Version: datapackagingv1alpha1.SchemeGroupVersion.Version, Resource: pkgsResource}:         pkgResource + "List",
							{Group: datapackagingv1alpha1.SchemeGroupVersion.Group, Version: datapackagingv1alpha1.SchemeGroupVersion.Version, Resource: pkgMetadatasResource}: pkgMetadataResource + "List",
						},
						unstructuredObjects...,
					), nil
				},
			}
			availablePackageDetail, err := s.GetAvailablePackageDetail(context.Background(), tc.request)

			if got, want := status.Code(err), tc.statusCode; got != want {
				t.Fatalf("got: %+v, want: %+v, err: %+v", got, want, err)
			}

			if tc.statusCode == codes.OK {
				if got, want := availablePackageDetail.AvailablePackageDetail, tc.expectedPackage; !cmp.Equal(got, want, ignoreUnexported) {
					t.Errorf("mismatch (-want +got):\n%s", cmp.Diff(want, got, ignoreUnexported))
				}
			}
		})
	}
}

func TestGetInstalledPackageSummaries(t *testing.T) {
	testCases := []struct {
		name               string
		existingObjects    []runtime.Object
		expectedPackages   []*corev1.InstalledPackageSummary
		expectedStatusCode codes.Code
	}{
		{
			name: "it returns carvel empty installed package summary when no package install is present",
			existingObjects: []runtime.Object{
				&datapackagingv1alpha1.PackageMetadata{
					TypeMeta: metav1.TypeMeta{
						Kind:       pkgMetadataResource,
						APIVersion: datapackagingAPIVersion,
					},
					ObjectMeta: metav1.ObjectMeta{
						Namespace: "default",
						Name:      "tetris.foo.example.com",
					},
					Spec: datapackagingv1alpha1.PackageMetadataSpec{
						DisplayName:        "Classic Tetris",
						IconSVGBase64:      "Tm90IHJlYWxseSBTVkcK",
						ShortDescription:   "A great game for arcade gamers",
						LongDescription:    "A few sentences but not really a readme",
						Categories:         []string{"logging", "daemon-set"},
						Maintainers:        []datapackagingv1alpha1.Maintainer{{Name: "person1"}, {Name: "person2"}},
						SupportDescription: "Some support information",
						ProviderName:       "Tetris inc.",
					},
				},
				&datapackagingv1alpha1.Package{
					TypeMeta: metav1.TypeMeta{
						Kind:       pkgResource,
						APIVersion: datapackagingAPIVersion,
					},
					ObjectMeta: metav1.ObjectMeta{
						Namespace: "default",
						Name:      "tetris.foo.example.com.1.2.3",
					},
					Spec: datapackagingv1alpha1.PackageSpec{
						RefName:                         "tetris.foo.example.com",
						Version:                         "1.2.3",
						Licenses:                        []string{"my-license"},
						ReleaseNotes:                    "release notes",
						CapactiyRequirementsDescription: "capacity description",
					},
				},
			},
			expectedPackages: []*corev1.InstalledPackageSummary{},
		},
		{
			name: "it returns carvel installed package summary with complete metadata",
			existingObjects: []runtime.Object{
				&datapackagingv1alpha1.PackageMetadata{
					TypeMeta: metav1.TypeMeta{
						Kind:       pkgMetadataResource,
						APIVersion: datapackagingAPIVersion,
					},
					ObjectMeta: metav1.ObjectMeta{
						Namespace: "default",
						Name:      "tetris.foo.example.com",
					},
					Spec: datapackagingv1alpha1.PackageMetadataSpec{
						DisplayName:        "Classic Tetris",
						IconSVGBase64:      "Tm90IHJlYWxseSBTVkcK",
						ShortDescription:   "A great game for arcade gamers",
						LongDescription:    "A few sentences but not really a readme",
						Categories:         []string{"logging", "daemon-set"},
						Maintainers:        []datapackagingv1alpha1.Maintainer{{Name: "person1"}, {Name: "person2"}},
						SupportDescription: "Some support information",
						ProviderName:       "Tetris inc.",
					},
				},
				&datapackagingv1alpha1.Package{
					TypeMeta: metav1.TypeMeta{
						Kind:       pkgResource,
						APIVersion: datapackagingAPIVersion,
					},
					ObjectMeta: metav1.ObjectMeta{
						Namespace: "default",
						Name:      "tetris.foo.example.com.1.2.3",
					},
					Spec: datapackagingv1alpha1.PackageSpec{
						RefName:                         "tetris.foo.example.com",
						Version:                         "1.2.3",
						Licenses:                        []string{"my-license"},
						ReleaseNotes:                    "release notes",
						CapactiyRequirementsDescription: "capacity description",
					},
				},
				&packagingv1alpha1.PackageInstall{
					TypeMeta: metav1.TypeMeta{
						Kind:       pkgInstallResource,
						APIVersion: packagingAPIVersion,
					},
					ObjectMeta: metav1.ObjectMeta{
						Namespace: "default",
						Name:      "my-installation",
					},
					Spec: packagingv1alpha1.PackageInstallSpec{
						ServiceAccountName: "default",
						PackageRef: &packagingv1alpha1.PackageRef{
							RefName: "tetris.foo.example.com",
							VersionSelection: &vendirversions.VersionSelectionSemver{
								Constraints: "1.2.3",
							},
						},
						Values: []packagingv1alpha1.PackageInstallValues{{
							SecretRef: &packagingv1alpha1.PackageInstallValuesSecretRef{
								Name: "my-installation-values",
							},
						},
						},
						Paused:     false,
						Canceled:   false,
						SyncPeriod: &metav1.Duration{(time.Second * 30)},
						NoopDelete: false,
					},
					Status: packagingv1alpha1.PackageInstallStatus{
						GenericStatus: kappctrlv1alpha1.GenericStatus{
							ObservedGeneration: 1,
							Conditions: []kappctrlv1alpha1.AppCondition{{
								Type:    kappctrlv1alpha1.ReconcileSucceeded,
								Status:  k8scorev1.ConditionTrue,
								Reason:  "baz",
								Message: "qux",
							}},
							FriendlyDescription: "foo",
							UsefulErrorMessage:  "foo",
						},
						Version:              "1.2.3",
						LastAttemptedVersion: "1.2.3",
					},
				},
			},
			expectedPackages: []*corev1.InstalledPackageSummary{
				{
					InstalledPackageRef: &corev1.InstalledPackageReference{
						Context:    defaultContext,
						Plugin:     &pluginDetail,
						Identifier: "my-installation",
					},
					Name:           "my-installation",
					PkgDisplayName: "Classic Tetris",
					LatestVersion: &corev1.PackageAppVersion{
						PkgVersion: "1.2.3",
						AppVersion: "1.2.3",
					},
					IconUrl:             "data:image/svg+xml;base64,Tm90IHJlYWxseSBTVkcK",
					ShortDescription:    "A great game for arcade gamers",
					PkgVersionReference: &corev1.VersionReference{Version: "1.2.3"},
					CurrentVersion: &corev1.PackageAppVersion{
						PkgVersion: "1.2.3",
						AppVersion: "1.2.3",
					},
					LatestMatchingVersion: &corev1.PackageAppVersion{
						PkgVersion: "1.2.3",
						AppVersion: "1.2.3",
					},
					Status: &corev1.InstalledPackageStatus{
						Ready:      true,
						Reason:     corev1.InstalledPackageStatus_STATUS_REASON_INSTALLED,
						UserReason: "Reconcile succeeded",
					},
				},
			},
		},
		{
			name: "it returns carvel installed package summary with a packageInstall without status",
			existingObjects: []runtime.Object{
				&datapackagingv1alpha1.PackageMetadata{
					TypeMeta: metav1.TypeMeta{
						Kind:       pkgMetadataResource,
						APIVersion: datapackagingAPIVersion,
					},
					ObjectMeta: metav1.ObjectMeta{
						Namespace: "default",
						Name:      "tetris.foo.example.com",
					},
					Spec: datapackagingv1alpha1.PackageMetadataSpec{
						DisplayName:        "Classic Tetris",
						IconSVGBase64:      "Tm90IHJlYWxseSBTVkcK",
						ShortDescription:   "A great game for arcade gamers",
						LongDescription:    "A few sentences but not really a readme",
						Categories:         []string{"logging", "daemon-set"},
						Maintainers:        []datapackagingv1alpha1.Maintainer{{Name: "person1"}, {Name: "person2"}},
						SupportDescription: "Some support information",
						ProviderName:       "Tetris inc.",
					},
				},
				&datapackagingv1alpha1.Package{
					TypeMeta: metav1.TypeMeta{
						Kind:       pkgResource,
						APIVersion: datapackagingAPIVersion,
					},
					ObjectMeta: metav1.ObjectMeta{
						Namespace: "default",
						Name:      "tetris.foo.example.com.1.2.3",
					},
					Spec: datapackagingv1alpha1.PackageSpec{
						RefName:                         "tetris.foo.example.com",
						Version:                         "1.2.3",
						Licenses:                        []string{"my-license"},
						ReleaseNotes:                    "release notes",
						CapactiyRequirementsDescription: "capacity description",
					},
				},
				&packagingv1alpha1.PackageInstall{
					TypeMeta: metav1.TypeMeta{
						Kind:       pkgInstallResource,
						APIVersion: packagingAPIVersion,
					},
					ObjectMeta: metav1.ObjectMeta{
						Namespace: "default",
						Name:      "my-installation",
					},
					Spec: packagingv1alpha1.PackageInstallSpec{
						ServiceAccountName: "default",
						PackageRef: &packagingv1alpha1.PackageRef{
							RefName: "tetris.foo.example.com",
							VersionSelection: &vendirversions.VersionSelectionSemver{
								Constraints: "1.2.3",
							},
						},
						Values: []packagingv1alpha1.PackageInstallValues{{
							SecretRef: &packagingv1alpha1.PackageInstallValuesSecretRef{
								Name: "my-installation-values",
							},
						},
						},
						Paused:     false,
						Canceled:   false,
						SyncPeriod: &metav1.Duration{(time.Second * 30)},
						NoopDelete: false,
					},
				},
			},
			expectedPackages: []*corev1.InstalledPackageSummary{
				{
					InstalledPackageRef: &corev1.InstalledPackageReference{
						Context:    defaultContext,
						Plugin:     &pluginDetail,
						Identifier: "my-installation",
					},
					Name:           "my-installation",
					PkgDisplayName: "Classic Tetris",
					LatestVersion: &corev1.PackageAppVersion{
						PkgVersion: "1.2.3",
						AppVersion: "1.2.3",
					},
					IconUrl:          "data:image/svg+xml;base64,Tm90IHJlYWxseSBTVkcK",
					ShortDescription: "A great game for arcade gamers",
					PkgVersionReference: &corev1.VersionReference{
						Version: "",
					},
					CurrentVersion: &corev1.PackageAppVersion{
						PkgVersion: "",
						AppVersion: "",
					},
					LatestMatchingVersion: &corev1.PackageAppVersion{
						PkgVersion: "1.2.3",
						AppVersion: "1.2.3",
					},
					Status: &corev1.InstalledPackageStatus{
						Ready:      false,
						Reason:     corev1.InstalledPackageStatus_STATUS_REASON_PENDING,
						UserReason: "no status information yet",
					},
				},
			},
		},
		{
			name: "it returns the latest semver version in the latest version field",
			existingObjects: []runtime.Object{
				&datapackagingv1alpha1.PackageMetadata{
					TypeMeta: metav1.TypeMeta{
						Kind:       pkgMetadataResource,
						APIVersion: datapackagingAPIVersion,
					},
					ObjectMeta: metav1.ObjectMeta{
						Namespace: "default",
						Name:      "tetris.foo.example.com",
					},
					Spec: datapackagingv1alpha1.PackageMetadataSpec{
						DisplayName:        "Classic Tetris",
						IconSVGBase64:      "Tm90IHJlYWxseSBTVkcK",
						ShortDescription:   "A great game for arcade gamers",
						LongDescription:    "A few sentences but not really a readme",
						Categories:         []string{"logging", "daemon-set"},
						Maintainers:        []datapackagingv1alpha1.Maintainer{{Name: "person1"}, {Name: "person2"}},
						SupportDescription: "Some support information",
						ProviderName:       "Tetris inc.",
					},
				},
				&datapackagingv1alpha1.Package{
					TypeMeta: metav1.TypeMeta{
						Kind:       pkgResource,
						APIVersion: datapackagingAPIVersion,
					},
					ObjectMeta: metav1.ObjectMeta{
						Namespace: "default",
						Name:      "tetris.foo.example.com.1.2.3",
					},
					Spec: datapackagingv1alpha1.PackageSpec{
						RefName:                         "tetris.foo.example.com",
						Version:                         "1.2.3",
						Licenses:                        []string{"my-license"},
						ReleaseNotes:                    "release notes",
						CapactiyRequirementsDescription: "capacity description",
					},
				},
				&datapackagingv1alpha1.Package{
					TypeMeta: metav1.TypeMeta{
						Kind:       pkgResource,
						APIVersion: datapackagingAPIVersion,
					},
					ObjectMeta: metav1.ObjectMeta{
						Namespace: "default",
						Name:      "tetris.foo.example.com.1.2.7",
					},
					Spec: datapackagingv1alpha1.PackageSpec{
						RefName:                         "tetris.foo.example.com",
						Version:                         "1.2.7",
						Licenses:                        []string{"my-license"},
						ReleaseNotes:                    "release notes",
						CapactiyRequirementsDescription: "capacity description",
					},
				},
				&datapackagingv1alpha1.Package{
					TypeMeta: metav1.TypeMeta{
						Kind:       pkgResource,
						APIVersion: datapackagingAPIVersion,
					},
					ObjectMeta: metav1.ObjectMeta{
						Namespace: "default",
						Name:      "tetris.foo.example.com.1.2.4",
					},
					Spec: datapackagingv1alpha1.PackageSpec{
						RefName:                         "tetris.foo.example.com",
						Version:                         "1.2.4",
						Licenses:                        []string{"my-license"},
						ReleaseNotes:                    "release notes",
						CapactiyRequirementsDescription: "capacity description",
					},
				},
				&packagingv1alpha1.PackageInstall{
					TypeMeta: metav1.TypeMeta{
						Kind:       pkgInstallResource,
						APIVersion: packagingAPIVersion,
					},
					ObjectMeta: metav1.ObjectMeta{
						Namespace: "default",
						Name:      "my-installation",
					},
					Spec: packagingv1alpha1.PackageInstallSpec{
						ServiceAccountName: "default",
						PackageRef: &packagingv1alpha1.PackageRef{
							RefName: "tetris.foo.example.com",
							VersionSelection: &vendirversions.VersionSelectionSemver{
								Constraints: "1.2.3",
							},
						},
						Values: []packagingv1alpha1.PackageInstallValues{{
							SecretRef: &packagingv1alpha1.PackageInstallValuesSecretRef{
								Name: "my-installation-values",
							},
						},
						},
						Paused:     false,
						Canceled:   false,
						SyncPeriod: &metav1.Duration{(time.Second * 30)},
						NoopDelete: false,
					},
					Status: packagingv1alpha1.PackageInstallStatus{
						GenericStatus: kappctrlv1alpha1.GenericStatus{
							ObservedGeneration: 1,
							Conditions: []kappctrlv1alpha1.AppCondition{{
								Type:    kappctrlv1alpha1.ReconcileSucceeded,
								Status:  k8scorev1.ConditionTrue,
								Reason:  "baz",
								Message: "qux",
							}},
							FriendlyDescription: "foo",
							UsefulErrorMessage:  "foo",
						},
						Version:              "1.2.3",
						LastAttemptedVersion: "1.2.3",
					},
				},
			},
			expectedPackages: []*corev1.InstalledPackageSummary{
				{
					InstalledPackageRef: &corev1.InstalledPackageReference{
						Context:    defaultContext,
						Plugin:     &pluginDetail,
						Identifier: "my-installation",
					},
					Name:           "my-installation",
					PkgDisplayName: "Classic Tetris",
					LatestVersion: &corev1.PackageAppVersion{
						PkgVersion: "1.2.7",
						AppVersion: "1.2.7",
					},
					IconUrl:             "data:image/svg+xml;base64,Tm90IHJlYWxseSBTVkcK",
					ShortDescription:    "A great game for arcade gamers",
					PkgVersionReference: &corev1.VersionReference{Version: "1.2.3"},
					CurrentVersion: &corev1.PackageAppVersion{
						PkgVersion: "1.2.3",
						AppVersion: "1.2.3",
					},
					LatestMatchingVersion: &corev1.PackageAppVersion{
						PkgVersion: "1.2.7",
						AppVersion: "1.2.7",
					},
					Status: &corev1.InstalledPackageStatus{
						Ready:      true,
						Reason:     corev1.InstalledPackageStatus_STATUS_REASON_INSTALLED,
						UserReason: "Reconcile succeeded",
					},
				},
			},
		},
	}

	for _, tc := range testCases {
		t.Run(tc.name, func(t *testing.T) {
			var unstructuredObjects []runtime.Object
			for _, obj := range tc.existingObjects {
				unstructuredContent, _ := runtime.DefaultUnstructuredConverter.ToUnstructured(obj)
				unstructuredObjects = append(unstructuredObjects, &unstructured.Unstructured{Object: unstructuredContent})
			}

			s := Server{
				clientGetter: func(context.Context, string) (kubernetes.Interface, dynamic.Interface, error) {
					return nil, dynfake.NewSimpleDynamicClientWithCustomListKinds(
						runtime.NewScheme(),
						map[schema.GroupVersionResource]string{
							{Group: datapackagingv1alpha1.SchemeGroupVersion.Group, Version: datapackagingv1alpha1.SchemeGroupVersion.Version, Resource: pkgsResource}:         pkgResource + "List",
							{Group: datapackagingv1alpha1.SchemeGroupVersion.Group, Version: datapackagingv1alpha1.SchemeGroupVersion.Version, Resource: pkgMetadatasResource}: pkgMetadataResource + "List",
							{Group: packagingv1alpha1.SchemeGroupVersion.Group, Version: packagingv1alpha1.SchemeGroupVersion.Version, Resource: pkgInstallsResource}:          pkgInstallResource + "List",
						},
						unstructuredObjects...,
					), nil
				},
			}

			response, err := s.GetInstalledPackageSummaries(context.Background(), &corev1.GetInstalledPackageSummariesRequest{Context: defaultContext})

			if got, want := status.Code(err), tc.expectedStatusCode; got != want {
				t.Fatalf("got: %d, want: %d, err: %+v", got, want, err)
			}
			// If we were expecting an error, continue to the next test.
			if tc.expectedStatusCode != codes.OK {
				return
			}

			if got, want := response.InstalledPackageSummaries, tc.expectedPackages; !cmp.Equal(got, want, ignoreUnexported) {
				t.Errorf("mismatch (-want +got):\n%s", cmp.Diff(want, got, ignoreUnexported))
			}
		})
	}
}

func TestGetInstalledPackageDetail(t *testing.T) {
	testCases := []struct {
		name                 string
		existingObjects      []runtime.Object
		existingTypedObjects []runtime.Object
		expectedPackage      *corev1.InstalledPackageDetail
		statusCode           codes.Code
		request              *corev1.GetInstalledPackageDetailRequest
	}{
		{
			name: "it returns carvel installed package detail",
			request: &corev1.GetInstalledPackageDetailRequest{
				InstalledPackageRef: &corev1.InstalledPackageReference{
					Context:    defaultContext,
					Identifier: "my-installation",
				},
			},
			existingObjects: []runtime.Object{
				&datapackagingv1alpha1.PackageMetadata{
					TypeMeta: metav1.TypeMeta{
						Kind:       pkgMetadataResource,
						APIVersion: datapackagingAPIVersion,
					},
					ObjectMeta: metav1.ObjectMeta{
						Namespace: "default",
						Name:      "tetris.foo.example.com",
					},
					Spec: datapackagingv1alpha1.PackageMetadataSpec{
						DisplayName:        "Classic Tetris",
						IconSVGBase64:      "Tm90IHJlYWxseSBTVkcK",
						ShortDescription:   "A great game for arcade gamers",
						LongDescription:    "A few sentences but not really a readme",
						Categories:         []string{"logging", "daemon-set"},
						Maintainers:        []datapackagingv1alpha1.Maintainer{{Name: "person1"}, {Name: "person2"}},
						SupportDescription: "Some support information",
						ProviderName:       "Tetris inc.",
					},
				},
				&datapackagingv1alpha1.Package{
					TypeMeta: metav1.TypeMeta{
						Kind:       pkgResource,
						APIVersion: datapackagingAPIVersion,
					},
					ObjectMeta: metav1.ObjectMeta{
						Namespace: "default",
						Name:      "tetris.foo.example.com.1.2.3",
					},
					Spec: datapackagingv1alpha1.PackageSpec{
						RefName:                         "tetris.foo.example.com",
						Version:                         "1.2.3",
						Licenses:                        []string{"my-license"},
						ReleaseNotes:                    "release notes",
						CapactiyRequirementsDescription: "capacity description",
					},
				},
				&packagingv1alpha1.PackageInstall{
					TypeMeta: metav1.TypeMeta{
						Kind:       pkgInstallResource,
						APIVersion: packagingAPIVersion,
					},
					ObjectMeta: metav1.ObjectMeta{
						Namespace: "default",
						Name:      "my-installation",
					},
					Spec: packagingv1alpha1.PackageInstallSpec{
						ServiceAccountName: "default",
						PackageRef: &packagingv1alpha1.PackageRef{
							RefName: "tetris.foo.example.com",
							VersionSelection: &vendirversions.VersionSelectionSemver{
								Constraints: "1.2.3",
							},
						},
						Values: []packagingv1alpha1.PackageInstallValues{{
							SecretRef: &packagingv1alpha1.PackageInstallValuesSecretRef{
								Name: "my-installation-values",
							},
						},
						},
						Paused:     false,
						Canceled:   false,
						SyncPeriod: &metav1.Duration{(time.Second * 30)},
						NoopDelete: false,
					},
					Status: packagingv1alpha1.PackageInstallStatus{
						GenericStatus: kappctrlv1alpha1.GenericStatus{
							ObservedGeneration: 1,
							Conditions: []kappctrlv1alpha1.AppCondition{{
								Type:    kappctrlv1alpha1.ReconcileSucceeded,
								Status:  k8scorev1.ConditionTrue,
								Reason:  "baz",
								Message: "qux",
							}},
							FriendlyDescription: "foo",
							UsefulErrorMessage:  "foo",
						},
						Version:              "1.2.3",
						LastAttemptedVersion: "1.2.3",
					},
				},
				&kappctrlv1alpha1.App{
					TypeMeta: metav1.TypeMeta{
						Kind:       appResource,
						APIVersion: kappctrlAPIVersion,
					},
					ObjectMeta: metav1.ObjectMeta{
						Namespace: "default",
						Name:      "my-installation",
					},
					Spec: kappctrlv1alpha1.AppSpec{
						SyncPeriod: &metav1.Duration{(time.Second * 30)},
					},
					Status: kappctrlv1alpha1.AppStatus{
						Deploy: &kappctrlv1alpha1.AppStatusDeploy{
							Stdout: "deployStdout",
							Stderr: "deployStderr",
						},
						Fetch: &kappctrlv1alpha1.AppStatusFetch{
							Stdout: "fetchStdout",
							Stderr: "fetchStderr",
						},
						Inspect: &kappctrlv1alpha1.AppStatusInspect{
							Stdout: "inspectStdout",
							Stderr: "inspectStderr",
						},
					},
				},
			},
			existingTypedObjects: []runtime.Object{
				&k8scorev1.Secret{
					ObjectMeta: metav1.ObjectMeta{
						Namespace: "default",
						Name:      "my-installation-values",
					},
					Type: "Opaque",
					Data: map[string][]byte{
						"values.yaml": []byte("foo: bar"),
					},
				},
			},
			statusCode: codes.OK,
			expectedPackage: &corev1.InstalledPackageDetail{
				AvailablePackageRef: &corev1.AvailablePackageReference{
					Context:    defaultContext,
					Plugin:     &pluginDetail,
					Identifier: "tetris.foo.example.com",
				},
				InstalledPackageRef: &corev1.InstalledPackageReference{
					Context:    defaultContext,
					Plugin:     &pluginDetail,
					Identifier: "my-installation",
				},
				Name: "my-installation",
				PkgVersionReference: &corev1.VersionReference{
					Version: "1.2.3",
				},
				CurrentVersion: &corev1.PackageAppVersion{
					PkgVersion: "1.2.3",
					AppVersion: "1.2.3",
				},
				ValuesApplied: "\n# values.yaml\nfoo: bar\n",
				ReconciliationOptions: &corev1.ReconciliationOptions{
					ServiceAccountName: "default",
					Interval:           30,
					Suspend:            false,
				},
				Status: &corev1.InstalledPackageStatus{
					Ready:      true,
					Reason:     corev1.InstalledPackageStatus_STATUS_REASON_INSTALLED,
					UserReason: "Reconcile succeeded",
				},
				PostInstallationNotes: fmt.Sprintf(`## Installation output


### Deploy:
%s


### Fetch:
%s


### Inspect:
%s


## Errors


### Deploy:
%s


### Fetch:
%s


### Inspect:
%s

`, "deployStdout", "fetchStdout", "inspectStdout", "deployStderr", "fetchStderr", "inspectStderr"),
				LatestMatchingVersion: &corev1.PackageAppVersion{
					PkgVersion: "1.2.3",
					AppVersion: "1.2.3",
				},
				LatestVersion: &corev1.PackageAppVersion{
					PkgVersion: "1.2.3",
					AppVersion: "1.2.3",
				},
			},
		},
	}

	for _, tc := range testCases {
		t.Run(tc.name, func(t *testing.T) {
			var unstructuredObjects []runtime.Object
			for _, obj := range tc.existingObjects {
				unstructuredContent, _ := runtime.DefaultUnstructuredConverter.ToUnstructured(obj)
				unstructuredObjects = append(unstructuredObjects, &unstructured.Unstructured{Object: unstructuredContent})
			}

			s := Server{
				clientGetter: func(context.Context, string) (kubernetes.Interface, dynamic.Interface, error) {
					return typfake.NewSimpleClientset(tc.existingTypedObjects...),
						dynfake.NewSimpleDynamicClientWithCustomListKinds(
							runtime.NewScheme(),
							map[schema.GroupVersionResource]string{
								{Group: datapackagingv1alpha1.SchemeGroupVersion.Group, Version: datapackagingv1alpha1.SchemeGroupVersion.Version, Resource: pkgsResource}:         pkgResource + "List",
								{Group: datapackagingv1alpha1.SchemeGroupVersion.Group, Version: datapackagingv1alpha1.SchemeGroupVersion.Version, Resource: pkgMetadatasResource}: pkgMetadataResource + "List",
							},
							unstructuredObjects...,
						), nil
				},
			}
			installedPackageDetail, err := s.GetInstalledPackageDetail(context.Background(), tc.request)

			if got, want := status.Code(err), tc.statusCode; got != want {
				t.Fatalf("got: %+v, want: %+v, err: %+v", got, want, err)
			}

			if tc.statusCode == codes.OK {
				if got, want := installedPackageDetail.InstalledPackageDetail, tc.expectedPackage; !cmp.Equal(got, want, ignoreUnexported) {
					t.Errorf("mismatch (-want +got):\n%s", cmp.Diff(want, got, ignoreUnexported))
				}
			}
		})
	}
}

func TestCreateInstalledPackage(t *testing.T) {
	testCases := []struct {
		name                   string
		request                *corev1.CreateInstalledPackageRequest
		existingObjects        []runtime.Object
		expectedStatusCode     codes.Code
		expectedResponse       *corev1.CreateInstalledPackageResponse
		expectedPackageInstall *packagingv1alpha1.PackageInstall
	}{
		{
			name: "create installed package",
			request: &corev1.CreateInstalledPackageRequest{
				AvailablePackageRef: &corev1.AvailablePackageReference{
					Context: &corev1.Context{
						Namespace: "default",
						Cluster:   "default",
					},
					Plugin:     &pluginDetail,
					Identifier: "tetris.foo.example.com",
				},
				PkgVersionReference: &corev1.VersionReference{
					Version: "1.2.3",
				},
				Name: "my-installation",
				TargetContext: &corev1.Context{
					Namespace: "default",
					Cluster:   "default",
				},
			},
			existingObjects: []runtime.Object{
				&datapackagingv1alpha1.PackageMetadata{
					TypeMeta: metav1.TypeMeta{
						Kind:       pkgMetadataResource,
						APIVersion: datapackagingAPIVersion,
					},
					ObjectMeta: metav1.ObjectMeta{
						Namespace: "default",
						Name:      "tetris.foo.example.com",
					},
					Spec: datapackagingv1alpha1.PackageMetadataSpec{
						DisplayName:        "Classic Tetris",
						IconSVGBase64:      "Tm90IHJlYWxseSBTVkcK",
						ShortDescription:   "A great game for arcade gamers",
						LongDescription:    "A few sentences but not really a readme",
						Categories:         []string{"logging", "daemon-set"},
						Maintainers:        []datapackagingv1alpha1.Maintainer{{Name: "person1"}, {Name: "person2"}},
						SupportDescription: "Some support information",
						ProviderName:       "Tetris inc.",
					},
				},
				&datapackagingv1alpha1.Package{
					TypeMeta: metav1.TypeMeta{
						Kind:       pkgResource,
						APIVersion: datapackagingAPIVersion,
					},
					ObjectMeta: metav1.ObjectMeta{
						Namespace: "default",
						Name:      "tetris.foo.example.com.1.2.3",
					},
					Spec: datapackagingv1alpha1.PackageSpec{
						RefName:                         "tetris.foo.example.com",
						Version:                         "1.2.3",
						Licenses:                        []string{"my-license"},
						ReleaseNotes:                    "release notes",
						CapactiyRequirementsDescription: "capacity description",
					},
				},
			},
			expectedStatusCode: codes.OK,
			expectedResponse: &corev1.CreateInstalledPackageResponse{
				InstalledPackageRef: &corev1.InstalledPackageReference{
					Context:    defaultContext,
					Plugin:     &pluginDetail,
					Identifier: "my-installation",
				},
			},
			expectedPackageInstall: &packagingv1alpha1.PackageInstall{
				TypeMeta: metav1.TypeMeta{
					Kind:       pkgInstallResource,
					APIVersion: packagingAPIVersion,
				},
				ObjectMeta: metav1.ObjectMeta{
					Namespace: "default",
					Name:      "my-installation",
				},
				Spec: packagingv1alpha1.PackageInstallSpec{
					ServiceAccountName: "default",
					PackageRef: &packagingv1alpha1.PackageRef{
						RefName: "tetris.foo.example.com",
						VersionSelection: &vendirversions.VersionSelectionSemver{
							Constraints: "1.2.3",
						},
					},
					Values: []packagingv1alpha1.PackageInstallValues{{
						SecretRef: &packagingv1alpha1.PackageInstallValuesSecretRef{
							Name: "my-installation-values",
						},
					},
					},
					Paused:     false,
					Canceled:   false,
					SyncPeriod: &metav1.Duration{(time.Second * 30)},
					NoopDelete: false,
				},
				Status: packagingv1alpha1.PackageInstallStatus{
					GenericStatus: kappctrlv1alpha1.GenericStatus{
						ObservedGeneration: 1,
						Conditions: []kappctrlv1alpha1.AppCondition{{
							Type:    kappctrlv1alpha1.ReconcileSucceeded,
							Status:  k8scorev1.ConditionTrue,
							Reason:  "baz",
							Message: "qux",
						}},
						FriendlyDescription: "foo",
						UsefulErrorMessage:  "foo",
					},
					Version:              "1.2.3",
					LastAttemptedVersion: "1.2.3",
				},
			},
		},
		{
			name: "create installed package (with values)",
			request: &corev1.CreateInstalledPackageRequest{
				AvailablePackageRef: &corev1.AvailablePackageReference{
					Context: &corev1.Context{
						Namespace: "default",
						Cluster:   "default",
					},
					Plugin:     &pluginDetail,
					Identifier: "tetris.foo.example.com",
				},
				PkgVersionReference: &corev1.VersionReference{
					Version: "1.2.3",
				},
				Name:   "my-installation",
				Values: "foo: bar",
				TargetContext: &corev1.Context{
					Namespace: "default",
					Cluster:   "default",
				},
			},
			existingObjects: []runtime.Object{
				&datapackagingv1alpha1.PackageMetadata{
					TypeMeta: metav1.TypeMeta{
						Kind:       pkgMetadataResource,
						APIVersion: datapackagingAPIVersion,
					},
					ObjectMeta: metav1.ObjectMeta{
						Namespace: "default",
						Name:      "tetris.foo.example.com",
					},
					Spec: datapackagingv1alpha1.PackageMetadataSpec{
						DisplayName:        "Classic Tetris",
						IconSVGBase64:      "Tm90IHJlYWxseSBTVkcK",
						ShortDescription:   "A great game for arcade gamers",
						LongDescription:    "A few sentences but not really a readme",
						Categories:         []string{"logging", "daemon-set"},
						Maintainers:        []datapackagingv1alpha1.Maintainer{{Name: "person1"}, {Name: "person2"}},
						SupportDescription: "Some support information",
						ProviderName:       "Tetris inc.",
					},
				},
				&datapackagingv1alpha1.Package{
					TypeMeta: metav1.TypeMeta{
						Kind:       pkgResource,
						APIVersion: datapackagingAPIVersion,
					},
					ObjectMeta: metav1.ObjectMeta{
						Namespace: "default",
						Name:      "tetris.foo.example.com.1.2.3",
					},
					Spec: datapackagingv1alpha1.PackageSpec{
						RefName:                         "tetris.foo.example.com",
						Version:                         "1.2.3",
						Licenses:                        []string{"my-license"},
						ReleaseNotes:                    "release notes",
						CapactiyRequirementsDescription: "capacity description",
					},
				},
			},
			expectedStatusCode: codes.OK,
			expectedResponse: &corev1.CreateInstalledPackageResponse{
				InstalledPackageRef: &corev1.InstalledPackageReference{
					Context:    defaultContext,
					Plugin:     &pluginDetail,
					Identifier: "my-installation",
				},
			},
			expectedPackageInstall: &packagingv1alpha1.PackageInstall{
				TypeMeta: metav1.TypeMeta{
					Kind:       pkgInstallResource,
					APIVersion: packagingAPIVersion,
				},
				ObjectMeta: metav1.ObjectMeta{
					Namespace: "default",
					Name:      "my-installation",
				},
				Spec: packagingv1alpha1.PackageInstallSpec{
					ServiceAccountName: "default",
					PackageRef: &packagingv1alpha1.PackageRef{
						RefName: "tetris.foo.example.com",
						VersionSelection: &vendirversions.VersionSelectionSemver{
							Constraints: "1.2.3",
						},
					},
					Values: []packagingv1alpha1.PackageInstallValues{{
						SecretRef: &packagingv1alpha1.PackageInstallValuesSecretRef{
							Name: "my-installation-values",
						},
					},
					},
					Paused:     false,
					Canceled:   false,
					SyncPeriod: &metav1.Duration{(time.Second * 30)},
					NoopDelete: false,
				},
				Status: packagingv1alpha1.PackageInstallStatus{
					GenericStatus: kappctrlv1alpha1.GenericStatus{
						ObservedGeneration: 1,
						Conditions: []kappctrlv1alpha1.AppCondition{{
							Type:    kappctrlv1alpha1.ReconcileSucceeded,
							Status:  k8scorev1.ConditionTrue,
							Reason:  "baz",
							Message: "qux",
						}},
						FriendlyDescription: "foo",
						UsefulErrorMessage:  "foo",
					},
					Version:              "1.2.3",
					LastAttemptedVersion: "1.2.3",
				},
			},
		},
		{
			name: "create installed package (with reconciliationOptions)",
			request: &corev1.CreateInstalledPackageRequest{
				AvailablePackageRef: &corev1.AvailablePackageReference{
					Context: &corev1.Context{
						Namespace: "default",
						Cluster:   "default",
					},
					Plugin:     &pluginDetail,
					Identifier: "tetris.foo.example.com",
				},
				PkgVersionReference: &corev1.VersionReference{
					Version: "1.2.3",
				},
				ReconciliationOptions: &corev1.ReconciliationOptions{
					Interval:           99,
					Suspend:            true,
					ServiceAccountName: "my-sa",
				},
				Name: "my-installation",
				TargetContext: &corev1.Context{
					Namespace: "default",
					Cluster:   "default",
				},
			},
			existingObjects: []runtime.Object{
				&datapackagingv1alpha1.PackageMetadata{
					TypeMeta: metav1.TypeMeta{
						Kind:       pkgMetadataResource,
						APIVersion: datapackagingAPIVersion,
					},
					ObjectMeta: metav1.ObjectMeta{
						Namespace: "default",
						Name:      "tetris.foo.example.com",
					},
					Spec: datapackagingv1alpha1.PackageMetadataSpec{
						DisplayName:        "Classic Tetris",
						IconSVGBase64:      "Tm90IHJlYWxseSBTVkcK",
						ShortDescription:   "A great game for arcade gamers",
						LongDescription:    "A few sentences but not really a readme",
						Categories:         []string{"logging", "daemon-set"},
						Maintainers:        []datapackagingv1alpha1.Maintainer{{Name: "person1"}, {Name: "person2"}},
						SupportDescription: "Some support information",
						ProviderName:       "Tetris inc.",
					},
				},
				&datapackagingv1alpha1.Package{
					TypeMeta: metav1.TypeMeta{
						Kind:       pkgResource,
						APIVersion: datapackagingAPIVersion,
					},
					ObjectMeta: metav1.ObjectMeta{
						Namespace: "default",
						Name:      "tetris.foo.example.com.1.2.3",
					},
					Spec: datapackagingv1alpha1.PackageSpec{
						RefName:                         "tetris.foo.example.com",
						Version:                         "1.2.3",
						Licenses:                        []string{"my-license"},
						ReleaseNotes:                    "release notes",
						CapactiyRequirementsDescription: "capacity description",
					},
				},
			},
			expectedStatusCode: codes.OK,
			expectedResponse: &corev1.CreateInstalledPackageResponse{
				InstalledPackageRef: &corev1.InstalledPackageReference{
					Context:    defaultContext,
					Plugin:     &pluginDetail,
					Identifier: "my-installation",
				},
			},
			expectedPackageInstall: &packagingv1alpha1.PackageInstall{
				TypeMeta: metav1.TypeMeta{
					Kind:       pkgInstallResource,
					APIVersion: packagingAPIVersion,
				},
				ObjectMeta: metav1.ObjectMeta{
					Namespace: "default",
					Name:      "my-installation",
				},
				Spec: packagingv1alpha1.PackageInstallSpec{
					ServiceAccountName: "default",
					PackageRef: &packagingv1alpha1.PackageRef{
						RefName: "tetris.foo.example.com",
						VersionSelection: &vendirversions.VersionSelectionSemver{
							Constraints: "1.2.3",
						},
					},
					Values: []packagingv1alpha1.PackageInstallValues{{
						SecretRef: &packagingv1alpha1.PackageInstallValuesSecretRef{
							Name: "my-installation-values",
						},
					},
					},
					Paused:     false,
					Canceled:   false,
					SyncPeriod: &metav1.Duration{(time.Second * 30)},
					NoopDelete: false,
				},
				Status: packagingv1alpha1.PackageInstallStatus{
					GenericStatus: kappctrlv1alpha1.GenericStatus{
						ObservedGeneration: 1,
						Conditions: []kappctrlv1alpha1.AppCondition{{
							Type:    kappctrlv1alpha1.ReconcileSucceeded,
							Status:  k8scorev1.ConditionTrue,
							Reason:  "baz",
							Message: "qux",
						}},
						FriendlyDescription: "foo",
						UsefulErrorMessage:  "foo",
					},
					Version:              "1.2.3",
					LastAttemptedVersion: "1.2.3",
				},
			},
		},
		{
			name: "create installed package (version constraint)",
			request: &corev1.CreateInstalledPackageRequest{
				AvailablePackageRef: &corev1.AvailablePackageReference{
					Context: &corev1.Context{
						Namespace: "default",
						Cluster:   "default",
					},
					Plugin:     &pluginDetail,
					Identifier: "tetris.foo.example.com",
				},
				PkgVersionReference: &corev1.VersionReference{
					Version: ">1",
				},
				Name: "my-installation",
				TargetContext: &corev1.Context{
					Namespace: "default",
					Cluster:   "default",
				},
			},
			existingObjects: []runtime.Object{
				&datapackagingv1alpha1.PackageMetadata{
					TypeMeta: metav1.TypeMeta{
						Kind:       pkgMetadataResource,
						APIVersion: datapackagingAPIVersion,
					},
					ObjectMeta: metav1.ObjectMeta{
						Namespace: "default",
						Name:      "tetris.foo.example.com",
					},
					Spec: datapackagingv1alpha1.PackageMetadataSpec{
						DisplayName:        "Classic Tetris",
						IconSVGBase64:      "Tm90IHJlYWxseSBTVkcK",
						ShortDescription:   "A great game for arcade gamers",
						LongDescription:    "A few sentences but not really a readme",
						Categories:         []string{"logging", "daemon-set"},
						Maintainers:        []datapackagingv1alpha1.Maintainer{{Name: "person1"}, {Name: "person2"}},
						SupportDescription: "Some support information",
						ProviderName:       "Tetris inc.",
					},
				},
				&datapackagingv1alpha1.Package{
					TypeMeta: metav1.TypeMeta{
						Kind:       pkgResource,
						APIVersion: datapackagingAPIVersion,
					},
					ObjectMeta: metav1.ObjectMeta{
						Namespace: "default",
						Name:      "tetris.foo.example.com.1.2.3",
					},
					Spec: datapackagingv1alpha1.PackageSpec{
						RefName:                         "tetris.foo.example.com",
						Version:                         "1.2.3",
						Licenses:                        []string{"my-license"},
						ReleaseNotes:                    "release notes",
						CapactiyRequirementsDescription: "capacity description",
					},
				},
			},
			expectedStatusCode: codes.OK,
			expectedResponse: &corev1.CreateInstalledPackageResponse{
				InstalledPackageRef: &corev1.InstalledPackageReference{
					Context:    defaultContext,
					Plugin:     &pluginDetail,
					Identifier: "my-installation",
				},
			},
			expectedPackageInstall: &packagingv1alpha1.PackageInstall{
				TypeMeta: metav1.TypeMeta{
					Kind:       pkgInstallResource,
					APIVersion: packagingAPIVersion,
				},
				ObjectMeta: metav1.ObjectMeta{
					Namespace: "default",
					Name:      "my-installation",
				},
				Spec: packagingv1alpha1.PackageInstallSpec{
					ServiceAccountName: "default",
					PackageRef: &packagingv1alpha1.PackageRef{
						RefName: "tetris.foo.example.com",
						VersionSelection: &vendirversions.VersionSelectionSemver{
							Constraints: "1.2.3",
						},
					},
					Values: []packagingv1alpha1.PackageInstallValues{{
						SecretRef: &packagingv1alpha1.PackageInstallValuesSecretRef{
							Name: "my-installation-values",
						},
					},
					},
					Paused:     false,
					Canceled:   false,
					SyncPeriod: &metav1.Duration{(time.Second * 30)},
					NoopDelete: false,
				},
				Status: packagingv1alpha1.PackageInstallStatus{
					GenericStatus: kappctrlv1alpha1.GenericStatus{
						ObservedGeneration: 1,
						Conditions: []kappctrlv1alpha1.AppCondition{{
							Type:    kappctrlv1alpha1.ReconcileSucceeded,
							Status:  k8scorev1.ConditionTrue,
							Reason:  "baz",
							Message: "qux",
						}},
						FriendlyDescription: "foo",
						UsefulErrorMessage:  "foo",
					},
					Version:              "1.2.3",
					LastAttemptedVersion: "1.2.3",
				},
			},
		},
	}

	for _, tc := range testCases {
		t.Run(tc.name, func(t *testing.T) {
			var unstructuredObjects []runtime.Object
			for _, obj := range tc.existingObjects {
				unstructuredContent, _ := runtime.DefaultUnstructuredConverter.ToUnstructured(obj)
				unstructuredObjects = append(unstructuredObjects, &unstructured.Unstructured{Object: unstructuredContent})
			}

			s := Server{
				clientGetter: func(context.Context, string) (kubernetes.Interface, dynamic.Interface, error) {
					return typfake.NewSimpleClientset(), dynfake.NewSimpleDynamicClientWithCustomListKinds(
						runtime.NewScheme(),
						map[schema.GroupVersionResource]string{
							{Group: datapackagingv1alpha1.SchemeGroupVersion.Group, Version: datapackagingv1alpha1.SchemeGroupVersion.Version, Resource: pkgsResource}:         pkgResource + "List",
							{Group: datapackagingv1alpha1.SchemeGroupVersion.Group, Version: datapackagingv1alpha1.SchemeGroupVersion.Version, Resource: pkgMetadatasResource}: pkgMetadataResource + "List",
							{Group: packagingv1alpha1.SchemeGroupVersion.Group, Version: packagingv1alpha1.SchemeGroupVersion.Version, Resource: pkgInstallsResource}:          pkgInstallResource + "List",
						},
						unstructuredObjects...,
					), nil
				},
			}

			createInstalledPackageResponse, err := s.CreateInstalledPackage(context.Background(), tc.request)

			if got, want := status.Code(err), tc.expectedStatusCode; got != want {
				t.Fatalf("got: %d, want: %d, err: %+v", got, want, err)
			}
			// If we were expecting an error, continue to the next test.
			if tc.expectedStatusCode != codes.OK {
				return
			}
			if tc.expectedPackageInstall != nil {
				if got, want := createInstalledPackageResponse, tc.expectedResponse; !cmp.Equal(want, got, ignoreUnexported) {
					t.Errorf("mismatch (-want +got):\n%s", cmp.Diff(want, got, ignoreUnexported))
				}
			}
		})
	}
}

func TestUpdateInstalledPackage(t *testing.T) {
	testCases := []struct {
		name                   string
		request                *corev1.UpdateInstalledPackageRequest
		existingObjects        []runtime.Object
		existingTypedObjects   []runtime.Object
		expectedStatusCode     codes.Code
		expectedResponse       *corev1.UpdateInstalledPackageResponse
		expectedPackageInstall *packagingv1alpha1.PackageInstall
	}{
		{
			name: "update installed package",
			request: &corev1.UpdateInstalledPackageRequest{
				InstalledPackageRef: &corev1.InstalledPackageReference{
					Context: &corev1.Context{
						Namespace: "default",
						Cluster:   "default",
					},
					Plugin:     &pluginDetail,
					Identifier: "my-installation",
				},
				PkgVersionReference: &corev1.VersionReference{
					Version: "1.2.3",
				},
				Values: "foo: bar",
				ReconciliationOptions: &corev1.ReconciliationOptions{
					ServiceAccountName: "default",
					Interval:           30,
					Suspend:            false,
				},
			},
			existingObjects: []runtime.Object{
				&datapackagingv1alpha1.PackageMetadata{
					TypeMeta: metav1.TypeMeta{
						Kind:       pkgMetadataResource,
						APIVersion: datapackagingAPIVersion,
					},
					ObjectMeta: metav1.ObjectMeta{
						Namespace: "default",
						Name:      "tetris.foo.example.com",
					},
					Spec: datapackagingv1alpha1.PackageMetadataSpec{
						DisplayName:        "Classic Tetris",
						IconSVGBase64:      "Tm90IHJlYWxseSBTVkcK",
						ShortDescription:   "A great game for arcade gamers",
						LongDescription:    "A few sentences but not really a readme",
						Categories:         []string{"logging", "daemon-set"},
						Maintainers:        []datapackagingv1alpha1.Maintainer{{Name: "person1"}, {Name: "person2"}},
						SupportDescription: "Some support information",
						ProviderName:       "Tetris inc.",
					},
				},
				&datapackagingv1alpha1.Package{
					TypeMeta: metav1.TypeMeta{
						Kind:       pkgResource,
						APIVersion: datapackagingAPIVersion,
					},
					ObjectMeta: metav1.ObjectMeta{
						Namespace: "default",
						Name:      "tetris.foo.example.com.1.2.3",
					},
					Spec: datapackagingv1alpha1.PackageSpec{
						RefName:                         "tetris.foo.example.com",
						Version:                         "1.2.3",
						Licenses:                        []string{"my-license"},
						ReleaseNotes:                    "release notes",
						CapactiyRequirementsDescription: "capacity description",
					},
				},
				&packagingv1alpha1.PackageInstall{
					TypeMeta: metav1.TypeMeta{
						Kind:       pkgInstallResource,
						APIVersion: packagingAPIVersion,
					},
					ObjectMeta: metav1.ObjectMeta{
						Namespace: "default",
						Name:      "my-installation",
					},
					Spec: packagingv1alpha1.PackageInstallSpec{
						ServiceAccountName: "default",
						PackageRef: &packagingv1alpha1.PackageRef{
							RefName: "tetris.foo.example.com",
							VersionSelection: &vendirversions.VersionSelectionSemver{
								Constraints: "1.2.3",
							},
						},
						Values: []packagingv1alpha1.PackageInstallValues{{
							SecretRef: &packagingv1alpha1.PackageInstallValuesSecretRef{
								Name: "my-installation-values",
							},
						},
						},
						Paused:     false,
						Canceled:   false,
						SyncPeriod: &metav1.Duration{(time.Second * 30)},
						NoopDelete: false,
					},
					Status: packagingv1alpha1.PackageInstallStatus{
						GenericStatus: kappctrlv1alpha1.GenericStatus{
							ObservedGeneration: 1,
							Conditions: []kappctrlv1alpha1.AppCondition{{
								Type:    kappctrlv1alpha1.ReconcileSucceeded,
								Status:  k8scorev1.ConditionTrue,
								Reason:  "baz",
								Message: "qux",
							}},
							FriendlyDescription: "foo",
							UsefulErrorMessage:  "foo",
						},
						Version:              "1.2.3",
						LastAttemptedVersion: "1.2.3",
					},
				},
			},
			existingTypedObjects: []runtime.Object{
				&k8scorev1.Secret{
					ObjectMeta: metav1.ObjectMeta{
						Namespace: "default",
						Name:      "my-installation-values",
					},
					Type: "Opaque",
					Data: map[string][]byte{
						"values.yaml": []byte("foo: bar"),
					},
				},
			},
			expectedStatusCode: codes.OK,
			expectedResponse: &corev1.UpdateInstalledPackageResponse{
				InstalledPackageRef: &corev1.InstalledPackageReference{
					Context:    defaultContext,
					Plugin:     &pluginDetail,
					Identifier: "my-installation",
				},
			},
			expectedPackageInstall: &packagingv1alpha1.PackageInstall{
				TypeMeta: metav1.TypeMeta{
					Kind:       pkgInstallResource,
					APIVersion: packagingAPIVersion,
				},
				ObjectMeta: metav1.ObjectMeta{
					Namespace: "default",
					Name:      "my-installation",
				},
				Spec: packagingv1alpha1.PackageInstallSpec{
					ServiceAccountName: "default",
					PackageRef: &packagingv1alpha1.PackageRef{
						RefName: "tetris.foo.example.com",
						VersionSelection: &vendirversions.VersionSelectionSemver{
							Constraints: "1.2.3",
						},
					},
					Values: []packagingv1alpha1.PackageInstallValues{{
						SecretRef: &packagingv1alpha1.PackageInstallValuesSecretRef{
							Name: "my-installation-values",
						},
					},
					},
					Paused:     false,
					Canceled:   false,
					SyncPeriod: &metav1.Duration{(time.Second * 30)},
					NoopDelete: false,
				},
				Status: packagingv1alpha1.PackageInstallStatus{
					GenericStatus: kappctrlv1alpha1.GenericStatus{
						ObservedGeneration: 1,
						Conditions: []kappctrlv1alpha1.AppCondition{{
							Type:    kappctrlv1alpha1.ReconcileSucceeded,
							Status:  k8scorev1.ConditionTrue,
							Reason:  "baz",
							Message: "qux",
						}},
						FriendlyDescription: "foo",
						UsefulErrorMessage:  "foo",
					},
					Version:              "1.2.3",
					LastAttemptedVersion: "1.2.3",
				},
			},
		},
	}

	for _, tc := range testCases {
		t.Run(tc.name, func(t *testing.T) {
			var unstructuredObjects []runtime.Object
			for _, obj := range tc.existingObjects {
				unstructuredContent, _ := runtime.DefaultUnstructuredConverter.ToUnstructured(obj)
				unstructuredObjects = append(unstructuredObjects, &unstructured.Unstructured{Object: unstructuredContent})
			}

			s := Server{
				clientGetter: func(context.Context, string) (kubernetes.Interface, dynamic.Interface, error) {
					return typfake.NewSimpleClientset(tc.existingTypedObjects...), dynfake.NewSimpleDynamicClientWithCustomListKinds(
						runtime.NewScheme(),
						map[schema.GroupVersionResource]string{
							{Group: datapackagingv1alpha1.SchemeGroupVersion.Group, Version: datapackagingv1alpha1.SchemeGroupVersion.Version, Resource: pkgsResource}:         pkgResource + "List",
							{Group: datapackagingv1alpha1.SchemeGroupVersion.Group, Version: datapackagingv1alpha1.SchemeGroupVersion.Version, Resource: pkgMetadatasResource}: pkgMetadataResource + "List",
							{Group: packagingv1alpha1.SchemeGroupVersion.Group, Version: packagingv1alpha1.SchemeGroupVersion.Version, Resource: pkgInstallsResource}:          pkgInstallResource + "List",
						},
						unstructuredObjects...,
					), nil
				},
			}

			updateInstalledPackageResponse, err := s.UpdateInstalledPackage(context.Background(), tc.request)

			if got, want := status.Code(err), tc.expectedStatusCode; got != want {
				t.Fatalf("got: %d, want: %d, err: %+v", got, want, err)
			}
			// If we were expecting an error, continue to the next test.
			if tc.expectedStatusCode != codes.OK {
				return
			}
			if tc.expectedPackageInstall != nil {
				if got, want := updateInstalledPackageResponse, tc.expectedResponse; !cmp.Equal(want, got, ignoreUnexported) {
					t.Errorf("mismatch (-want +got):\n%s", cmp.Diff(want, got, ignoreUnexported))
				}
				// TODO(agamez): check the actual object being updated in the k8s fake
			}
		})
	}
}

func TestDeleteInstalledPackage(t *testing.T) {
	testCases := []struct {
		name                 string
		request              *corev1.DeleteInstalledPackageRequest
		existingObjects      []runtime.Object
		existingTypedObjects []runtime.Object
		expectedStatusCode   codes.Code
		expectedResponse     *corev1.DeleteInstalledPackageResponse
	}{
		{
			name: "deletes installed package",
			request: &corev1.DeleteInstalledPackageRequest{
				InstalledPackageRef: &corev1.InstalledPackageReference{
					Context:    defaultContext,
					Plugin:     &pluginDetail,
					Identifier: "my-install",
				},
			},
			existingObjects: []runtime.Object{
				&packagingv1alpha1.PackageInstall{
					TypeMeta: metav1.TypeMeta{
						Kind:       pkgInstallResource,
						APIVersion: packagingAPIVersion,
					},
					ObjectMeta: metav1.ObjectMeta{
						Namespace: "default",
						Name:      "my-install",
					},
					Spec: packagingv1alpha1.PackageInstallSpec{
						ServiceAccountName: "default",
						PackageRef: &packagingv1alpha1.PackageRef{
							RefName: "tetris.foo.example.com",
							VersionSelection: &vendirversions.VersionSelectionSemver{
								Constraints: "1.2.3",
							},
						},
						Values: []packagingv1alpha1.PackageInstallValues{{
							SecretRef: &packagingv1alpha1.PackageInstallValuesSecretRef{
								Name: "my-secret",
							},
						},
						},
						Paused:     false,
						Canceled:   false,
						SyncPeriod: &metav1.Duration{(time.Second * 30)},
						NoopDelete: false,
					},
					Status: packagingv1alpha1.PackageInstallStatus{
						GenericStatus: kappctrlv1alpha1.GenericStatus{
							ObservedGeneration: 1,
							Conditions: []kappctrlv1alpha1.AppCondition{{
								Type:    kappctrlv1alpha1.ReconcileSucceeded,
								Status:  k8scorev1.ConditionTrue,
								Reason:  "baz",
								Message: "qux",
							}},
							FriendlyDescription: "foo",
							UsefulErrorMessage:  "foo",
						},
						Version:              "1.2.3",
						LastAttemptedVersion: "1.2.3",
					},
				},
			},
			existingTypedObjects: []runtime.Object{
				&k8scorev1.Secret{
					ObjectMeta: metav1.ObjectMeta{
						Namespace: "default",
						Name:      "my-secret",
					},
					Type: "Opaque",
					Data: map[string][]byte{
						"values.yaml": []byte("foo: bar"),
					},
				},
			},
			expectedStatusCode: codes.OK,
			expectedResponse:   &corev1.DeleteInstalledPackageResponse{},
		},
		{
			name: "returns not found if installed package doesn't exist",
			request: &corev1.DeleteInstalledPackageRequest{
				InstalledPackageRef: &corev1.InstalledPackageReference{
					Context:    defaultContext,
					Plugin:     &pluginDetail,
					Identifier: "noy-my-install",
				},
			},
			existingObjects: []runtime.Object{
				&packagingv1alpha1.PackageInstall{
					TypeMeta: metav1.TypeMeta{
						Kind:       pkgInstallResource,
						APIVersion: packagingAPIVersion,
					},
					ObjectMeta: metav1.ObjectMeta{
						Namespace: "default",
						Name:      "my-install",
					},
					Spec: packagingv1alpha1.PackageInstallSpec{
						ServiceAccountName: "default",
						PackageRef: &packagingv1alpha1.PackageRef{
							RefName: "tetris.foo.example.com",
							VersionSelection: &vendirversions.VersionSelectionSemver{
								Constraints: "1.2.3",
							},
						},
						Values: []packagingv1alpha1.PackageInstallValues{{
							SecretRef: &packagingv1alpha1.PackageInstallValuesSecretRef{
								Name: "my-secret",
							},
						},
						},
						Paused:     false,
						Canceled:   false,
						SyncPeriod: &metav1.Duration{(time.Second * 30)},
						NoopDelete: false,
					},
					Status: packagingv1alpha1.PackageInstallStatus{
						GenericStatus: kappctrlv1alpha1.GenericStatus{
							ObservedGeneration: 1,
							Conditions: []kappctrlv1alpha1.AppCondition{{
								Type:    kappctrlv1alpha1.ReconcileSucceeded,
								Status:  k8scorev1.ConditionTrue,
								Reason:  "baz",
								Message: "qux",
							}},
							FriendlyDescription: "foo",
							UsefulErrorMessage:  "foo",
						},
						Version:              "1.2.3",
						LastAttemptedVersion: "1.2.3",
					},
				},
			},
			existingTypedObjects: []runtime.Object{
				&k8scorev1.Secret{
					ObjectMeta: metav1.ObjectMeta{
						Namespace: "default",
						Name:      "my-secret",
					},
					Type: "Opaque",
					Data: map[string][]byte{
						"values.yaml": []byte("foo: bar"),
					},
				},
			},
			expectedStatusCode: codes.NotFound,
			expectedResponse:   &corev1.DeleteInstalledPackageResponse{},
		},
	}

	for _, tc := range testCases {
		t.Run(tc.name, func(t *testing.T) {
			var unstructuredObjects []runtime.Object
			for _, obj := range tc.existingObjects {
				unstructuredContent, _ := runtime.DefaultUnstructuredConverter.ToUnstructured(obj)
				unstructuredObjects = append(unstructuredObjects, &unstructured.Unstructured{Object: unstructuredContent})
			}

			s := Server{
				clientGetter: func(context.Context, string) (kubernetes.Interface, dynamic.Interface, error) {
					return typfake.NewSimpleClientset(tc.existingTypedObjects...), dynfake.NewSimpleDynamicClientWithCustomListKinds(
						runtime.NewScheme(),
						map[schema.GroupVersionResource]string{
							{Group: datapackagingv1alpha1.SchemeGroupVersion.Group, Version: datapackagingv1alpha1.SchemeGroupVersion.Version, Resource: pkgsResource}:         pkgResource + "List",
							{Group: datapackagingv1alpha1.SchemeGroupVersion.Group, Version: datapackagingv1alpha1.SchemeGroupVersion.Version, Resource: pkgMetadatasResource}: pkgMetadataResource + "List",
							{Group: packagingv1alpha1.SchemeGroupVersion.Group, Version: packagingv1alpha1.SchemeGroupVersion.Version, Resource: pkgInstallsResource}:          pkgInstallResource + "List",
						},
						unstructuredObjects...,
					), nil
				},
			}

			deleteInstalledPackageResponse, err := s.DeleteInstalledPackage(context.Background(), tc.request)

			if got, want := status.Code(err), tc.expectedStatusCode; got != want {
				t.Fatalf("got: %d, want: %d, err: %+v", got, want, err)
			}
			// If we were expecting an error, continue to the next test.
			if tc.expectedStatusCode != codes.OK {
				return
			}
			if got, want := deleteInstalledPackageResponse, tc.expectedResponse; !cmp.Equal(want, got, ignoreUnexported) {
				t.Errorf("mismatch (-want +got):\n%s", cmp.Diff(want, got, ignoreUnexported))
			}
		})
	}
}

func TestGetPackageRepositories(t *testing.T) {
	testCases := []struct {
		name               string
		request            *v1alpha1.GetPackageRepositoriesRequest
		existingObjects    []runtime.Object
		expectedResponse   []*v1alpha1.PackageRepository
		expectedStatusCode codes.Code
	}{
		{
			name: "returns expected repositories",
			request: &v1alpha1.GetPackageRepositoriesRequest{
				Context: &corev1.Context{
					Cluster:   "default",
					Namespace: "default",
				},
			},
			existingObjects: []runtime.Object{
				&packagingv1alpha1.PackageRepository{
					TypeMeta: metav1.TypeMeta{
						Kind:       pkgRepositoryResource,
						APIVersion: packagingAPIVersion,
					},
					ObjectMeta: metav1.ObjectMeta{
						Name:      "repo-1",
						Namespace: "default",
					},
					Spec: packagingv1alpha1.PackageRepositorySpec{
						Fetch: &packagingv1alpha1.PackageRepositoryFetch{
							ImgpkgBundle: &kappctrlv1alpha1.AppFetchImgpkgBundle{
								Image: "projects.registry.example.com/repo-1/main@sha256:abcd",
							},
						},
					},
					Status: packagingv1alpha1.PackageRepositoryStatus{},
				},
				&packagingv1alpha1.PackageRepository{
					TypeMeta: metav1.TypeMeta{
						Kind:       pkgRepositoryResource,
						APIVersion: packagingAPIVersion,
					},
					ObjectMeta: metav1.ObjectMeta{
						Name:      "repo-2",
						Namespace: "default",
					},
					Spec: packagingv1alpha1.PackageRepositorySpec{
						Fetch: &packagingv1alpha1.PackageRepositoryFetch{
							ImgpkgBundle: &kappctrlv1alpha1.AppFetchImgpkgBundle{
								Image: "projects.registry.example.com/repo-2/main@sha256:abcd",
							},
						},
					},
					Status: packagingv1alpha1.PackageRepositoryStatus{},
				},
			},
			expectedResponse: []*v1alpha1.PackageRepository{
				{
					Name:      "repo-1",
					Url:       "projects.registry.example.com/repo-1/main@sha256:abcd",
					Namespace: "default",
					Plugin:    &pluginDetail,
				},
				{
					Name:      "repo-2",
					Url:       "projects.registry.example.com/repo-2/main@sha256:abcd",
					Namespace: "default",
					Plugin:    &pluginDetail,
				},
			},
		},
	}

	for _, tc := range testCases {
		t.Run(tc.name, func(t *testing.T) {
			var unstructuredObjects []runtime.Object
			for _, obj := range tc.existingObjects {
				unstructuredContent, _ := runtime.DefaultUnstructuredConverter.ToUnstructured(obj)
				unstructuredObjects = append(unstructuredObjects, &unstructured.Unstructured{Object: unstructuredContent})
			}

			s := Server{
				clientGetter: func(context.Context, string) (kubernetes.Interface, dynamic.Interface, error) {
					return nil, dynfake.NewSimpleDynamicClientWithCustomListKinds(
						runtime.NewScheme(),
						map[schema.GroupVersionResource]string{
							{Group: packagingv1alpha1.SchemeGroupVersion.Group, Version: packagingv1alpha1.SchemeGroupVersion.Version, Resource: pkgRepositoriesResource}: pkgRepositoryResource + "List",
						},
						unstructuredObjects...,
					), nil
				},
			}

			getPackageRepositoriesResponse, err := s.GetPackageRepositories(context.Background(), tc.request)

			if got, want := status.Code(err), tc.expectedStatusCode; got != want {
				t.Fatalf("got: %d, want: %d, err: %+v", got, want, err)
			}

			// Only check the response for OK status.
			if tc.expectedStatusCode == codes.OK {
				if getPackageRepositoriesResponse == nil {
					t.Fatalf("got: nil, want: response")
				} else {
					if got, want := getPackageRepositoriesResponse.Repositories, tc.expectedResponse; !cmp.Equal(got, want, ignoreUnexported) {
						t.Errorf("mismatch (-want +got):\n%s", cmp.Diff(want, got, ignoreUnexported))
					}
				}
			}
		})
	}
}<|MERGE_RESOLUTION|>--- conflicted
+++ resolved
@@ -56,11 +56,8 @@
 	corev1.Maintainer{},
 	corev1.PackageAppVersion{},
 	corev1.ReconciliationOptions{},
-<<<<<<< HEAD
-=======
 	corev1.GetAvailablePackageVersionsResponse{},
 	corev1.CreateInstalledPackageResponse{},
->>>>>>> 54273fc3
 	corev1.UpdateInstalledPackageResponse{},
 	corev1.VersionReference{},
 	pluginv1.Plugin{},
@@ -709,111 +706,6 @@
 				},
 			},
 			expectedPackage: &corev1.AvailablePackageDetail{
-				Name:             "tetris.foo.example.com",
-				DisplayName:      "Classic Tetris",
-				IconUrl:          "data:image/svg+xml;base64,Tm90IHJlYWxseSBTVkcK",
-				Categories:       []string{"logging", "daemon-set"},
-				ShortDescription: "A great game for arcade gamers",
-				LongDescription:  "A few sentences but not really a readme",
-				Version: &corev1.PackageAppVersion{
-					PkgVersion: "1.2.3",
-					AppVersion: "1.2.3",
-				},
-				Readme: fmt.Sprintf(`## Details
-
-
-### Description:
-%s
-
-
-### Capactiy requirements:
-%s
-
-
-### Release Notes:
-%s
-
-
-### Support:
-%s
-
-
-### Licenses:
-%s
-
-
-### ReleasedAt:
-%s
-
-
-`,
-					"A few sentences but not really a readme",
-					"capacity description",
-					"release notes",
-					"Some support information",
-					[]string{"my-license"},
-					&metav1.Time{},
-				),
-				Maintainers: []*corev1.Maintainer{
-					{Name: "person1"},
-					{Name: "person2"},
-				},
-				AvailablePackageRef: &corev1.AvailablePackageReference{
-					Context:    defaultContext,
-					Identifier: "tetris.foo.example.com",
-					Plugin:     &pluginDetail,
-				},
-			},
-			statusCode: codes.OK,
-		},
-		{
-			name: "it combines long description and support description for readme field",
-			request: &corev1.GetAvailablePackageDetailRequest{
-				AvailablePackageRef: &corev1.AvailablePackageReference{
-					Context:    defaultContext,
-					Identifier: "tetris.foo.example.com",
-				},
-			},
-			existingObjects: []runtime.Object{
-				&datapackagingv1alpha1.PackageMetadata{
-					TypeMeta: metav1.TypeMeta{
-						Kind:       pkgMetadataResource,
-						APIVersion: datapackagingAPIVersion,
-					},
-					ObjectMeta: metav1.ObjectMeta{
-						Namespace: "default",
-						Name:      "tetris.foo.example.com",
-					},
-					Spec: datapackagingv1alpha1.PackageMetadataSpec{
-						DisplayName:        "Classic Tetris",
-						IconSVGBase64:      "Tm90IHJlYWxseSBTVkcK",
-						ShortDescription:   "A great game for arcade gamers",
-						LongDescription:    "A few sentences but not really a readme",
-						Categories:         []string{"logging", "daemon-set"},
-						Maintainers:        []datapackagingv1alpha1.Maintainer{{Name: "person1"}, {Name: "person2"}},
-						SupportDescription: "Some support information",
-						ProviderName:       "Tetris inc.",
-					},
-				},
-				&datapackagingv1alpha1.Package{
-					TypeMeta: metav1.TypeMeta{
-						Kind:       pkgResource,
-						APIVersion: datapackagingAPIVersion,
-					},
-					ObjectMeta: metav1.ObjectMeta{
-						Namespace: "default",
-						Name:      "tetris.foo.example.com.1.2.3",
-					},
-					Spec: datapackagingv1alpha1.PackageSpec{
-						RefName:                         "tetris.foo.example.com",
-						Version:                         "1.2.3",
-						Licenses:                        []string{"my-license"},
-						ReleaseNotes:                    "release notes",
-						CapactiyRequirementsDescription: "capacity description",
-					},
-				},
-			},
-			expectedPackage: &corev1.AvailablePackageDetail{
 				Name:            "tetris.foo.example.com",
 				DisplayName:     "Classic Tetris",
 				LongDescription: "A few sentences but not really a readme",
@@ -821,15 +713,10 @@
 					PkgVersion: "1.2.3",
 					AppVersion: "1.2.3",
 				},
-<<<<<<< HEAD
-				Maintainers: []*corev1.Maintainer{},
-=======
-				Maintainers:      []*v1alpha1.Maintainer{{Name: "person1"}, {Name: "person2"}},
+				Maintainers:      []*corev1.Maintainer{{Name: "person1"}, {Name: "person2"}},
 				IconUrl:          "data:image/svg+xml;base64,Tm90IHJlYWxseSBTVkcK",
 				ShortDescription: "A great game for arcade gamers",
 				Categories:       []string{"logging", "daemon-set"},
-
->>>>>>> 54273fc3
 				Readme: fmt.Sprintf(`## Details
 
 
@@ -874,6 +761,108 @@
 			statusCode: codes.OK,
 		},
 		{
+			name: "it combines long description and support description for readme field",
+			request: &corev1.GetAvailablePackageDetailRequest{
+				AvailablePackageRef: &corev1.AvailablePackageReference{
+					Context:    defaultContext,
+					Identifier: "tetris.foo.example.com",
+				},
+			},
+			existingObjects: []runtime.Object{
+				&datapackagingv1alpha1.PackageMetadata{
+					TypeMeta: metav1.TypeMeta{
+						Kind:       pkgMetadataResource,
+						APIVersion: datapackagingAPIVersion,
+					},
+					ObjectMeta: metav1.ObjectMeta{
+						Namespace: "default",
+						Name:      "tetris.foo.example.com",
+					},
+					Spec: datapackagingv1alpha1.PackageMetadataSpec{
+						DisplayName:        "Classic Tetris",
+						IconSVGBase64:      "Tm90IHJlYWxseSBTVkcK",
+						ShortDescription:   "A great game for arcade gamers",
+						LongDescription:    "A few sentences but not really a readme",
+						Categories:         []string{"logging", "daemon-set"},
+						Maintainers:        []datapackagingv1alpha1.Maintainer{{Name: "person1"}, {Name: "person2"}},
+						SupportDescription: "Some support information",
+						ProviderName:       "Tetris inc.",
+					},
+				},
+				&datapackagingv1alpha1.Package{
+					TypeMeta: metav1.TypeMeta{
+						Kind:       pkgResource,
+						APIVersion: datapackagingAPIVersion,
+					},
+					ObjectMeta: metav1.ObjectMeta{
+						Namespace: "default",
+						Name:      "tetris.foo.example.com.1.2.3",
+					},
+					Spec: datapackagingv1alpha1.PackageSpec{
+						RefName:                         "tetris.foo.example.com",
+						Version:                         "1.2.3",
+						Licenses:                        []string{"my-license"},
+						ReleaseNotes:                    "release notes",
+						CapactiyRequirementsDescription: "capacity description",
+					},
+				},
+			},
+			expectedPackage: &corev1.AvailablePackageDetail{
+				Name:            "tetris.foo.example.com",
+				DisplayName:     "Classic Tetris",
+				LongDescription: "A few sentences but not really a readme",
+				Version: &corev1.PackageAppVersion{
+					PkgVersion: "1.2.3",
+					AppVersion: "1.2.3",
+				},
+				Maintainers:      []*corev1.Maintainer{{Name: "person1"}, {Name: "person2"}},
+				IconUrl:          "data:image/svg+xml;base64,Tm90IHJlYWxseSBTVkcK",
+				ShortDescription: "A great game for arcade gamers",
+				Categories:       []string{"logging", "daemon-set"},
+				Readme: fmt.Sprintf(`## Details
+
+
+### Description:
+%s
+
+
+### Capactiy requirements:
+%s
+
+
+### Release Notes:
+%s
+
+
+### Support:
+%s
+
+
+### Licenses:
+%s
+
+
+### ReleasedAt:
+%s
+
+
+`,
+					"A few sentences but not really a readme",
+					"capacity description",
+					"release notes",
+					"Some support information",
+					[]string{"my-license"},
+					&metav1.Time{},
+				),
+				AvailablePackageRef: &corev1.AvailablePackageReference{
+					Context:    defaultContext,
+					Identifier: "tetris.foo.example.com",
+					Plugin:     &pluginDetail,
+				},
+			},
+			statusCode: codes.OK,
+		},
+		{
 			name: "it returns an invalid arg error status if no context is provided",
 			request: &corev1.GetAvailablePackageDetailRequest{
 				AvailablePackageRef: &corev1.AvailablePackageReference{
@@ -2422,7 +2411,7 @@
 				InstalledPackageRef: &corev1.InstalledPackageReference{
 					Context:    defaultContext,
 					Plugin:     &pluginDetail,
-					Identifier: "my-install",
+					Identifier: "my-installation",
 				},
 			},
 			existingObjects: []runtime.Object{
@@ -2433,7 +2422,7 @@
 					},
 					ObjectMeta: metav1.ObjectMeta{
 						Namespace: "default",
-						Name:      "my-install",
+						Name:      "my-installation",
 					},
 					Spec: packagingv1alpha1.PackageInstallSpec{
 						ServiceAccountName: "default",
@@ -2445,7 +2434,7 @@
 						},
 						Values: []packagingv1alpha1.PackageInstallValues{{
 							SecretRef: &packagingv1alpha1.PackageInstallValuesSecretRef{
-								Name: "my-secret",
+								Name: "my-installation-values",
 							},
 						},
 						},
@@ -2475,7 +2464,7 @@
 				&k8scorev1.Secret{
 					ObjectMeta: metav1.ObjectMeta{
 						Namespace: "default",
-						Name:      "my-secret",
+						Name:      "my-installation-values",
 					},
 					Type: "Opaque",
 					Data: map[string][]byte{
@@ -2492,7 +2481,7 @@
 				InstalledPackageRef: &corev1.InstalledPackageReference{
 					Context:    defaultContext,
 					Plugin:     &pluginDetail,
-					Identifier: "noy-my-install",
+					Identifier: "noy-my-installation",
 				},
 			},
 			existingObjects: []runtime.Object{
@@ -2503,7 +2492,7 @@
 					},
 					ObjectMeta: metav1.ObjectMeta{
 						Namespace: "default",
-						Name:      "my-install",
+						Name:      "my-installation",
 					},
 					Spec: packagingv1alpha1.PackageInstallSpec{
 						ServiceAccountName: "default",
@@ -2515,7 +2504,7 @@
 						},
 						Values: []packagingv1alpha1.PackageInstallValues{{
 							SecretRef: &packagingv1alpha1.PackageInstallValuesSecretRef{
-								Name: "my-secret",
+								Name: "my-installation-values",
 							},
 						},
 						},
@@ -2545,7 +2534,7 @@
 				&k8scorev1.Secret{
 					ObjectMeta: metav1.ObjectMeta{
 						Namespace: "default",
-						Name:      "my-secret",
+						Name:      "my-installation-values",
 					},
 					Type: "Opaque",
 					Data: map[string][]byte{
