/*
Copyright © 2021 VMware
Licensed under the Apache License, Version 2.0 (the "License");
you may not use this file except in compliance with the License.
You may obtain a copy of the License at
    http://www.apache.org/licenses/LICENSE-2.0
Unless required by applicable law or agreed to in writing, software
distributed under the License is distributed on an "AS IS" BASIS,
WITHOUT WARRANTIES OR CONDITIONS OF ANY KIND, either express or implied.
See the License for the specific language governing permissions and
limitations under the License.
*/
package main

import (
	"context"
	"fmt"
	"strings"
	"sync"
	"time"

	corev1 "github.com/kubeapps/kubeapps/cmd/kubeapps-apis/gen/core/packages/v1alpha1"
	"github.com/kubeapps/kubeapps/cmd/kubeapps-apis/plugins/pkg/statuserror"
	packagingv1alpha1 "github.com/vmware-tanzu/carvel-kapp-controller/pkg/apis/packaging/v1alpha1"
	datapackagingv1alpha1 "github.com/vmware-tanzu/carvel-kapp-controller/pkg/apiserver/apis/datapackaging/v1alpha1"
	vendirVersions "github.com/vmware-tanzu/carvel-vendir/pkg/vendir/versions/v1alpha1"
	"google.golang.org/grpc/codes"
	"google.golang.org/grpc/status"
	"k8s.io/apimachinery/pkg/api/errors"
	metav1 "k8s.io/apimachinery/pkg/apis/meta/v1"
	"k8s.io/apimachinery/pkg/util/wait"
	log "k8s.io/klog/v2"
)

// GetAvailablePackageSummaries returns the available packages managed by the 'kapp_controller' plugin
func (s *Server) GetAvailablePackageSummaries(ctx context.Context, request *corev1.GetAvailablePackageSummariesRequest) (*corev1.GetAvailablePackageSummariesResponse, error) {
	// Retrieve parameters from the request
	namespace := request.GetContext().GetNamespace()
	cluster := request.GetContext().GetCluster()
	contextMsg := fmt.Sprintf("(cluster=%q, namespace=%q)", cluster, namespace)
	log.Infof("+kapp-controller GetAvailablePackageSummaries %s", contextMsg)

	// Retrieve additional parameters from the request
	pageSize := request.GetPaginationOptions().GetPageSize()
	pageOffset, err := pageOffsetFromPageToken(request.GetPaginationOptions().GetPageToken())
	if err != nil {
		return nil, status.Errorf(codes.InvalidArgument, "unable to intepret page token %q: %v", request.GetPaginationOptions().GetPageToken(), err)
	}
	// Assume the default cluster if none is specified
	if cluster == "" {
		cluster = s.globalPackagingCluster
	}
	// fetch all the package metadatas
	pkgMetadatas, err := s.getPkgMetadatas(ctx, cluster, namespace)
	if err != nil {
		return nil, statuserror.FromK8sError("get", "PackageMetadata", "", err)
	}

	// paginate the list of results
	availablePackageSummaries := make([]*corev1.AvailablePackageSummary, len(pkgMetadatas))

	// create the waiting group for processing each item aynchronously
	var wg sync.WaitGroup

	// TODO(agamez): DRY up this logic (cf GetInstalledPackageSummaries)
	if len(pkgMetadatas) > 0 {
		startAt := -1
		if pageSize > 0 {
			startAt = int(pageSize) * pageOffset
		}
		for i, pkgMetadata := range pkgMetadatas {
			wg.Add(1)
			if startAt <= i {
				go func(i int, pkgMetadata *datapackagingv1alpha1.PackageMetadata) error {
					defer wg.Done()
					// fetch the associated packages
					// Use the field selector to return only Package CRs that match on the spec.refName.
					// TODO(agamez): perhaps we better fetch all the packages and filter ourselves to reduce the k8s calls
					fieldSelector := fmt.Sprintf("spec.refName=%s", pkgMetadata.Name)
					pkgs, err := s.getPkgsWithFieldSelector(ctx, cluster, namespace, fieldSelector)
					if err != nil {
						return statuserror.FromK8sError("get", "Package", pkgMetadata.Name, err)
					}
					pkgVersionsMap, err := getPkgVersionsMap(pkgs)
					if err != nil {
						return err
					}

					// generate the availablePackageSummary from the fetched information
					availablePackageSummary, err := s.buildAvailablePackageSummary(pkgMetadata, pkgVersionsMap, cluster)
					if err != nil {
						return status.Errorf(codes.Internal, fmt.Sprintf("unable to create the AvailablePackageSummary: %v", err))
					}

					// append the availablePackageSummary to the slice
					availablePackageSummaries[i] = availablePackageSummary
					return nil
				}(i, pkgMetadata)
			}
			// if we've reached the end of the page, stop iterating
			if pageSize > 0 && len(availablePackageSummaries) == int(pageSize) {
				break
			}
		}
	}
	wg.Wait() // Wait until each goroutine has finished

	// TODO(agamez): the slice with make is filled with <nil>, in case of an error in the
	// i goroutine, the i-th <nil> stub will remain. Check if 'errgroup' works here, but I haven't
	// been able so far.
	// An alternative is using channels to perform a fine-grained control... but not sure if it worths
	// However, should we just return an error if so? See https://github.com/kubeapps/kubeapps/pull/3784#discussion_r754836475
	// filter out <nil> values
	availablePackageSummariesNilSafe := []*corev1.AvailablePackageSummary{}
	categories := []string{}
	for _, availablePackageSummary := range availablePackageSummaries {
		if availablePackageSummary != nil {
			availablePackageSummariesNilSafe = append(availablePackageSummariesNilSafe, availablePackageSummary)
			categories = append(categories, availablePackageSummary.Categories...)

		}
	}
	// if no results whatsoever, throw an error
	if len(availablePackageSummariesNilSafe) == 0 {
		return nil, status.Errorf(codes.NotFound, fmt.Sprintf("no available packages: %v", err))
	}

	// Only return a next page token if the request was for pagination and
	// the results are a full page.
	nextPageToken := ""
	if pageSize > 0 && len(availablePackageSummariesNilSafe) == int(pageSize) {
		nextPageToken = fmt.Sprintf("%d", pageOffset+1)
	}
	response := &corev1.GetAvailablePackageSummariesResponse{
		AvailablePackageSummaries: availablePackageSummariesNilSafe,
		Categories:                categories,
		NextPageToken:             nextPageToken,
	}
	return response, nil
}

// GetAvailablePackageVersions returns the package versions managed by the 'kapp_controller' plugin
func (s *Server) GetAvailablePackageVersions(ctx context.Context, request *corev1.GetAvailablePackageVersionsRequest) (*corev1.GetAvailablePackageVersionsResponse, error) {
	// Retrieve parameters from the request
	namespace := request.GetAvailablePackageRef().GetContext().GetNamespace()
	cluster := request.GetAvailablePackageRef().GetContext().GetCluster()
	identifier := request.GetAvailablePackageRef().GetIdentifier()
	contextMsg := fmt.Sprintf("(cluster=%q, namespace=%q, id=%q)", cluster, namespace, identifier)
	log.Infof("+kapp-controller GetAvailablePackageVersions %s", contextMsg)

	// Validate the request
	if namespace == "" || identifier == "" {
		return nil, status.Errorf(codes.InvalidArgument, "Required context or identifier not provided")
	}

	if cluster == "" {
		cluster = s.globalPackagingCluster
	}

	// Use the field selector to return only Package CRs that match on the spec.refName.
	fieldSelector := fmt.Sprintf("spec.refName=%s", identifier)
	pkgs, err := s.getPkgsWithFieldSelector(ctx, cluster, namespace, fieldSelector)
	if err != nil {
		return nil, statuserror.FromK8sError("get", "Package", "", err)
	}
	pkgVersionsMap, err := getPkgVersionsMap(pkgs)
	if err != nil {
		return nil, status.Errorf(codes.Internal, "unable to get the PkgVersionsMap: '%v'", err)

	}

	// TODO(minelson): support configurable version summary for kapp-controller pkgs
	// as already done for Helm (see #3588 for more info).
	versions := make([]*corev1.PackageAppVersion, len(pkgVersionsMap[identifier]))
	for i, v := range pkgVersionsMap[identifier] {
		// Currently, PkgVersion and AppVersion are the same
		// https://kubernetes.slack.com/archives/CH8KCCKA5/p1636386358322000?thread_ts=1636371493.320900&cid=CH8KCCKA5
		versions[i] = &corev1.PackageAppVersion{
			PkgVersion: v.version.String(),
			AppVersion: v.version.String(),
		}
	}

	return &corev1.GetAvailablePackageVersionsResponse{
		PackageAppVersions: versions,
	}, nil
}

// GetAvailablePackageDetail returns the package metadata managed by the 'kapp_controller' plugin
func (s *Server) GetAvailablePackageDetail(ctx context.Context, request *corev1.GetAvailablePackageDetailRequest) (*corev1.GetAvailablePackageDetailResponse, error) {
	// Retrieve parameters from the request
	namespace := request.GetAvailablePackageRef().GetContext().GetNamespace()
	cluster := request.GetAvailablePackageRef().GetContext().GetCluster()
	identifier := request.GetAvailablePackageRef().GetIdentifier()
	contextMsg := fmt.Sprintf("(cluster=%q, namespace=%q, id=%q)", cluster, namespace, identifier)
	log.Infof("+kapp-controller GetAvailablePackageDetail %s", contextMsg)

	// Retrieve additional parameters from the request
	requestedPkgVersion := request.GetPkgVersion()

	// Validate the request
	if request.GetAvailablePackageRef().GetContext() == nil {
		return nil, status.Errorf(codes.InvalidArgument, "no request AvailablePackageRef.Context provided")
	}

	if cluster == "" {
		cluster = s.globalPackagingCluster
	}

	// fetch the package metadata
	pkgMetadata, err := s.getPkgMetadata(ctx, cluster, namespace, identifier)
	if err != nil {
		return nil, statuserror.FromK8sError("get", "PackageMetadata", identifier, err)
	}

	// Use the field selector to return only Package CRs that match on the spec.refName.
	fieldSelector := fmt.Sprintf("spec.refName=%s", identifier)
	pkgs, err := s.getPkgsWithFieldSelector(ctx, cluster, namespace, fieldSelector)
	if err != nil {
		return nil, statuserror.FromK8sError("get", "Package", identifier, err)
	}
	pkgVersionsMap, err := getPkgVersionsMap(pkgs)
	if err != nil {
		return nil, status.Errorf(codes.Internal, "unable to get the PkgVersionsMap: '%v'", err)
	}

	var foundPkgSemver = &pkgSemver{}
	if requestedPkgVersion != "" {
		// Ensure the version is available.
		for _, v := range pkgVersionsMap[identifier] {
			if v.version.String() == requestedPkgVersion {
				foundPkgSemver = &v
				break
			}
		}
		if foundPkgSemver.version == nil {
			return nil, status.Errorf(codes.NotFound, fmt.Sprintf("unable to find %q package with version %q", identifier, requestedPkgVersion))
		}
	} else {
		// If the pkgVersion wasn't specified, grab the packages to find the latest.
		if len(pkgVersionsMap[identifier]) > 0 {
			foundPkgSemver = &pkgVersionsMap[identifier][0]
			requestedPkgVersion = foundPkgSemver.version.String()
		} else {
			return nil, status.Errorf(codes.NotFound, fmt.Sprintf("unable to find any versions for the package %q", identifier))
		}
	}

	availablePackageDetail, err := s.buildAvailablePackageDetail(pkgMetadata, requestedPkgVersion, foundPkgSemver, cluster)
	if err != nil {
		return nil, statuserror.FromK8sError("create", "AvailablePackageDetail", pkgMetadata.Name, err)

	}

	return &corev1.GetAvailablePackageDetailResponse{
		AvailablePackageDetail: availablePackageDetail,
	}, nil
}

// GetInstalledPackageSummaries returns the installed packages managed by the 'kapp_controller' plugin
func (s *Server) GetInstalledPackageSummaries(ctx context.Context, request *corev1.GetInstalledPackageSummariesRequest) (*corev1.GetInstalledPackageSummariesResponse, error) {
	// Retrieve parameters from the request
	namespace := request.GetContext().GetNamespace()
	cluster := request.GetContext().GetCluster()
	contextMsg := fmt.Sprintf("(cluster=%q, namespace=%q)", cluster, namespace)
	log.Infof("+kapp-controller GetInstalledPackageSummaries %s", contextMsg)

	// Retrieve additional parameters from the request
	pageSize := request.GetPaginationOptions().GetPageSize()
	pageOffset, err := pageOffsetFromPageToken(request.GetPaginationOptions().GetPageToken())
	if err != nil {
		return nil, status.Errorf(codes.InvalidArgument, "unable to intepret page token %q: %v", request.GetPaginationOptions().GetPageToken(), err)
	}

	// Assume the default cluster if none is specified
	if cluster == "" {
		cluster = s.globalPackagingCluster
	}

	// retrieve the list of installed packages
	// TODO(agamez): we should be paginating this request rather than requesting everything every time
	pkgInstalls, err := s.getPkgInstalls(ctx, cluster, namespace)
	if err != nil {
		return nil, statuserror.FromK8sError("get", "PackageInstall", "", err)
	}

	// paginate the list of results
	installedPkgSummaries := make([]*corev1.InstalledPackageSummary, len(pkgInstalls))

	// create the waiting group for processing each item aynchronously
	var wg sync.WaitGroup

	// TODO(agamez): DRY up this logic (cf GetAvailablePackageSummaries)
	if len(pkgInstalls) > 0 {
		startAt := -1
		if pageSize > 0 {
			startAt = int(pageSize) * pageOffset
		}
		for i, pkgInstall := range pkgInstalls {
			wg.Add(1)
			if startAt <= i {
				go func(i int, pkgInstall *packagingv1alpha1.PackageInstall) error {
					defer wg.Done()
					// fetch additional information from the package metadata
					// TODO(agamez): if the repository where the package belongs to is not installed, it will throw an error;
					// decide whether we should ignore it or it is ok with returning an error
					pkgMetadata, err := s.getPkgMetadata(ctx, cluster, pkgInstall.ObjectMeta.Namespace, pkgInstall.Spec.PackageRef.RefName)
					if err != nil {
						return statuserror.FromK8sError("get", "PackageMetadata", pkgInstall.Spec.PackageRef.RefName, err)
					}

					// Use the field selector to return only Package CRs that match on the spec.refName.
					fieldSelector := fmt.Sprintf("spec.refName=%s", pkgInstall.Spec.PackageRef.RefName)
					pkgs, err := s.getPkgsWithFieldSelector(ctx, cluster, pkgInstall.ObjectMeta.Namespace, fieldSelector)
					if err != nil {
						return statuserror.FromK8sError("get", "Package", "", err)
					}
					pkgVersionsMap, err := getPkgVersionsMap(pkgs)
					if err != nil {
						return err
					}

					// generate the installedPackageSummary from the fetched information
					installedPackageSummary, err := s.buildInstalledPackageSummary(pkgInstall, pkgMetadata, pkgVersionsMap, cluster)
					if err != nil {
						return status.Errorf(codes.Internal, fmt.Sprintf("unable to create the InstalledPackageSummary: %v", err))
					}

					// append the availablePackageSummary to the slice
					installedPkgSummaries[i] = installedPackageSummary

					return nil
				}(i, pkgInstall)
			}
			// if we've reached the end of the page, stop iterating
			if pageSize > 0 && len(installedPkgSummaries) == int(pageSize) {
				break
			}
		}
	}
	// Wait until each goroutine has finished
	wg.Wait()

	// TODO(agamez): the slice with make is filled with <nil>, in case of an error in the
	// i goroutine, the i-th <nil> stub will remain. Check if 'errgroup' works here, but I haven't
	// been able so far.
	// An alternative is using channels to perform a fine-grained control... but not sure if it worths
	// However, should we just return an error if so? See https://github.com/kubeapps/kubeapps/pull/3784#discussion_r754836475
	// filter out <nil> values
	installedPkgSummariesNilSafe := []*corev1.InstalledPackageSummary{}
	for _, installedPkgSummary := range installedPkgSummaries {
		if installedPkgSummary != nil {
			installedPkgSummariesNilSafe = append(installedPkgSummariesNilSafe, installedPkgSummary)
		}
	}

	// Only return a next page token if the request was for pagination and
	// the results are a full page.
	nextPageToken := ""
	if pageSize > 0 && len(installedPkgSummariesNilSafe) == int(pageSize) {
		nextPageToken = fmt.Sprintf("%d", pageOffset+1)
	}
	response := &corev1.GetInstalledPackageSummariesResponse{
		InstalledPackageSummaries: installedPkgSummariesNilSafe,
		NextPageToken:             nextPageToken,
	}
	return response, nil
}

// GetInstalledPackageDetail returns the package metadata managed by the 'kapp_controller' plugin
func (s *Server) GetInstalledPackageDetail(ctx context.Context, request *corev1.GetInstalledPackageDetailRequest) (*corev1.GetInstalledPackageDetailResponse, error) {
	// Retrieve parameters from the request
	cluster := request.GetInstalledPackageRef().GetContext().GetCluster()
	namespace := request.GetInstalledPackageRef().GetContext().GetNamespace()
	installedPackageRefId := request.GetInstalledPackageRef().GetIdentifier()
	contextMsg := fmt.Sprintf("(cluster=%q, namespace=%q, id=%q)", cluster, namespace, installedPackageRefId)
	log.Infof("+kapp-controller GetInstalledPackageDetail %s", contextMsg)

	if cluster == "" {
		cluster = s.globalPackagingCluster
	}

	typedClient, _, _, err := s.GetClients(ctx, cluster)
	if err != nil {
		return nil, status.Errorf(codes.Internal, "unable to get the k8s client: '%v'", err)
	}

	// fetch the package install
	pkgInstall, err := s.getPkgInstall(ctx, cluster, namespace, installedPackageRefId)
	if err != nil {
		return nil, statuserror.FromK8sError("get", "PackageInstall", installedPackageRefId, err)
	}

	// fetch the resulting deployed app after the installation
	app, err := s.getApp(ctx, cluster, namespace, installedPackageRefId)
	if err != nil {
		return nil, statuserror.FromK8sError("get", "App", installedPackageRefId, err)
	}

	// retrieve the package metadata associated with this installed package
	pkgName := pkgInstall.Spec.PackageRef.RefName
	pkgMetadata, err := s.getPkgMetadata(ctx, cluster, namespace, pkgName)
	if err != nil {
		return nil, statuserror.FromK8sError("get", "PackageMetadata", pkgName, err)
	}

	// Use the field selector to return only Package CRs that match on the spec.refName.
	fieldSelector := fmt.Sprintf("spec.refName=%s", pkgMetadata.Name)
	pkgs, err := s.getPkgsWithFieldSelector(ctx, cluster, namespace, fieldSelector)
	if err != nil {
		return nil, statuserror.FromK8sError("get", "Package", "", err)
	}
	pkgVersionsMap, err := getPkgVersionsMap(pkgs)
	if err != nil {
		return nil, status.Errorf(codes.Internal, "unable to get the PkgVersionsMap: '%v'", err)
	}

	// get the values applies i) get the secret name where it is stored; 2) get the values from the secret
	valuesApplied := ""
	// retrieve every value and build a single string containing all of them
	for _, pkgInstallValue := range pkgInstall.Spec.Values {
		secretRefName := pkgInstallValue.SecretRef.Name
		// if there is a secret containing the applied values of this installed package, get the them
		if secretRefName != "" {
			values, err := typedClient.CoreV1().Secrets(namespace).Get(ctx, secretRefName, metav1.GetOptions{})
			if err != nil {
				if errors.IsNotFound(err) {
					log.Warningf("The referenced secret does not exist: %s", statuserror.FromK8sError("get", "Secret", secretRefName, err).Error())
				} else {
					return nil, statuserror.FromK8sError("get", "Secret", secretRefName, err)
				}
			}
			if values != nil {
				for fileName, valuesContent := range values.Data {
					valuesApplied = fmt.Sprintf("%s\n# %s\n%s\n---", valuesApplied, fileName, valuesContent)
				}
			}
		}
	}
	// trim the new doc separator in the last element
	valuesApplied = strings.Trim(valuesApplied, "---")

	installedPackageDetail, err := s.buildInstalledPackageDetail(pkgInstall, pkgMetadata, pkgVersionsMap, app, valuesApplied, cluster)
	if err != nil {
		return nil, statuserror.FromK8sError("create", "InstalledPackageDetail", pkgInstall.Name, err)

	}

	response := &corev1.GetInstalledPackageDetailResponse{
		InstalledPackageDetail: installedPackageDetail,
	}
	return response, nil
}

// CreateInstalledPackage creates an installed package managed by the 'kapp_controller' plugin
func (s *Server) CreateInstalledPackage(ctx context.Context, request *corev1.CreateInstalledPackageRequest) (*corev1.CreateInstalledPackageResponse, error) {
	// Retrieve parameters from the request
	targetCluster := request.GetTargetContext().GetCluster()
	targetNamespace := request.GetTargetContext().GetNamespace()
	installedPackageName := request.GetName()
	contextMsg := fmt.Sprintf("(cluster=%q, namespace=%q, id=%q)", targetCluster, targetNamespace, installedPackageName)
	log.Infof("+kapp-controller CreateInstalledPackage %s", contextMsg)

	// Validate the request
	if request.GetAvailablePackageRef().GetContext().GetNamespace() == "" || request.GetAvailablePackageRef().GetIdentifier() == "" {
		return nil, status.Errorf(codes.InvalidArgument, "required context or identifier not provided")
	}
	if request == nil || request.GetAvailablePackageRef() == nil {
		return nil, status.Errorf(codes.InvalidArgument, "no request AvailablePackageRef provided")
	}
	if request.GetName() == "" {
		return nil, status.Errorf(codes.InvalidArgument, "no request Name provided")
	}
	if request.GetTargetContext() == nil || request.GetTargetContext().GetNamespace() == "" {
		return nil, status.Errorf(codes.InvalidArgument, "no request TargetContext namespace provided")
	}
	if request.GetReconciliationOptions() == nil || request.GetReconciliationOptions().GetServiceAccountName() == "" {
		return nil, status.Errorf(codes.InvalidArgument, "no request ReconciliationOptions serviceAccountName provided")
	}

	// Retrieve additional parameters from the request
	packageRef := request.GetAvailablePackageRef()
	packageCluster := request.GetAvailablePackageRef().GetContext().GetCluster()
	packageNamespace := request.GetAvailablePackageRef().GetContext().GetNamespace()
	reconciliationOptions := request.GetReconciliationOptions()
	pkgVersion := request.GetPkgVersionReference().GetVersion()
	values := request.GetValues()

	if targetCluster == "" {
		targetCluster = s.globalPackagingCluster
	}

	if targetCluster != packageCluster {
		return nil, status.Errorf(codes.InvalidArgument, "installing packages in other clusters in not supported yet")
	}

	typedClient, _, _, err := s.GetClients(ctx, targetCluster)
	if err != nil {
		return nil, status.Errorf(codes.Internal, "unable to get the k8s client: '%v'", err)
	}

	// fetch the package metadata
	pkgMetadata, err := s.getPkgMetadata(ctx, packageCluster, packageNamespace, packageRef.Identifier)
	if err != nil {
		return nil, statuserror.FromK8sError("get", "PackageMetadata", packageRef.Identifier, err)
	}

	// build a new secret object with the values
	secret, err := s.buildSecret(installedPackageName, values, targetNamespace)
	if err != nil {
		return nil, statuserror.FromK8sError("create", "Secret", installedPackageName, err)

	}

	// build a new pkgInstall object
	newPkgInstall, err := s.buildPkgInstall(installedPackageName, targetCluster, targetNamespace, pkgMetadata.Name, pkgVersion, reconciliationOptions)
	if err != nil {
		return nil, statuserror.FromK8sError("create", "PackageInstall", installedPackageName, err)
	}

	// create the Secret in the cluster
	// TODO(agamez): check when is the best moment to create this object.
	// See if we can delay the creation until the PackageInstall is successfully created.
	createdSecret, err := typedClient.CoreV1().Secrets(targetNamespace).Create(ctx, secret, metav1.CreateOptions{})
	if createdSecret == nil || err != nil {
		return nil, statuserror.FromK8sError("create", "Secret", secret.Name, err)
	}

	// create the PackageInstall in the cluster
	createdPkgInstall, err := s.createPkgInstall(ctx, targetCluster, targetNamespace, newPkgInstall)
	if err != nil {
		// clean-up the secret if something fails
		err := typedClient.CoreV1().Secrets(targetNamespace).Delete(ctx, secret.Name, metav1.DeleteOptions{})
		if err != nil {
			return nil, statuserror.FromK8sError("delete", "Secret", secret.Name, err)
		}
		return nil, statuserror.FromK8sError("create", "PackageInstall", newPkgInstall.Name, err)
	}

	// TODO(agamez): some seconds should be enough, however, make it configurable
	err = wait.PollImmediateWithContext(ctx, time.Second*1, time.Second*5, func(ctx context.Context) (bool, error) {
		_, err := s.getApp(ctx, targetCluster, targetNamespace, newPkgInstall.Name)
		if err != nil {
			if errors.IsNotFound(err) {
				// the resource hasn't been created yet
				return false, nil
			} else {
				// any other real error
				return false, err
			}
		}
		// the resource is created now
		return true, nil
	})
	if err != nil {
		return nil, statuserror.FromK8sError("get", "App", newPkgInstall.Name, err)
	}

	// generate the response
	installedRef := &corev1.InstalledPackageReference{
		Context: &corev1.Context{
			Namespace: createdPkgInstall.GetNamespace(),
			Cluster:   targetCluster,
		},
		Identifier: newPkgInstall.Name,
		Plugin:     GetPluginDetail(),
	}

	return &corev1.CreateInstalledPackageResponse{
		InstalledPackageRef: installedRef,
	}, nil
}

// UpdateInstalledPackage Updates an installed package managed by the 'kapp_controller' plugin
func (s *Server) UpdateInstalledPackage(ctx context.Context, request *corev1.UpdateInstalledPackageRequest) (*corev1.UpdateInstalledPackageResponse, error) {
	// Retrieve parameters from the request
	packageCluster := request.GetInstalledPackageRef().GetContext().GetCluster()
	packageNamespace := request.GetInstalledPackageRef().GetContext().GetNamespace()
	installedPackageName := request.GetInstalledPackageRef().GetIdentifier()
	contextMsg := fmt.Sprintf("(cluster=%q, namespace=%q, id=%q)", packageCluster, packageNamespace, installedPackageName)
	log.Infof("+kapp-controller UpdateInstalledPackage %s", contextMsg)

	// Validate the request
	if request == nil || request.GetInstalledPackageRef() == nil {
		return nil, status.Errorf(codes.InvalidArgument, "no request AvailablePackageRef provided")
	}
	if request.GetInstalledPackageRef().GetContext().GetNamespace() == "" || request.GetInstalledPackageRef().GetIdentifier() == "" {
		return nil, status.Errorf(codes.InvalidArgument, "required context or identifier not provided")
	}
	if request.GetInstalledPackageRef().GetIdentifier() == "" {
		return nil, status.Errorf(codes.InvalidArgument, "no request Name provided")
	}

	// Retrieve additional parameters from the request
	reconciliationOptions := request.GetReconciliationOptions()
	pkgVersion := request.GetPkgVersionReference().GetVersion()
	values := request.GetValues()

	if packageCluster == "" {
		packageCluster = s.globalPackagingCluster
	}

	typedClient, _, _, err := s.GetClients(ctx, packageCluster)
	if err != nil {
		return nil, err
	}

	// fetch the package install
	pkgInstall, err := s.getPkgInstall(ctx, packageCluster, packageNamespace, installedPackageName)
	if err != nil {
		return nil, statuserror.FromK8sError("get", "PackageInstall", installedPackageName, err)
	}

	// Update the rest of the fields
	pkgInstall.Spec.PackageRef.VersionSelection = &vendirVersions.VersionSelectionSemver{Constraints: pkgVersion}
	if reconciliationOptions != nil {
		if reconciliationOptions.Interval > 0 {
			pkgInstall.Spec.SyncPeriod = &metav1.Duration{Duration: time.Duration(reconciliationOptions.Interval) * time.Second}
		}
		if reconciliationOptions.ServiceAccountName != "" {
			pkgInstall.Spec.ServiceAccountName = reconciliationOptions.ServiceAccountName
		}
		pkgInstall.Spec.Paused = reconciliationOptions.Suspend
	}

	// update the pkgInstall in the server
	updatedPkgInstall, err := s.updatePkgInstall(ctx, packageCluster, packageNamespace, pkgInstall)
	if err != nil {
		return nil, statuserror.FromK8sError("get", "PackageInstall", installedPackageName, err)
	}

	// Update the values.yaml values file if any is passed, otherwise, delete the values
	if values != "" {
		secret, err := s.buildSecret(installedPackageName, values, packageNamespace)
		if err != nil {
			return nil, statuserror.FromK8sError("upsate", "Secret", secret.Name, err)
		}
		updatedSecret, err := typedClient.CoreV1().Secrets(packageNamespace).Update(ctx, secret, metav1.UpdateOptions{})
		if updatedSecret == nil || err != nil {
			return nil, statuserror.FromK8sError("update", "Secret", secret.Name, err)
		}
	} else {
		// Delete all the associated secrets
		// TODO(agamez): maybe it's too aggresive and we should be deleting only those secrets created by this plugin
		// See https://github.com/kubeapps/kubeapps/pull/3790#discussion_r754797195
		for _, packageInstallValue := range pkgInstall.Spec.Values {
			secretId := packageInstallValue.SecretRef.Name
			err := typedClient.CoreV1().Secrets(packageNamespace).Delete(ctx, secretId, metav1.DeleteOptions{})
			if errors.IsNotFound(err) {
				log.Warningf("The referenced secret does not exist: %s", statuserror.FromK8sError("get", "Secret", secretId, err).Error())
			} else {
				return nil, statuserror.FromK8sError("delete", "Secret", secretId, err)
			}
		}
	}

	// generate the response
	updatedRef := &corev1.InstalledPackageReference{
		Context: &corev1.Context{
			Namespace: updatedPkgInstall.GetNamespace(),
			Cluster:   packageCluster,
		},
		Identifier: updatedPkgInstall.Name,
		Plugin:     GetPluginDetail(),
	}
	return &corev1.UpdateInstalledPackageResponse{
		InstalledPackageRef: updatedRef,
	}, nil
}

// DeleteInstalledPackage Deletes an installed package managed by the 'kapp_controller' plugin
func (s *Server) DeleteInstalledPackage(ctx context.Context, request *corev1.DeleteInstalledPackageRequest) (*corev1.DeleteInstalledPackageResponse, error) {
	// Retrieve parameters from the request
	namespace := request.GetInstalledPackageRef().GetContext().GetNamespace()
	cluster := request.GetInstalledPackageRef().GetContext().GetCluster()
	identifier := request.GetInstalledPackageRef().GetIdentifier()
	contextMsg := fmt.Sprintf("(cluster=%q, namespace=%q, id=%q)", namespace, cluster, identifier)
	log.Infof("+kapp-controller DeleteInstalledPackage %s", contextMsg)

	// Validate the request
	if request == nil || request.GetInstalledPackageRef() == nil {
		return nil, status.Errorf(codes.InvalidArgument, "no request InstalledPackageRef provided")
	}
	if request.GetInstalledPackageRef().GetContext().GetNamespace() == "" || request.GetInstalledPackageRef().GetIdentifier() == "" {
		return nil, status.Errorf(codes.InvalidArgument, "required context or identifier not provided")
	}

	if cluster == "" {
		cluster = s.globalPackagingCluster
	}

	typedClient, _, _, err := s.GetClients(ctx, cluster)
	if err != nil {
		return nil, err
	}

	pkgInstall, err := s.getPkgInstall(ctx, cluster, namespace, identifier)
	if err != nil {
		return nil, statuserror.FromK8sError("get", "PackageInstall", identifier, err)
	}

	// Delete the package install
	err = s.deletePkgInstall(ctx, cluster, namespace, identifier)
	if err != nil {
		return nil, statuserror.FromK8sError("delete", "PackageInstall", identifier, err)
	}

	// Delete all the associated secrets
	// TODO(agamez): maybe it's too aggresive and we should be deleting only those secrets created by this plugin
	// See https://github.com/kubeapps/kubeapps/pull/3790#discussion_r754797195
	for _, packageInstallValue := range pkgInstall.Spec.Values {
		secretId := packageInstallValue.SecretRef.Name
		err := typedClient.CoreV1().Secrets(namespace).Delete(ctx, secretId, metav1.DeleteOptions{})
		if err != nil {
			if errors.IsNotFound(err) {
				log.Warningf("The referenced secret does not exist: %s", statuserror.FromK8sError("get", "Secret", secretId, err).Error())
			} else {
				return nil, statuserror.FromK8sError("delete", "Secret", secretId, err)
			}
		}
	}
	return &corev1.DeleteInstalledPackageResponse{}, nil
}

// GetInstalledPackageResourceRefs returns the references for the k8s resources of an installed package managed by the 'kapp_controller' plugin
func (s *Server) GetInstalledPackageResourceRefs(ctx context.Context, request *corev1.GetInstalledPackageResourceRefsRequest) (*corev1.GetInstalledPackageResourceRefsResponse, error) {
	// Retrieve parameters from the request
	cluster := request.GetInstalledPackageRef().GetContext().GetCluster()
	namespace := request.GetInstalledPackageRef().GetContext().GetNamespace()
	installedPackageRefId := request.GetInstalledPackageRef().GetIdentifier()
	contextMsg := fmt.Sprintf("(cluster=%q, namespace=%q, id=%q)", namespace, cluster, installedPackageRefId)
	log.Infof("+kapp-controller GetInstalledPackageResourceRefs %s", contextMsg)

	if cluster == "" {
		cluster = s.globalPackagingCluster
	}

	// get the app id and build the label selector
	appLabelValue, err := s.appLabelIdentifier(ctx, cluster, namespace, installedPackageRefId)
	if err != nil {
		return nil, err
	}
	appLabelSelector := fmt.Sprintf("%s=%s", appLabelKey, appLabelValue)
	listOptions := metav1.ListOptions{LabelSelector: appLabelSelector}

<<<<<<< HEAD
	// get the list of every k8s resource matching ResourceRef
	refs, err := s.findMatchingK8sResources(ctx, cluster, listOptions)
	if err != nil {
		return nil, err
=======
	refs := []*corev1.ResourceRef{}

	// TODO(agamez): apparently, App CRs not being created by a "kapp deploy"
	// don't have the proper annotations. So, in order to retrieve the annotation value,
	// we have to get the ConfigMap <AppName>-ctrl and, then, fetch the
	// vaulue of the key "labelValue" in data.spec.
	// See https://kubernetes.slack.com/archives/CH8KCCKA5/p1637842398026700
	// https://github.com/vmware-tanzu/carvel-kapp-controller/issues/430

	// the ConfigMap name is, by convention, "<appname>-ctrl", but it will change in the near future
	cmName := fmt.Sprintf("%s-ctrl", installedPackageRefId)
	cm, err := typedClient.CoreV1().ConfigMaps(namespace).Get(ctx, cmName, metav1.GetOptions{})
	if err == nil && cm.Data["spec"] != "" {

		appLabelValue := extractValue(cm.Data["spec"], "labelValue")
		appLabelSelector := fmt.Sprintf("%s=%s", appLabelKey, appLabelValue)
		listOptions := metav1.ListOptions{LabelSelector: appLabelSelector}

		// TODO(agamez): perform an actual query over all the resources available in the cluster
		// this is currently just a PoC getting the bare minimum: pods, deployments, services and secrets.
		// Also, the xxx.Items[i] are not populating the Kind and APIVersion fields. Check why.

		// Fetching all the matching pods
		pods, err := typedClient.CoreV1().Pods(namespace).List(ctx, listOptions)
		if err != nil {
			return nil, statuserror.FromK8sError("get", "Pods", "", err)
		}
		for _, resource := range pods.Items {
			refs = append(refs, &corev1.ResourceRef{
				ApiVersion: "core/v1",
				Kind:       "Pod",
				Name:       resource.Name,
				Namespace:  resource.Namespace,
			})
		}

		// Fetching all the matching deployments
		deployments, err := typedClient.AppsV1().Deployments(namespace).List(ctx, listOptions)
		if err != nil {
			return nil, statuserror.FromK8sError("get", "Deployments", "", err)
		}
		for _, resource := range deployments.Items {
			refs = append(refs, &corev1.ResourceRef{
				ApiVersion: "apps/v1",
				Kind:       "Deployment",
				Name:       resource.ObjectMeta.Name,
				Namespace:  resource.ObjectMeta.Namespace,
			})
		}

		// Fetching all the matching services
		services, err := typedClient.CoreV1().Services(namespace).List(ctx, listOptions)
		if err != nil {
			return nil, statuserror.FromK8sError("get", "services", "", err)
		}
		for _, resource := range services.Items {
			refs = append(refs, &corev1.ResourceRef{
				ApiVersion: "core/v1",
				Kind:       "Service",
				Name:       resource.ObjectMeta.Name,
				Namespace:  resource.ObjectMeta.Namespace,
			})
		}

		// Fetching all the matching secrets
		secrets, err := typedClient.CoreV1().Secrets(namespace).List(ctx, listOptions)
		if err != nil {
			return nil, statuserror.FromK8sError("get", "Secrets", "", err)
		}
		for _, resource := range secrets.Items {
			refs = append(refs, &corev1.ResourceRef{
				ApiVersion: "core/v1",
				Kind:       "Secret",
				Name:       resource.ObjectMeta.Name,
				Namespace:  resource.ObjectMeta.Namespace,
			})
		}
	} else {
		log.Warning(statuserror.FromK8sError("get", "ConfigMap", cmName, err))
>>>>>>> c483efa7
	}

	return &corev1.GetInstalledPackageResourceRefsResponse{
		Context:      request.GetInstalledPackageRef().GetContext(),
		ResourceRefs: refs,
	}, nil
}<|MERGE_RESOLUTION|>--- conflicted
+++ resolved
@@ -743,92 +743,10 @@
 	appLabelSelector := fmt.Sprintf("%s=%s", appLabelKey, appLabelValue)
 	listOptions := metav1.ListOptions{LabelSelector: appLabelSelector}
 
-<<<<<<< HEAD
 	// get the list of every k8s resource matching ResourceRef
 	refs, err := s.findMatchingK8sResources(ctx, cluster, listOptions)
 	if err != nil {
 		return nil, err
-=======
-	refs := []*corev1.ResourceRef{}
-
-	// TODO(agamez): apparently, App CRs not being created by a "kapp deploy"
-	// don't have the proper annotations. So, in order to retrieve the annotation value,
-	// we have to get the ConfigMap <AppName>-ctrl and, then, fetch the
-	// vaulue of the key "labelValue" in data.spec.
-	// See https://kubernetes.slack.com/archives/CH8KCCKA5/p1637842398026700
-	// https://github.com/vmware-tanzu/carvel-kapp-controller/issues/430
-
-	// the ConfigMap name is, by convention, "<appname>-ctrl", but it will change in the near future
-	cmName := fmt.Sprintf("%s-ctrl", installedPackageRefId)
-	cm, err := typedClient.CoreV1().ConfigMaps(namespace).Get(ctx, cmName, metav1.GetOptions{})
-	if err == nil && cm.Data["spec"] != "" {
-
-		appLabelValue := extractValue(cm.Data["spec"], "labelValue")
-		appLabelSelector := fmt.Sprintf("%s=%s", appLabelKey, appLabelValue)
-		listOptions := metav1.ListOptions{LabelSelector: appLabelSelector}
-
-		// TODO(agamez): perform an actual query over all the resources available in the cluster
-		// this is currently just a PoC getting the bare minimum: pods, deployments, services and secrets.
-		// Also, the xxx.Items[i] are not populating the Kind and APIVersion fields. Check why.
-
-		// Fetching all the matching pods
-		pods, err := typedClient.CoreV1().Pods(namespace).List(ctx, listOptions)
-		if err != nil {
-			return nil, statuserror.FromK8sError("get", "Pods", "", err)
-		}
-		for _, resource := range pods.Items {
-			refs = append(refs, &corev1.ResourceRef{
-				ApiVersion: "core/v1",
-				Kind:       "Pod",
-				Name:       resource.Name,
-				Namespace:  resource.Namespace,
-			})
-		}
-
-		// Fetching all the matching deployments
-		deployments, err := typedClient.AppsV1().Deployments(namespace).List(ctx, listOptions)
-		if err != nil {
-			return nil, statuserror.FromK8sError("get", "Deployments", "", err)
-		}
-		for _, resource := range deployments.Items {
-			refs = append(refs, &corev1.ResourceRef{
-				ApiVersion: "apps/v1",
-				Kind:       "Deployment",
-				Name:       resource.ObjectMeta.Name,
-				Namespace:  resource.ObjectMeta.Namespace,
-			})
-		}
-
-		// Fetching all the matching services
-		services, err := typedClient.CoreV1().Services(namespace).List(ctx, listOptions)
-		if err != nil {
-			return nil, statuserror.FromK8sError("get", "services", "", err)
-		}
-		for _, resource := range services.Items {
-			refs = append(refs, &corev1.ResourceRef{
-				ApiVersion: "core/v1",
-				Kind:       "Service",
-				Name:       resource.ObjectMeta.Name,
-				Namespace:  resource.ObjectMeta.Namespace,
-			})
-		}
-
-		// Fetching all the matching secrets
-		secrets, err := typedClient.CoreV1().Secrets(namespace).List(ctx, listOptions)
-		if err != nil {
-			return nil, statuserror.FromK8sError("get", "Secrets", "", err)
-		}
-		for _, resource := range secrets.Items {
-			refs = append(refs, &corev1.ResourceRef{
-				ApiVersion: "core/v1",
-				Kind:       "Secret",
-				Name:       resource.ObjectMeta.Name,
-				Namespace:  resource.ObjectMeta.Namespace,
-			})
-		}
-	} else {
-		log.Warning(statuserror.FromK8sError("get", "ConfigMap", cmName, err))
->>>>>>> c483efa7
 	}
 
 	return &corev1.GetInstalledPackageResourceRefsResponse{
