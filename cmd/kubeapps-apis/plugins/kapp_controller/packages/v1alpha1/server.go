// Copyright 2021-2022 the Kubeapps contributors.
// SPDX-License-Identifier: Apache-2.0

package main

import (
	"context"
	"encoding/json"
	"fmt"
	"io/ioutil"

	"github.com/cppforlife/go-cli-ui/ui"
	ctlapp "github.com/k14s/kapp/pkg/kapp/app"
	kappcmdapp "github.com/k14s/kapp/pkg/kapp/cmd/app"
	kappcmdcore "github.com/k14s/kapp/pkg/kapp/cmd/core"
	kappcmdtools "github.com/k14s/kapp/pkg/kapp/cmd/tools"
	"github.com/k14s/kapp/pkg/kapp/logger"
	ctlres "github.com/k14s/kapp/pkg/kapp/resources"
	"github.com/kubeapps/kubeapps/cmd/kubeapps-apis/core"
	corev1 "github.com/kubeapps/kubeapps/cmd/kubeapps-apis/gen/core/packages/v1alpha1"
	"github.com/kubeapps/kubeapps/cmd/kubeapps-apis/gen/plugins/kapp_controller/packages/v1alpha1"
	"github.com/kubeapps/kubeapps/cmd/kubeapps-apis/plugins/pkg/clientgetter"
	"google.golang.org/grpc/codes"
	"google.golang.org/grpc/status"
	"k8s.io/client-go/dynamic"
	"k8s.io/client-go/kubernetes"
	log "k8s.io/klog/v2"
)

type kappClientsGetter func(ctx context.Context, cluster, namespace string) (ctlapp.Apps, ctlres.IdentifiedResources, *kappcmdapp.FailingAPIServicesPolicy, ctlres.ResourceFilter, error)

const (
	globalPackagingNamespace                   = "kapp-controller-packaging-global"
	fallbackDefaultUpgradePolicy upgradePolicy = none
)

func fallbackDefaultPrereleasesVersionSelection() []string {
	return nil
}

// Compile-time statement to ensure this service implementation satisfies the core packaging API
var _ corev1.PackagesServiceServer = (*Server)(nil)

// Server implements the kapp-controller packages v1alpha1 interface.
type Server struct {
	v1alpha1.UnimplementedKappControllerPackagesServiceServer
	// clientGetter is a field so that it can be switched in tests for
	// a fake client. NewServer() below sets this automatically with the
	// non-test implementation.
	clientGetter             clientgetter.ClientGetterFunc
	globalPackagingNamespace string
	globalPackagingCluster   string
<<<<<<< HEAD
	kappClientsGetter        kappClientsGetter
	pluginConfig             *kappControllerPluginParsedConfig
=======
	// TODO (gfichtenholt) it should now be possible to add this into clientgetter pkg,
	// and thus just have a single clientGetter field. ONly *if* it makes sense to do so
	// (i.e. code is re-usable by multiple components)
	kappClientsGetter    kappClientsGetter
	defaultUpgradePolicy upgradePolicy
>>>>>>> 1c238360
}

// parsePluginConfig parses the input plugin configuration json file and return the configuration options.
func parsePluginConfig(pluginConfigPath string) (*kappControllerPluginParsedConfig, error) {
	// default configuration
	config := defaultPluginConfig

	// load the configuration file and unmarshall the values
	pluginConfigFile, err := ioutil.ReadFile(pluginConfigPath)
	if err != nil {
		return config, fmt.Errorf("unable to open plugin config at %q: %w", pluginConfigPath, err)
	}
	var pluginConfig kappControllerPluginConfig
	err = json.Unmarshal([]byte(pluginConfigFile), &pluginConfig)
	if err != nil {
		return config, fmt.Errorf("unable to unmarshal pluginconfig: %q error: %w", string(pluginConfigFile), err)
	}

	// override the defaults with the loaded configuration
	config.defaultUpgradePolicy = upgradePolicyMapping[pluginConfig.KappController.Packages.V1alpha1.DefaultUpgradePolicy]
	config.defaultPrereleasesVersionSelection = pluginConfig.KappController.Packages.V1alpha1.DefaultPrereleasesVersionSelection

	return config, nil
}

// NewServer returns a Server automatically configured with a function to obtain
// the k8s client config.
func NewServer(configGetter core.KubernetesConfigGetter, globalPackagingCluster, pluginConfigPath string) *Server {
	var err error
	pluginConfig := defaultPluginConfig
	if pluginConfigPath != "" {
		pluginConfig, err = parsePluginConfig(pluginConfigPath)
		if err != nil {
			log.Fatalf("%s", err)
		}
		log.Infof("+kapp-controller using custom config: %v\n", pluginConfig)
	} else {
		log.Infof("+kapp-controller using default config since pluginConfigPath is empty")
	}
	return &Server{
		clientGetter:             clientgetter.NewClientGetter(configGetter),
		globalPackagingNamespace: globalPackagingNamespace,
		globalPackagingCluster:   globalPackagingCluster,
		pluginConfig:             pluginConfig,
		kappClientsGetter: func(ctx context.Context, cluster, namespace string) (ctlapp.Apps, ctlres.IdentifiedResources, *kappcmdapp.FailingAPIServicesPolicy, ctlres.ResourceFilter, error) {
			if configGetter == nil {
				return ctlapp.Apps{}, ctlres.IdentifiedResources{}, nil, ctlres.ResourceFilter{}, status.Errorf(codes.Internal, "configGetter arg required")
			}
			// Retrieve the k8s REST client from the configGetter
			config, err := configGetter(ctx, cluster)
			if err != nil {
				return ctlapp.Apps{}, ctlres.IdentifiedResources{}, nil, ctlres.ResourceFilter{}, status.Errorf(codes.FailedPrecondition, "unable to get config due to: %v", err)
			}
			// Pass the REST client to the (custom) kapp factory
			configFactory := NewConfigurableConfigFactoryImpl()
			configFactory.ConfigureRESTConfig(config)
			depsFactory := kappcmdcore.NewDepsFactoryImpl(configFactory, ui.NewNoopUI())

			// Create an empty resource filter
			resourceFilterFlags := kappcmdtools.ResourceFilterFlags{}
			resourceFilter, err := resourceFilterFlags.ResourceFilter()
			if err != nil {
				return ctlapp.Apps{}, ctlres.IdentifiedResources{}, nil, ctlres.ResourceFilter{}, status.Errorf(codes.FailedPrecondition, "unable to get config due to: %v", err)
			}

			// Create the preconfigured resource types flags and a failing policy
			resourceTypesFlags := kappcmdapp.ResourceTypesFlags{
				// Allow to ignore failing APIServices
				IgnoreFailingAPIServices: true,
				// Scope resource searching to fallback allowed namespaces
				ScopeToFallbackAllowedNamespaces: true,
			}
			failingAPIServicesPolicy := resourceTypesFlags.FailingAPIServicePolicy()

			// Getting namespaced clients (e.g., for fetching an App)
			supportingNsObjs, err := kappcmdapp.FactoryClients(depsFactory, kappcmdcore.NamespaceFlags{Name: namespace}, resourceTypesFlags, logger.NewNoopLogger())
			if err != nil {
				return ctlapp.Apps{}, ctlres.IdentifiedResources{}, nil, ctlres.ResourceFilter{}, status.Errorf(codes.FailedPrecondition, "unable to get config due to: %v", err)
			}

			// Getting non-namespaced clients (e.g., for fetching every k8s object in the cluster)
			supportingObjs, err := kappcmdapp.FactoryClients(depsFactory, kappcmdcore.NamespaceFlags{Name: ""}, resourceTypesFlags, logger.NewNoopLogger())
			if err != nil {
				return ctlapp.Apps{}, ctlres.IdentifiedResources{}, nil, ctlres.ResourceFilter{}, status.Errorf(codes.FailedPrecondition, "unable to get config due to: %v", err)
			}

			return supportingNsObjs.Apps, supportingObjs.IdentifiedResources, failingAPIServicesPolicy, resourceFilter, nil
		},
	}
}

// GetClients ensures a client getter is available and uses it to return both a typed and dynamic k8s client.
func (s *Server) GetClients(ctx context.Context, cluster string) (kubernetes.Interface, dynamic.Interface, error) {
	if s.clientGetter == nil {
		return nil, nil, status.Errorf(codes.Internal, "server not configured with configGetter")
	}
	// TODO (gfichtenholt) Today this function returns 2 different
	// clients (typed and dynamic). Now if one looks at the callers, it is clear that
	// only one client is actually needed for a given scenario.
	// So for now, in order not to make too many changes, I am going to do more work than
	// is actually needed by getting *all* clients and returning them.
	// But we should think about refactoring the callers to ask for only what's needed
	dynamicClient, err := s.clientGetter.Dynamic(ctx, cluster)
	if err != nil {
		return nil, nil, status.Errorf(codes.FailedPrecondition, fmt.Sprintf("unable to get client : %v", err))
	}
	typedClient, err := s.clientGetter.Typed(ctx, cluster)
	if err != nil {
		return nil, nil, status.Errorf(codes.FailedPrecondition, fmt.Sprintf("unable to get client : %v", err))
	}
	return typedClient, dynamicClient, nil
}

// GetKappClients ensures a client getter is available and uses it to return a Kapp Factory.
func (s *Server) GetKappClients(ctx context.Context, cluster, namespace string) (ctlapp.Apps, ctlres.IdentifiedResources, *kappcmdapp.FailingAPIServicesPolicy, ctlres.ResourceFilter, error) {
	if s.clientGetter == nil {
		return ctlapp.Apps{}, ctlres.IdentifiedResources{}, nil, ctlres.ResourceFilter{}, status.Errorf(codes.Internal, "server not configured with configGetter")
	}
	appsClient, resourcesClient, failingAPIServicesPolicy, resourceFilter, err := s.kappClientsGetter(ctx, cluster, namespace)
	if err != nil {
		return ctlapp.Apps{}, ctlres.IdentifiedResources{}, nil, ctlres.ResourceFilter{}, status.Errorf(codes.FailedPrecondition, fmt.Sprintf("unable to get Kapp Factory : %v", err))
	}
	return appsClient, resourcesClient, failingAPIServicesPolicy, resourceFilter, nil
}<|MERGE_RESOLUTION|>--- conflicted
+++ resolved
@@ -50,16 +50,11 @@
 	clientGetter             clientgetter.ClientGetterFunc
 	globalPackagingNamespace string
 	globalPackagingCluster   string
-<<<<<<< HEAD
-	kappClientsGetter        kappClientsGetter
-	pluginConfig             *kappControllerPluginParsedConfig
-=======
 	// TODO (gfichtenholt) it should now be possible to add this into clientgetter pkg,
-	// and thus just have a single clientGetter field. ONly *if* it makes sense to do so
+	// and thus just have a single clientGetter field. Only *if* it makes sense to do so
 	// (i.e. code is re-usable by multiple components)
-	kappClientsGetter    kappClientsGetter
-	defaultUpgradePolicy upgradePolicy
->>>>>>> 1c238360
+	kappClientsGetter kappClientsGetter
+	pluginConfig      *kappControllerPluginParsedConfig
 }
 
 // parsePluginConfig parses the input plugin configuration json file and return the configuration options.
