--- conflicted
+++ resolved
@@ -16,6 +16,7 @@
 	"bufio"
 	"fmt"
 	"reflect"
+	"regexp"
 	"sort"
 	"strings"
 
@@ -90,7 +91,6 @@
 	return "Unknown"
 }
 
-<<<<<<< HEAD
 // extracts the value for a key from a JSON-formatted string
 // body - the JSON-response as a string. Usually retrieved via the request body
 // key - the key for which the value should be extracted
@@ -106,24 +106,6 @@
 		value = strings.ReplaceAll(keyValMatch[1], "\"", "")
 	}
 	return value
-=======
-// pageOffsetFromPageToken converts a page token to an integer offset representing the page of results.
-//
-// TODO(mnelson): When aggregating results from different plugins, we'll
-// need to update the actual query in GetPaginatedChartListWithFilters to
-// use a row offset rather than a page offset (as not all rows may be consumed
-// for a specific plugin when combining).
-func pageOffsetFromPageToken(pageToken string) (int, error) {
-	if pageToken == "" {
-		return 0, nil
-	}
-	offset, err := strconv.ParseUint(pageToken, 10, 0)
-	if err != nil {
-		return 0, err
-	}
-
-	return int(offset), nil
->>>>>>> 6a32e06f
 }
 
 // defaultValuesFromSchema returns a yaml string with default values generated from an OpenAPI v3 Schema
