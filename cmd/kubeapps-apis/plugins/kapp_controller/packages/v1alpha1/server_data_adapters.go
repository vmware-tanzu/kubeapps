// Copyright 2021-2022 the Kubeapps contributors.
// SPDX-License-Identifier: Apache-2.0

package main

import (
	"fmt"
	"strings"
	"time"

	vendirversions "github.com/vmware-tanzu/carvel-vendir/pkg/vendir/versions/v1alpha1"

	corev1 "github.com/kubeapps/kubeapps/cmd/kubeapps-apis/gen/core/packages/v1alpha1"
	"github.com/kubeapps/kubeapps/cmd/kubeapps-apis/gen/plugins/kapp_controller/packages/v1alpha1"
	kappctrlinstalled "github.com/vmware-tanzu/carvel-kapp-controller/cli/pkg/kctrl/cmd/package/installed"
	kappctrlv1alpha1 "github.com/vmware-tanzu/carvel-kapp-controller/pkg/apis/kappctrl/v1alpha1"
	packagingv1alpha1 "github.com/vmware-tanzu/carvel-kapp-controller/pkg/apis/packaging/v1alpha1"
	datapackagingv1alpha1 "github.com/vmware-tanzu/carvel-kapp-controller/pkg/apiserver/apis/datapackaging/v1alpha1"
	k8scorev1 "k8s.io/api/core/v1"
	metav1 "k8s.io/apimachinery/pkg/apis/meta/v1"
	log "k8s.io/klog/v2"
)

func (s *Server) buildAvailablePackageSummary(pkgMetadata *datapackagingv1alpha1.PackageMetadata, pkgVersionsMap map[string][]pkgSemver, cluster string) (*corev1.AvailablePackageSummary, error) {
	var iconStringBuilder strings.Builder

	// get the versions associated with the package
	versions := pkgVersionsMap[pkgMetadata.Name]
	if len(versions) == 0 {
		return nil, fmt.Errorf("no package versions for the package %q", pkgMetadata.Name)
	}

	// Carvel uses base64-encoded SVG data for IconSVGBase64, whereas we need
	// a url, so convert to a data-url.

	// TODO(agamez): check if want to avoid sending this data over the wire
	// instead we could send a url (to another API endpoint) to retrieve the icon
	// See: https://github.com/kubeapps/kubeapps/pull/3787#discussion_r754741255
	if pkgMetadata.Spec.IconSVGBase64 != "" {
		iconStringBuilder.WriteString("data:image/svg+xml;base64,")
		iconStringBuilder.WriteString(pkgMetadata.Spec.IconSVGBase64)
	}

	availablePackageSummary := &corev1.AvailablePackageSummary{
		AvailablePackageRef: &corev1.AvailablePackageReference{
			Context: &corev1.Context{
				Cluster:   cluster,
				Namespace: pkgMetadata.Namespace,
			},
			Plugin:     &pluginDetail,
			Identifier: pkgMetadata.Name,
		},
		Name: pkgMetadata.Name,
		// Currently, PkgVersion and AppVersion are the same
		// https://kubernetes.slack.com/archives/CH8KCCKA5/p1636386358322000?thread_ts=1636371493.320900&cid=CH8KCCKA5
		LatestVersion: &corev1.PackageAppVersion{
			PkgVersion: versions[0].version.String(),
			AppVersion: versions[0].version.String(),
		},
		IconUrl:          iconStringBuilder.String(),
		DisplayName:      pkgMetadata.Spec.DisplayName,
		ShortDescription: pkgMetadata.Spec.ShortDescription,
		Categories:       pkgMetadata.Spec.Categories,
	}

	return availablePackageSummary, nil
}

func (s *Server) buildAvailablePackageDetail(pkgMetadata *datapackagingv1alpha1.PackageMetadata, requestedPkgVersion string, foundPkgSemver *pkgSemver, cluster string) (*corev1.AvailablePackageDetail, error) {

	// Carvel uses base64-encoded SVG data for IconSVGBase64, whereas we need
	// a url, so convert to a data-url.

	// TODO(agamez): check if want to avoid sending this data over the wire
	// instead we could send a url (to another API endpoint) to retrieve the icon
	// See: https://github.com/kubeapps/kubeapps/pull/3787#discussion_r754741255
	var iconStringBuilder strings.Builder
	if pkgMetadata.Spec.IconSVGBase64 != "" {
		iconStringBuilder.WriteString("data:image/svg+xml;base64,")
		iconStringBuilder.WriteString(pkgMetadata.Spec.IconSVGBase64)
	}

	// build maintainers information
	maintainers := []*corev1.Maintainer{}
	for _, maintainer := range pkgMetadata.Spec.Maintainers {
		maintainers = append(maintainers, &corev1.Maintainer{
			Name: maintainer.Name,
		})
	}

	// build readme
	readme := buildReadme(pkgMetadata, foundPkgSemver)

	// build default values
	defaultValues, err := defaultValuesFromSchema(foundPkgSemver.pkg.Spec.ValuesSchema.OpenAPIv3.Raw, true)
	if err != nil {
		log.Warningf("Failed to parse default values from schema: %v", err)
		defaultValues = "# There is an error while parsing the schema."
	}

	availablePackageDetail := &corev1.AvailablePackageDetail{
		AvailablePackageRef: &corev1.AvailablePackageReference{
			Context: &corev1.Context{
				Cluster:   cluster,
				Namespace: pkgMetadata.Namespace,
			},
			Plugin:     &pluginDetail,
			Identifier: pkgMetadata.Name,
		},
		Name:             pkgMetadata.Name,
		IconUrl:          iconStringBuilder.String(),
		DisplayName:      pkgMetadata.Spec.DisplayName,
		ShortDescription: pkgMetadata.Spec.ShortDescription,
		Categories:       pkgMetadata.Spec.Categories,
		LongDescription:  pkgMetadata.Spec.LongDescription,
		// Currently, PkgVersion and AppVersion are the same
		// https://kubernetes.slack.com/archives/CH8KCCKA5/p1636386358322000?thread_ts=1636371493.320900&cid=CH8KCCKA5
		Version: &corev1.PackageAppVersion{
			PkgVersion: requestedPkgVersion,
			AppVersion: requestedPkgVersion,
		},
		Maintainers:   maintainers,
		Readme:        readme,
		ValuesSchema:  string(foundPkgSemver.pkg.Spec.ValuesSchema.OpenAPIv3.Raw),
		DefaultValues: defaultValues,
		// TODO(agamez): fields 'HomeUrl','RepoUrl' are not being populated right now,
		// but some fields (eg, release notes) have URLs (but not sure if in every pkg also happens)
		// HomeUrl: "",
		// RepoUrl:  "",
	}
	return availablePackageDetail, nil
}

func (s *Server) buildInstalledPackageSummary(pkgInstall *packagingv1alpha1.PackageInstall, pkgMetadata *datapackagingv1alpha1.PackageMetadata, pkgVersionsMap map[string][]pkgSemver, cluster string) (*corev1.InstalledPackageSummary, error) {
	// get the versions associated with the package
	versions := pkgVersionsMap[pkgInstall.Spec.PackageRef.RefName]
	if len(versions) == 0 {
		return nil, fmt.Errorf("no package versions for the package %q", pkgInstall.Spec.PackageRef.RefName)
	}

	// Carvel uses base64-encoded SVG data for IconSVGBase64, whereas we need
	// a url, so convert to a data-url.

	// TODO(agamez): check if want to avoid sending this data over the wire
	// instead we could send a url (to another API endpoint) to retrieve the icon
	// See: https://github.com/kubeapps/kubeapps/pull/3787#discussion_r754741255
	var iconStringBuilder strings.Builder
	if pkgMetadata.Spec.IconSVGBase64 != "" {
		iconStringBuilder.WriteString("data:image/svg+xml;base64,")
		iconStringBuilder.WriteString(pkgMetadata.Spec.IconSVGBase64)
	}

	latestMatchingVersion, err := latestMatchingVersion(versions, pkgInstall.Spec.PackageRef.VersionSelection.Constraints)
	if err != nil {
		return nil, fmt.Errorf("Cannot get the latest matching version for the pkg %q: %s", pkgMetadata.Name, err.Error())
	}

	installedPackageSummary := &corev1.InstalledPackageSummary{
		// Currently, PkgVersion and AppVersion are the same
		// https://kubernetes.slack.com/archives/CH8KCCKA5/p1636386358322000?thread_ts=1636371493.320900&cid=CH8KCCKA5
		CurrentVersion: &corev1.PackageAppVersion{
			PkgVersion: pkgInstall.Status.LastAttemptedVersion,
			AppVersion: pkgInstall.Status.LastAttemptedVersion,
		},
		IconUrl: iconStringBuilder.String(),
		InstalledPackageRef: &corev1.InstalledPackageReference{
			Context: &corev1.Context{
				Namespace: pkgMetadata.Namespace,
				Cluster:   cluster,
			},
			Plugin:     &pluginDetail,
			Identifier: pkgInstall.Name,
		},
		// Currently, PkgVersion and AppVersion are the same
		// https://kubernetes.slack.com/archives/CH8KCCKA5/p1636386358322000?thread_ts=1636371493.320900&cid=CH8KCCKA5
		LatestVersion: &corev1.PackageAppVersion{
			PkgVersion: versions[0].version.String(),
			AppVersion: versions[0].version.String(),
		},
		Name:           pkgInstall.Name,
		PkgDisplayName: pkgMetadata.Spec.DisplayName,
		PkgVersionReference: &corev1.VersionReference{
			Version: pkgInstall.Status.LastAttemptedVersion,
		},
		ShortDescription: pkgMetadata.Spec.ShortDescription,
		Status: &corev1.InstalledPackageStatus{
			Ready:      false,
			Reason:     corev1.InstalledPackageStatus_STATUS_REASON_PENDING,
			UserReason: simpleUserReasonForKappStatus(""),
		},
	}

	if latestMatchingVersion != nil {
		// Currently, PkgVersion and AppVersion are the same
		// https://kubernetes.slack.com/archives/CH8KCCKA5/p1636386358322000?thread_ts=1636371493.320900&cid=CH8KCCKA5
		installedPackageSummary.LatestMatchingVersion = &corev1.PackageAppVersion{
			PkgVersion: latestMatchingVersion.String(),
			AppVersion: latestMatchingVersion.String(),
		}
	}

	if len(pkgInstall.Status.Conditions) > 0 {
		installedPackageSummary.Status = &corev1.InstalledPackageStatus{
			Ready:      pkgInstall.Status.Conditions[0].Type == kappctrlv1alpha1.ReconcileSucceeded,
			Reason:     statusReasonForKappStatus(pkgInstall.Status.Conditions[0].Type),
			UserReason: simpleUserReasonForKappStatus(pkgInstall.Status.Conditions[0].Type),
		}
	}

	return installedPackageSummary, nil
}

func (s *Server) buildInstalledPackageDetail(pkgInstall *packagingv1alpha1.PackageInstall, pkgMetadata *datapackagingv1alpha1.PackageMetadata, pkgVersionsMap map[string][]pkgSemver, app *kappctrlv1alpha1.App, valuesApplied, cluster string) (*corev1.InstalledPackageDetail, error) {
	// get the versions associated with the package
	versions := pkgVersionsMap[pkgMetadata.Name]
	if len(versions) == 0 {
		return nil, fmt.Errorf("no package versions for the package %q", pkgMetadata.Name)
	}

	// build postInstallationNotes
	postInstallationNotes := buildPostInstallationNotes(app)

	if len(pkgInstall.Status.Conditions) > 1 {
		log.Warningf("The package install %s has more than one status conditions. Using the first one: %s", pkgInstall.Name, pkgInstall.Status.Conditions[0])
	}

	latestMatchingVersion, err := latestMatchingVersion(versions, pkgInstall.Spec.PackageRef.VersionSelection.Constraints)
	if err != nil {
		return nil, fmt.Errorf("Cannot get the latest matching version for the pkg %q: %s", pkgMetadata.Name, err.Error())
	}

	installedPackageDetail := &corev1.InstalledPackageDetail{
		InstalledPackageRef: &corev1.InstalledPackageReference{
			Context: &corev1.Context{
				Namespace: pkgMetadata.Namespace,
				Cluster:   cluster,
			},
			Plugin:     &pluginDetail,
			Identifier: pkgInstall.Name,
		},
		PkgVersionReference: &corev1.VersionReference{
			Version: pkgInstall.Status.LastAttemptedVersion,
		},
		Name: pkgInstall.Name,
		// Currently, PkgVersion and AppVersion are the same
		// https://kubernetes.slack.com/archives/CH8KCCKA5/p1636386358322000?thread_ts=1636371493.320900&cid=CH8KCCKA5
		CurrentVersion: &corev1.PackageAppVersion{
			PkgVersion: pkgInstall.Status.LastAttemptedVersion,
			AppVersion: pkgInstall.Status.LastAttemptedVersion,
		},
		ValuesApplied: valuesApplied,

		ReconciliationOptions: &corev1.ReconciliationOptions{
			ServiceAccountName: pkgInstall.Spec.ServiceAccountName,
		},
		PostInstallationNotes: postInstallationNotes,
		AvailablePackageRef: &corev1.AvailablePackageReference{
			Context: &corev1.Context{
				Namespace: pkgMetadata.Namespace,
				Cluster:   cluster,
			},
			Identifier: pkgInstall.Spec.PackageRef.RefName,
			Plugin:     &pluginDetail,
		},
		// Currently, PkgVersion and AppVersion are the same
		// https://kubernetes.slack.com/archives/CH8KCCKA5/p1636386358322000?thread_ts=1636371493.320900&cid=CH8KCCKA5
		LatestVersion: &corev1.PackageAppVersion{
			PkgVersion: versions[0].version.String(),
			AppVersion: versions[0].version.String(),
		},
	}

	if latestMatchingVersion != nil {
		// Currently, PkgVersion and AppVersion are the same
		// https://kubernetes.slack.com/archives/CH8KCCKA5/p1636386358322000?thread_ts=1636371493.320900&cid=CH8KCCKA5
		installedPackageDetail.LatestMatchingVersion = &corev1.PackageAppVersion{
			PkgVersion: latestMatchingVersion.String(),
			AppVersion: latestMatchingVersion.String(),
		}
	}

	// Some fields would require an extra nil check before being populated
	if app.Spec.SyncPeriod != nil {
		installedPackageDetail.ReconciliationOptions.Interval = int32(app.Spec.SyncPeriod.Seconds())
	}

	if pkgInstall.Status.Conditions != nil && len(pkgInstall.Status.Conditions) > 0 {
		installedPackageDetail.Status = &corev1.InstalledPackageStatus{
			Ready:      pkgInstall.Status.Conditions[0].Type == kappctrlv1alpha1.ReconcileSucceeded,
			Reason:     statusReasonForKappStatus(pkgInstall.Status.Conditions[0].Type),
			UserReason: pkgInstall.Status.UsefulErrorMessage, // long message, instead of the simpleUserReasonForKappStatus
		}
		installedPackageDetail.ReconciliationOptions.Suspend = pkgInstall.Status.Conditions[0].Type == kappctrlv1alpha1.Reconciling
	}

	return installedPackageDetail, nil
}

func (s *Server) buildSecret(installedPackageName, values, targetNamespace string) (*k8scorev1.Secret, error) {
	return &k8scorev1.Secret{
		TypeMeta: metav1.TypeMeta{
			Kind:       k8scorev1.ResourceSecrets.String(),
			APIVersion: k8scorev1.SchemeGroupVersion.WithResource(k8scorev1.ResourceSecrets.String()).String(),
		},
		ObjectMeta: metav1.ObjectMeta{
			Name:      fmt.Sprintf(kappctrlinstalled.SecretName, installedPackageName, targetNamespace),
			Namespace: targetNamespace,
			Annotations: map[string]string{
				kappctrlinstalled.KctrlPkgAnnotation: fmt.Sprintf("%s-%s", installedPackageName, targetNamespace),
			},
		},
		Data: map[string][]byte{
			// Using "values.yaml" as per:
			// https://github.com/vmware-tanzu/carvel-kapp-controller/blob/v0.31.0/cli/pkg/kctrl/cmd/package/installed/create_or_update.go#L32
			"values.yaml": []byte(values),
		},
		Type: "Opaque",
	}, nil
}

<<<<<<< HEAD
func (s *Server) buildPkgInstall(installedPackageName, targetCluster, targetNamespace, packageRefName, pkgVersion string, reconciliationOptions *corev1.ReconciliationOptions, secret *k8scorev1.Secret) (*packagingv1alpha1.PackageInstall, error) {
=======
func (s *Server) buildPkgInstall(installedPackageName, targetCluster, targetNamespace, packageRefName, pkgVersion string, reconciliationOptions *corev1.ReconciliationOptions) (*packagingv1alpha1.PackageInstall, error) {
	versionConstraints, err := versionConstraintWithUpgradePolicy(pkgVersion, s.defaultUpgradePolicy)
	if err != nil {
		return nil, err
	}

>>>>>>> eebb847a
	pkgInstall := &packagingv1alpha1.PackageInstall{
		TypeMeta: metav1.TypeMeta{
			Kind:       pkgInstallResource,
			APIVersion: fmt.Sprintf("%s/%s", packagingv1alpha1.SchemeGroupVersion.Group, packagingv1alpha1.SchemeGroupVersion.Version),
		},
		ObjectMeta: metav1.ObjectMeta{
			Name:      installedPackageName,
			Namespace: targetNamespace,
		},
		Spec: packagingv1alpha1.PackageInstallSpec{
			// This is the Carvel's way of supporting deployments across clusters
			// without having kapp-controller on those other clusters
			// We, currently, don't support deploying to another cluster without kapp-controller
			// See https://github.com/kubeapps/kubeapps/pull/3789#discussion_r754786633
			// Cluster: &kappctrlv1alpha1.AppCluster{
			// 	Namespace:           targetNamespace,
			// 	KubeconfigSecretRef: &kappctrlv1alpha1.AppClusterKubeconfigSecretRef{},
			// },
			PackageRef: &packagingv1alpha1.PackageRef{
				RefName: packageRefName,
				VersionSelection: &vendirversions.VersionSelectionSemver{
					Constraints: versionConstraints,
					// https://github.com/vmware-tanzu/carvel-kapp-controller/issues/116
					// This is to allow prereleases to be also installed
					Prereleases: &vendirversions.VersionSelectionSemverPrereleases{},
				},
			},
		},
	}

	if reconciliationOptions != nil {
		if reconciliationOptions.Interval > 0 {
			pkgInstall.Spec.SyncPeriod = &metav1.Duration{
				Duration: time.Duration(reconciliationOptions.Interval) * time.Second,
			}
		}
		pkgInstall.Spec.ServiceAccountName = reconciliationOptions.ServiceAccountName
		pkgInstall.Spec.Paused = reconciliationOptions.Suspend
	}

	if secret != nil {
		// Similar logic as in https://github.com/vmware-tanzu/carvel-kapp-controller/blob/v0.31.0/cli/pkg/kctrl/cmd/package/installed/create_or_update.go#L670
		if pkgInstall.ObjectMeta.Annotations == nil {
			pkgInstall.ObjectMeta.Annotations = make(map[string]string)
		}
		pkgInstall.ObjectMeta.Annotations[kappctrlinstalled.KctrlPkgAnnotation+"-"+kappctrlinstalled.KindSecret.AsString()] = secret.Name
		pkgInstall.Spec.Values = []packagingv1alpha1.PackageInstallValues{{
			SecretRef: &packagingv1alpha1.PackageInstallValuesSecretRef{
				// The secret name should have the format: <name>-<namespace> as per:
				// https://github.com/vmware-tanzu/carvel-kapp-controller/blob/v0.31.0/cli/pkg/kctrl/cmd/package/installed/created_resource_annotations.go#L19
				Name: secret.Name,
				Key:  "values.yaml",
			},
		}}
	}

	return pkgInstall, nil
}

func getPackageRepository(pr *packagingv1alpha1.PackageRepository) (*v1alpha1.PackageRepository, error) {
	// See the PackageRepository CR at
	// https://carvel.dev/kapp-controller/docs/latest/packaging/#packagerepository-cr

	repoURL := ""

	// TODO(agamez): this is a temporary solution
	if pr.Spec.Fetch != nil && pr.Spec.Fetch.ImgpkgBundle != nil {
		repoURL = pr.Spec.Fetch.ImgpkgBundle.Image
	} else if pr.Spec.Fetch != nil && pr.Spec.Fetch.Image != nil {
		repoURL = pr.Spec.Fetch.Image.URL
	} else if pr.Spec.Fetch != nil && pr.Spec.Fetch.HTTP != nil {
		repoURL = pr.Spec.Fetch.HTTP.URL
	} else if pr.Spec.Fetch != nil && pr.Spec.Fetch.Git != nil {
		repoURL = pr.Spec.Fetch.Git.URL
	}

	if repoURL == "" {
		return nil, fmt.Errorf("packagerepository without fetch of one of imgpkgBundle, image, http or git: %v", pr)
	}

	repo := &v1alpha1.PackageRepository{
		Name:      pr.Name,
		Namespace: pr.Namespace,
		Url:       repoURL,
		Plugin:    &pluginDetail,
	}

	return repo, nil
}<|MERGE_RESOLUTION|>--- conflicted
+++ resolved
@@ -318,16 +318,12 @@
 	}, nil
 }
 
-<<<<<<< HEAD
 func (s *Server) buildPkgInstall(installedPackageName, targetCluster, targetNamespace, packageRefName, pkgVersion string, reconciliationOptions *corev1.ReconciliationOptions, secret *k8scorev1.Secret) (*packagingv1alpha1.PackageInstall, error) {
-=======
-func (s *Server) buildPkgInstall(installedPackageName, targetCluster, targetNamespace, packageRefName, pkgVersion string, reconciliationOptions *corev1.ReconciliationOptions) (*packagingv1alpha1.PackageInstall, error) {
 	versionConstraints, err := versionConstraintWithUpgradePolicy(pkgVersion, s.defaultUpgradePolicy)
 	if err != nil {
 		return nil, err
 	}
 
->>>>>>> eebb847a
 	pkgInstall := &packagingv1alpha1.PackageInstall{
 		TypeMeta: metav1.TypeMeta{
 			Kind:       pkgInstallResource,
