--- conflicted
+++ resolved
@@ -255,11 +255,7 @@
 	return nil
 }
 
-<<<<<<< HEAD
-// GetResources returns the resources for an installed package.
-=======
 // GetServiceAccountNames returns the list of service account names in a given cluster and namespace.
->>>>>>> 6d5b282a
 func (s *Server) GetServiceAccountNames(ctx context.Context, r *v1alpha1.GetServiceAccountNamesRequest) (*v1alpha1.GetServiceAccountNamesResponse, error) {
 	namespace := r.GetContext().GetNamespace()
 	cluster := r.GetContext().GetCluster()
@@ -270,11 +266,7 @@
 		return nil, status.Errorf(codes.Internal, "unable to get the k8s client: '%v'", err)
 	}
 
-<<<<<<< HEAD
-	saList, err := typedClient.CoreV1().ServiceAccounts(namespace).List(context.TODO(), metav1.ListOptions{})
-=======
 	saList, err := typedClient.CoreV1().ServiceAccounts(namespace).List(ctx, metav1.ListOptions{})
->>>>>>> 6d5b282a
 	if err != nil {
 		return nil, errorByStatus("list", "ServiceAccounts", "", err)
 	}
