--- conflicted
+++ resolved
@@ -10,10 +10,9 @@
 	"github.com/vmware-tanzu/kubeapps/cmd/kubeapps-apis/plugins/pkg/clientgetter"
 	"github.com/vmware-tanzu/kubeapps/cmd/kubeapps-apis/plugins/resources/v1alpha1/common"
 	"google.golang.org/grpc/metadata"
-<<<<<<< HEAD
+
 	authorizationv1 "k8s.io/api/authorization/v1"
-=======
->>>>>>> 83b277ac
+
 	"net/http"
 	"strings"
 	"testing"
@@ -608,7 +607,6 @@
 				pluginConfig.TrustedNamespaces = tc.trustedNamespacesConfig
 			}
 
-<<<<<<< HEAD
 			s := Server{
 				clientGetter: func(context.Context, string) (kubernetes.Interface, dynamic.Interface, error) {
 					return fakeClient, nil, nil
@@ -712,29 +710,15 @@
 					Build(), nil
 			}
 
-=======
->>>>>>> 83b277ac
 			s := Server{
 				clientGetter: func(context.Context, string) (kubernetes.Interface, dynamic.Interface, error) {
 					return fakeClient, nil, nil
 				},
 				serviceAccountClientGetter: backgroundClientGetter,
 				clientQPS:                  5,
-<<<<<<< HEAD
 			}
 
 			response, err := s.CanI(context.Background(), tc.request)
-=======
-				pluginConfig:               pluginConfig,
-			}
-
-			ctx := context.Background()
-			for headerName, headerValue := range tc.requestHeaders {
-				ctx = metadata.NewIncomingContext(ctx, metadata.Pairs(headerName, strings.Join(headerValue, ",")))
-			}
-
-			response, err := s.GetNamespaceNames(ctx, tc.request)
->>>>>>> 83b277ac
 
 			if got, want := status.Code(err), tc.expectedErrorCode; got != want {
 				t.Fatalf("got: %d, want: %d, err: %+v", got, want, err)
