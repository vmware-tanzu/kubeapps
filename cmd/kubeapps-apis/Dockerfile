# Copyright 2021-2022 the Kubeapps contributors.
# SPDX-License-Identifier: Apache-2.0

# syntax = docker/dockerfile:1

FROM bitnami/golang:1.18.3 as builder
WORKDIR /go/src/github.com/vmware-tanzu/kubeapps
COPY go.mod go.sum ./
ARG VERSION="devel"

<<<<<<< HEAD
ARG BUF_VERSION="1.4.0"
ARG GOSEC_VERSION="2.11.0"

# Install lint tools
=======
ARG BUF_VERSION="1.5.0"
>>>>>>> 8da893ac
RUN curl -sSL "https://github.com/bufbuild/buf/releases/download/v$BUF_VERSION/buf-Linux-x86_64" -o "/tmp/buf" && chmod +x "/tmp/buf"
RUN curl -sfL https://raw.githubusercontent.com/securego/gosec/master/install.sh | sh -s -- -b $(go env GOPATH)/bin v$GOSEC_VERSION


# With the trick below, Go's build cache is kept between builds.
# https://github.com/golang/go/issues/27719#issuecomment-514747274
RUN --mount=type=cache,target=/go/pkg/mod  \
    --mount=type=cache,target=/root/.cache/go-build \
    go mod download

# We don't copy the pkg and cmd directories until here so the above layers can
# be reused.
COPY pkg pkg
COPY cmd cmd

# Lint the proto files to detect errors at build time
RUN /tmp/buf lint ./cmd/kubeapps-apis

# Run gosec to detect any security-related error at build time
RUN gosec ./cmd/kubeapps-apis/...

# Build the main grpc server
RUN --mount=type=cache,target=/go/pkg/mod \
    --mount=type=cache,target=/root/.cache/go-build \
    go build \
    -ldflags "-X github.com/vmware-tanzu/kubeapps/cmd/kubeapps-apis/cmd.version=$VERSION" \
    ./cmd/kubeapps-apis

# Build 'kapp-controller' plugin, version 'v1alpha1'
RUN --mount=type=cache,target=/go/pkg/mod \
    --mount=type=cache,target=/root/.cache/go-build \
    go build \
    -ldflags "-X github.com/vmware-tanzu/kubeapps/cmd/kubeapps-apis/cmd.version=$VERSION" \
    -o /kapp-controller-packages-v1alpha1-plugin.so -buildmode=plugin \
    ./cmd/kubeapps-apis/plugins/kapp_controller/packages/v1alpha1/*.go

## Build 'fluxv2' plugin, version 'v1alpha1'
RUN --mount=type=cache,target=/go/pkg/mod \
    --mount=type=cache,target=/root/.cache/go-build \
    go build \
    -ldflags "-X github.com/vmware-tanzu/kubeapps/cmd/kubeapps-apis/cmd.version=$VERSION" \
    -o /fluxv2-packages-v1alpha1-plugin.so -buildmode=plugin \
    ./cmd/kubeapps-apis/plugins/fluxv2/packages/v1alpha1/*.go

## Build 'helm' plugin, version 'v1alpha1'
RUN --mount=type=cache,target=/go/pkg/mod \
    --mount=type=cache,target=/root/.cache/go-build \
    go build \
    -ldflags "-X github.com/vmware-tanzu/kubeapps/cmd/kubeapps-apis/cmd.version=$VERSION" \
    -o /helm-packages-v1alpha1-plugin.so -buildmode=plugin \
    ./cmd/kubeapps-apis/plugins/helm/packages/v1alpha1/*.go

## Build 'resources' plugin, version 'v1alpha1'
RUN --mount=type=cache,target=/go/pkg/mod \
    --mount=type=cache,target=/root/.cache/go-build \
    go build \
    -ldflags "-X github.com/vmware-tanzu/kubeapps/cmd/kubeapps-apis/cmd.version=$VERSION" \
    -o /resources-v1alpha1-plugin.so -buildmode=plugin \
    ./cmd/kubeapps-apis/plugins/resources/v1alpha1/*.go

# Note: unlike the other docker images for go, we cannot use scratch as the plugins
# are loaded using the dynamic linker.
FROM bitnami/minideb:bullseye
COPY --from=builder /etc/ssl/certs/ca-certificates.crt /etc/ssl/certs/
COPY --from=builder /go/src/github.com/vmware-tanzu/kubeapps/kubeapps-apis /kubeapps-apis
COPY --from=builder /kapp-controller-packages-v1alpha1-plugin.so /plugins/kapp-controller-packages/
COPY --from=builder /fluxv2-packages-v1alpha1-plugin.so /plugins/fluxv2-packages/
COPY --from=builder /helm-packages-v1alpha1-plugin.so /plugins/helm-packages/
COPY --from=builder /resources-v1alpha1-plugin.so /plugins/resources/

EXPOSE 50051
USER 1001
ENTRYPOINT [ "/kubeapps-apis" ]
CMD [ "--help" ]<|MERGE_RESOLUTION|>--- conflicted
+++ resolved
@@ -8,14 +8,10 @@
 COPY go.mod go.sum ./
 ARG VERSION="devel"
 
-<<<<<<< HEAD
-ARG BUF_VERSION="1.4.0"
+ARG BUF_VERSION="1.5.0"
 ARG GOSEC_VERSION="2.11.0"
 
 # Install lint tools
-=======
-ARG BUF_VERSION="1.5.0"
->>>>>>> 8da893ac
 RUN curl -sSL "https://github.com/bufbuild/buf/releases/download/v$BUF_VERSION/buf-Linux-x86_64" -o "/tmp/buf" && chmod +x "/tmp/buf"
 RUN curl -sfL https://raw.githubusercontent.com/securego/gosec/master/install.sh | sh -s -- -b $(go env GOPATH)/bin v$GOSEC_VERSION
 
