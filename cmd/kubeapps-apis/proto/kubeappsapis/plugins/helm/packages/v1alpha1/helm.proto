syntax = "proto3";
package kubeappsapis.plugins.helm.packages.v1alpha1;
option go_package = "github.com/kubeapps/kubeapps/cmd/kubeapps-apis/gen/plugins/helm/packages/v1alpha1";

import "google/api/annotations.proto";
import "kubeappsapis/core/packages/v1alpha1/packages.proto";
import "kubeappsapis/core/plugins/v1alpha1/plugins.proto";
import "protoc-gen-openapiv2/options/annotations.proto";

service HelmPackagesService {
  // GetAvailablePackageSummaries returns the available packages managed by the 'helm' plugin
  rpc GetAvailablePackageSummaries(kubeappsapis.core.packages.v1alpha1.GetAvailablePackageSummariesRequest) returns (kubeappsapis.core.packages.v1alpha1.GetAvailablePackageSummariesResponse) {
    option (google.api.http) = {
      get: "/plugins/helm/packages/v1alpha1/availablepackagesummaries"
    };
  };

  // GetAvailablePackageDetail returns the package details managed by the 'helm' plugin
  rpc GetAvailablePackageDetail(kubeappsapis.core.packages.v1alpha1.GetAvailablePackageDetailRequest) returns (kubeappsapis.core.packages.v1alpha1.GetAvailablePackageDetailResponse) {
    option (google.api.http) = {
      get: "/plugins/helm/packages/v1alpha1/availablepackagedetails"
    };
  }

  // GetAvailablePackageVersions returns the package versions managed by the 'helm' plugin
  rpc GetAvailablePackageVersions(kubeappsapis.core.packages.v1alpha1.GetAvailablePackageVersionsRequest) returns (kubeappsapis.core.packages.v1alpha1.GetAvailablePackageVersionsResponse) {
    option (google.api.http) = {
      get: "/plugins/helm/packages/v1alpha1/availablepackageversions"
    };
  }

  // GetInstalledPackageSummaries returns the installed packages managed by the 'helm' plugin
  rpc GetInstalledPackageSummaries(kubeappsapis.core.packages.v1alpha1.GetInstalledPackageSummariesRequest) returns (kubeappsapis.core.packages.v1alpha1.GetInstalledPackageSummariesResponse) {
    option (google.api.http) = {
      get: "/plugins/helm/packages/v1alpha1/installedpackagesummaries"
    };
  }

  // GetInstalledPackageDetail returns the requested installed package managed by the 'helm' plugin
  rpc GetInstalledPackageDetail(kubeappsapis.core.packages.v1alpha1.GetInstalledPackageDetailRequest) returns (kubeappsapis.core.packages.v1alpha1.GetInstalledPackageDetailResponse) {
    option (google.api.http) = {
      get: "/plugins/helm/packages/v1alpha1/installedpackagedetail"
    };
  }
<<<<<<< HEAD
=======

  // CreateInstalledPackage creates an installed package based on the request.
  rpc CreateInstalledPackage(kubeappsapis.core.packages.v1alpha1.CreateInstalledPackageRequest) returns (kubeappsapis.core.packages.v1alpha1.CreateInstalledPackageResponse) {
    option (google.api.http) = {
      post: "/plugins/helm/packages/v1alpha1/installedpackages"
    };
  }
>>>>>>> 725fb09b
}

// InstalledPackageDetailCustomDataHelm
//
// InstalledPackageDetailCustomDataHelm is a message type used for the
// InstalledPackageDetail.CustomDetail field by the helm plugin.
message InstalledPackageDetailCustomDataHelm {

  // ReleaseRevision
  //
  // A number identifying the Helm revision
  int32 release_revision = 1;
}<|MERGE_RESOLUTION|>--- conflicted
+++ resolved
@@ -42,8 +42,6 @@
       get: "/plugins/helm/packages/v1alpha1/installedpackagedetail"
     };
   }
-<<<<<<< HEAD
-=======
 
   // CreateInstalledPackage creates an installed package based on the request.
   rpc CreateInstalledPackage(kubeappsapis.core.packages.v1alpha1.CreateInstalledPackageRequest) returns (kubeappsapis.core.packages.v1alpha1.CreateInstalledPackageResponse) {
@@ -51,7 +49,6 @@
       post: "/plugins/helm/packages/v1alpha1/installedpackages"
     };
   }
->>>>>>> 725fb09b
 }
 
 // InstalledPackageDetailCustomDataHelm
