{
  "swagger": "2.0",
  "info": {
    "title": "Kubeapps API",
    "description": "[![CircleCI](https://circleci.com/gh/kubeapps/kubeapps/tree/master.svg?style=svg)](https://circleci.com/gh/kubeapps/kubeapps/tree/master)\n \n [Kubeapps](https://github.com/kubeapps/kubeapps) is a web-based UI for deploying and managing applications in Kubernetes clusters.\n \n Note: this API documentation is still in an initial stage and is subject to change. Before coupling to it, please [drop us an issue](https://github.com/kubeapps/kubeapps/issues/new/choose) or reach us [via Slack](https://kubernetes.slack.com/messages/kubeapps) to know more about your use case and see how we can assist you.\n #### Developer Documentation\n - The [Kubeapps architecture overview](https://github.com/kubeapps/kubeapps/blob/master/docs/architecture/overview.md).\n - The [Kubeapps Developer Documentation](https://github.com/kubeapps/kubeapps/blob/master/docs/developer/README.md) for instructions on setting up the developer environment for developing on Kubeapps and its components.\n - The [Kubeapps Build Guide](https://github.com/kubeapps/kubeapps/blob/master/docs/developer/build.md) for instructions on setting up the build environment and building Kubeapps from source.\n",
    "termsOfService": "https://github.com/kubeapps/kubeapps/blob/master/LICENSE",
    "version": "0.1.0",
    "license": {
      "name": "Apache 2.0",
      "url": "http://www.apache.org/licenses/LICENSE-2.0.html"
    }
  },
  "tags": [
    {
      "name": "PluginsService"
    },
    {
      "name": "PackagesService"
    },
    {
      "name": "FluxV2PackagesService"
    },
    {
      "name": "HelmPackagesService"
    },
    {
      "name": "KappControllerPackagesService"
    }
  ],
  "host": "127.0.0.1:8080",
  "basePath": "/apis",
  "schemes": [
    "http",
    "https"
  ],
  "consumes": [
    "application/json"
  ],
  "produces": [
    "application/json"
  ],
  "paths": {
    "/core/packages/v1alpha1/availablepackagedetails": {
      "get": {
        "operationId": "PackagesService_GetAvailablePackageDetail",
        "responses": {
          "200": {
            "description": "A successful response.",
            "schema": {
              "$ref": "#/definitions/v1alpha1GetAvailablePackageDetailResponse"
            }
          },
          "401": {
            "description": "Returned when the user does not have permission to access the resource.",
            "schema": {}
          },
          "default": {
            "description": "An unexpected error response.",
            "schema": {
              "$ref": "#/definitions/rpcStatus"
            }
          }
        },
        "parameters": [
          {
            "name": "availablePackageRef.context.cluster",
            "description": "Cluster. A cluster name can be provided to target a specific cluster if multiple\nclusters are configured, otherwise all clusters will be assumed.",
            "in": "query",
            "required": false,
            "type": "string"
          },
          {
            "name": "availablePackageRef.context.namespace",
            "description": "Namespace. A namespace must be provided if the context of the operation is for a resource\nor resources in a particular namespace.",
            "in": "query",
            "required": false,
            "type": "string"
          },
          {
            "name": "availablePackageRef.identifier",
            "description": "Available package identifier. The fully qualified identifier for the available package\n(ie. a unique name for the context). For some packaging systems\n(particularly those where an available package is backed by a CR) this\nwill just be the name, but for others such as those where an available\npackage is not backed by a CR (eg. standard helm) it may be necessary\nto include the repository in the name or even the repo namespace\nto ensure this is unique.\nFor example two helm repositories can define\nan \"apache\" chart that is available globally, the names would need to\nencode that to be unique (ie. \"repoA:apache\" and \"repoB:apache\").",
            "in": "query",
            "required": false,
            "type": "string"
          },
          {
            "name": "availablePackageRef.plugin.name",
            "description": "Plugin name. The name of the plugin, such as `fluxv2.packages` or `kapp_controller.packages`.",
            "in": "query",
            "required": false,
            "type": "string"
          },
          {
            "name": "availablePackageRef.plugin.version",
            "description": "Plugin version. The version of the plugin, such as v1alpha1",
            "in": "query",
            "required": false,
            "type": "string"
          },
          {
            "name": "version",
            "description": "Optional specific version (or version reference) to request.\nBy default the latest version (or latest version matching the reference)\nwill be returned.",
            "in": "query",
            "required": false,
            "type": "string"
          }
        ],
        "tags": [
          "PackagesService"
        ]
      }
    },
    "/core/packages/v1alpha1/availablepackagesummaries": {
      "get": {
        "operationId": "PackagesService_GetAvailablePackageSummaries",
        "responses": {
          "200": {
            "description": "A successful response.",
            "schema": {
              "$ref": "#/definitions/v1alpha1GetAvailablePackageSummariesResponse"
            }
          },
          "401": {
            "description": "Returned when the user does not have permission to access the resource.",
            "schema": {}
          },
          "default": {
            "description": "An unexpected error response.",
            "schema": {
              "$ref": "#/definitions/rpcStatus"
            }
          }
        },
        "parameters": [
          {
            "name": "context.cluster",
            "description": "Cluster. A cluster name can be provided to target a specific cluster if multiple\nclusters are configured, otherwise all clusters will be assumed.",
            "in": "query",
            "required": false,
            "type": "string"
          },
          {
            "name": "context.namespace",
            "description": "Namespace. A namespace must be provided if the context of the operation is for a resource\nor resources in a particular namespace.",
            "in": "query",
            "required": false,
            "type": "string"
          },
          {
            "name": "filterOptions.query",
            "description": "Text query. Text query for the request",
            "in": "query",
            "required": false,
            "type": "string"
          },
          {
            "name": "filterOptions.categories",
            "description": "Categories. Collection of categories for the request",
            "in": "query",
            "required": false,
            "type": "array",
            "items": {
              "type": "string"
            },
            "collectionFormat": "multi"
          },
          {
            "name": "filterOptions.repositories",
            "description": "Repositories. Collection of repositories where the packages belong to",
            "in": "query",
            "required": false,
            "type": "array",
            "items": {
              "type": "string"
            },
            "collectionFormat": "multi"
          },
          {
<<<<<<< HEAD
            "name": "filterOptions.version",
=======
            "name": "filterOptions.pkgVersion",
>>>>>>> 2d404ee1
            "description": "Package version. Package version for the request",
            "in": "query",
            "required": false,
            "type": "string"
          },
          {
            "name": "filterOptions.appVersion",
            "description": "App version. Packaged app version for the request",
            "in": "query",
            "required": false,
            "type": "string"
          }
        ],
        "tags": [
          "PackagesService"
        ]
      }
    },
    "/core/packages/v1alpha1/availablepackageversions": {
      "get": {
        "operationId": "PackagesService_GetAvailablePackageVersions",
        "responses": {
          "200": {
            "description": "A successful response.",
            "schema": {
              "$ref": "#/definitions/v1alpha1GetAvailablePackageVersionsResponse"
            }
          },
          "401": {
            "description": "Returned when the user does not have permission to access the resource.",
            "schema": {}
          },
          "default": {
            "description": "An unexpected error response.",
            "schema": {
              "$ref": "#/definitions/rpcStatus"
            }
          }
        },
        "parameters": [
          {
            "name": "availablePackageRef.context.cluster",
            "description": "Cluster. A cluster name can be provided to target a specific cluster if multiple\nclusters are configured, otherwise all clusters will be assumed.",
            "in": "query",
            "required": false,
            "type": "string"
          },
          {
            "name": "availablePackageRef.context.namespace",
            "description": "Namespace. A namespace must be provided if the context of the operation is for a resource\nor resources in a particular namespace.",
            "in": "query",
            "required": false,
            "type": "string"
          },
          {
            "name": "availablePackageRef.identifier",
            "description": "Available package identifier. The fully qualified identifier for the available package\n(ie. a unique name for the context). For some packaging systems\n(particularly those where an available package is backed by a CR) this\nwill just be the name, but for others such as those where an available\npackage is not backed by a CR (eg. standard helm) it may be necessary\nto include the repository in the name or even the repo namespace\nto ensure this is unique.\nFor example two helm repositories can define\nan \"apache\" chart that is available globally, the names would need to\nencode that to be unique (ie. \"repoA:apache\" and \"repoB:apache\").",
            "in": "query",
            "required": false,
            "type": "string"
          },
          {
            "name": "availablePackageRef.plugin.name",
            "description": "Plugin name. The name of the plugin, such as `fluxv2.packages` or `kapp_controller.packages`.",
            "in": "query",
            "required": false,
            "type": "string"
          },
          {
            "name": "availablePackageRef.plugin.version",
            "description": "Plugin version. The version of the plugin, such as v1alpha1",
            "in": "query",
            "required": false,
            "type": "string"
          },
          {
            "name": "version",
            "description": "Optional version reference for which version history is required.\nBy default a summary of versions is returned as outlined in the\nresponse. Plugins can choose not to implement this and provide\nthe summary only, it is provided for completeness only.",
            "in": "query",
            "required": false,
            "type": "string"
          }
        ],
        "tags": [
          "PackagesService"
        ]
      }
    },
    "/core/plugins/v1alpha1/configured-plugins": {
      "get": {
        "summary": "GetConfiguredPlugins returns a map of short and longnames for the configured plugins.",
        "operationId": "PluginsService_GetConfiguredPlugins",
        "responses": {
          "200": {
            "description": "A successful response.",
            "schema": {
              "$ref": "#/definitions/v1alpha1GetConfiguredPluginsResponse"
            }
          },
          "401": {
            "description": "Returned when the user does not have permission to access the resource.",
            "schema": {}
          },
          "default": {
            "description": "An unexpected error response.",
            "schema": {
              "$ref": "#/definitions/rpcStatus"
            }
          }
        },
        "tags": [
          "PluginsService"
        ]
      }
    },
    "/plugins/fluxv2/packages/v1alpha1/availablepackagedetails": {
      "get": {
        "summary": "GetAvailablePackageDetail returns the package metadata managed by the 'fluxv2' plugin",
        "operationId": "FluxV2PackagesService_GetAvailablePackageDetail",
        "responses": {
          "200": {
            "description": "A successful response.",
            "schema": {
              "$ref": "#/definitions/v1alpha1GetAvailablePackageDetailResponse"
            }
          },
          "401": {
            "description": "Returned when the user does not have permission to access the resource.",
            "schema": {}
          },
          "default": {
            "description": "An unexpected error response.",
            "schema": {
              "$ref": "#/definitions/rpcStatus"
            }
          }
        },
        "parameters": [
          {
            "name": "availablePackageRef.context.cluster",
            "description": "Cluster. A cluster name can be provided to target a specific cluster if multiple\nclusters are configured, otherwise all clusters will be assumed.",
            "in": "query",
            "required": false,
            "type": "string"
          },
          {
            "name": "availablePackageRef.context.namespace",
            "description": "Namespace. A namespace must be provided if the context of the operation is for a resource\nor resources in a particular namespace.",
            "in": "query",
            "required": false,
            "type": "string"
          },
          {
            "name": "availablePackageRef.identifier",
            "description": "Available package identifier. The fully qualified identifier for the available package\n(ie. a unique name for the context). For some packaging systems\n(particularly those where an available package is backed by a CR) this\nwill just be the name, but for others such as those where an available\npackage is not backed by a CR (eg. standard helm) it may be necessary\nto include the repository in the name or even the repo namespace\nto ensure this is unique.\nFor example two helm repositories can define\nan \"apache\" chart that is available globally, the names would need to\nencode that to be unique (ie. \"repoA:apache\" and \"repoB:apache\").",
            "in": "query",
            "required": false,
            "type": "string"
          },
          {
            "name": "availablePackageRef.plugin.name",
            "description": "Plugin name. The name of the plugin, such as `fluxv2.packages` or `kapp_controller.packages`.",
            "in": "query",
            "required": false,
            "type": "string"
          },
          {
            "name": "availablePackageRef.plugin.version",
            "description": "Plugin version. The version of the plugin, such as v1alpha1",
            "in": "query",
            "required": false,
            "type": "string"
          },
          {
            "name": "version",
            "description": "Optional specific version (or version reference) to request.\nBy default the latest version (or latest version matching the reference)\nwill be returned.",
            "in": "query",
            "required": false,
            "type": "string"
          }
        ],
        "tags": [
          "FluxV2PackagesService"
        ]
      }
    },
    "/plugins/fluxv2/packages/v1alpha1/availablepackagesummaries": {
      "get": {
        "summary": "GetAvailablePackageSummaries returns the available packages managed by the 'fluxv2' plugin",
        "operationId": "FluxV2PackagesService_GetAvailablePackageSummaries",
        "responses": {
          "200": {
            "description": "A successful response.",
            "schema": {
              "$ref": "#/definitions/v1alpha1GetAvailablePackageSummariesResponse"
            }
          },
          "401": {
            "description": "Returned when the user does not have permission to access the resource.",
            "schema": {}
          },
          "default": {
            "description": "An unexpected error response.",
            "schema": {
              "$ref": "#/definitions/rpcStatus"
            }
          }
        },
        "parameters": [
          {
            "name": "context.cluster",
            "description": "Cluster. A cluster name can be provided to target a specific cluster if multiple\nclusters are configured, otherwise all clusters will be assumed.",
            "in": "query",
            "required": false,
            "type": "string"
          },
          {
            "name": "context.namespace",
            "description": "Namespace. A namespace must be provided if the context of the operation is for a resource\nor resources in a particular namespace.",
            "in": "query",
            "required": false,
            "type": "string"
          },
          {
            "name": "filterOptions.query",
            "description": "Text query. Text query for the request",
            "in": "query",
            "required": false,
            "type": "string"
          },
          {
            "name": "filterOptions.categories",
            "description": "Categories. Collection of categories for the request",
            "in": "query",
            "required": false,
            "type": "array",
            "items": {
              "type": "string"
            },
            "collectionFormat": "multi"
          },
          {
            "name": "filterOptions.repositories",
            "description": "Repositories. Collection of repositories where the packages belong to",
            "in": "query",
            "required": false,
            "type": "array",
            "items": {
              "type": "string"
            },
            "collectionFormat": "multi"
          },
          {
<<<<<<< HEAD
            "name": "filterOptions.version",
=======
            "name": "filterOptions.pkgVersion",
>>>>>>> 2d404ee1
            "description": "Package version. Package version for the request",
            "in": "query",
            "required": false,
            "type": "string"
          },
          {
            "name": "filterOptions.appVersion",
            "description": "App version. Packaged app version for the request",
            "in": "query",
            "required": false,
            "type": "string"
          }
        ],
        "tags": [
          "FluxV2PackagesService"
        ]
      }
    },
    "/plugins/fluxv2/packages/v1alpha1/availablepackageversions": {
      "get": {
        "summary": "GetAvailablePackageVersions returns the package versions managed by the 'kapp_controller' plugin",
        "operationId": "KappControllerPackagesService_GetAvailablePackageVersions",
        "responses": {
          "200": {
            "description": "A successful response.",
            "schema": {
              "$ref": "#/definitions/v1alpha1GetAvailablePackageVersionsResponse"
            }
          },
          "401": {
            "description": "Returned when the user does not have permission to access the resource.",
            "schema": {}
          },
          "default": {
            "description": "An unexpected error response.",
            "schema": {
              "$ref": "#/definitions/rpcStatus"
            }
          }
        },
        "parameters": [
          {
            "name": "availablePackageRef.context.cluster",
            "description": "Cluster. A cluster name can be provided to target a specific cluster if multiple\nclusters are configured, otherwise all clusters will be assumed.",
            "in": "query",
            "required": false,
            "type": "string"
          },
          {
            "name": "availablePackageRef.context.namespace",
            "description": "Namespace. A namespace must be provided if the context of the operation is for a resource\nor resources in a particular namespace.",
            "in": "query",
            "required": false,
            "type": "string"
          },
          {
            "name": "availablePackageRef.identifier",
            "description": "Available package identifier. The fully qualified identifier for the available package\n(ie. a unique name for the context). For some packaging systems\n(particularly those where an available package is backed by a CR) this\nwill just be the name, but for others such as those where an available\npackage is not backed by a CR (eg. standard helm) it may be necessary\nto include the repository in the name or even the repo namespace\nto ensure this is unique.\nFor example two helm repositories can define\nan \"apache\" chart that is available globally, the names would need to\nencode that to be unique (ie. \"repoA:apache\" and \"repoB:apache\").",
            "in": "query",
            "required": false,
            "type": "string"
          },
          {
            "name": "availablePackageRef.plugin.name",
            "description": "Plugin name. The name of the plugin, such as `fluxv2.packages` or `kapp_controller.packages`.",
            "in": "query",
            "required": false,
            "type": "string"
          },
          {
            "name": "availablePackageRef.plugin.version",
            "description": "Plugin version. The version of the plugin, such as v1alpha1",
            "in": "query",
            "required": false,
            "type": "string"
          },
          {
            "name": "version",
            "description": "Optional version reference for which version history is required.\nBy default a summary of versions is returned as outlined in the\nresponse. Plugins can choose not to implement this and provide\nthe summary only, it is provided for completeness only.",
            "in": "query",
            "required": false,
            "type": "string"
          }
        ],
        "tags": [
          "KappControllerPackagesService"
        ]
      }
    },
    "/plugins/fluxv2/packages/v1alpha1/packagerepositories": {
      "get": {
        "summary": "GetPackageRepositories returns the repositories managed by the 'fluxv2' plugin",
        "operationId": "FluxV2PackagesService_GetPackageRepositories",
        "responses": {
          "200": {
            "description": "A successful response.",
            "schema": {
              "$ref": "#/definitions/pluginsfluxv2packagesv1alpha1GetPackageRepositoriesResponse"
            }
          },
          "401": {
            "description": "Returned when the user does not have permission to access the resource.",
            "schema": {}
          },
          "default": {
            "description": "An unexpected error response.",
            "schema": {
              "$ref": "#/definitions/rpcStatus"
            }
          }
        },
        "parameters": [
          {
            "name": "context.cluster",
            "description": "Cluster. A cluster name can be provided to target a specific cluster if multiple\nclusters are configured, otherwise all clusters will be assumed.",
            "in": "query",
            "required": false,
            "type": "string"
          },
          {
            "name": "context.namespace",
            "description": "Namespace. A namespace must be provided if the context of the operation is for a resource\nor resources in a particular namespace.",
            "in": "query",
            "required": false,
            "type": "string"
          }
        ],
        "tags": [
          "FluxV2PackagesService"
        ]
      }
    },
    "/plugins/helm/packages/v1alpha1/availablepackagedetails": {
      "get": {
        "summary": "GetAvailablePackageDetail returns the package details managed by the 'helm' plugin",
        "operationId": "HelmPackagesService_GetAvailablePackageDetail",
        "responses": {
          "200": {
            "description": "A successful response.",
            "schema": {
              "$ref": "#/definitions/v1alpha1GetAvailablePackageDetailResponse"
            }
          },
          "401": {
            "description": "Returned when the user does not have permission to access the resource.",
            "schema": {}
          },
          "default": {
            "description": "An unexpected error response.",
            "schema": {
              "$ref": "#/definitions/rpcStatus"
            }
          }
        },
        "parameters": [
          {
            "name": "availablePackageRef.context.cluster",
            "description": "Cluster. A cluster name can be provided to target a specific cluster if multiple\nclusters are configured, otherwise all clusters will be assumed.",
            "in": "query",
            "required": false,
            "type": "string"
          },
          {
            "name": "availablePackageRef.context.namespace",
            "description": "Namespace. A namespace must be provided if the context of the operation is for a resource\nor resources in a particular namespace.",
            "in": "query",
            "required": false,
            "type": "string"
          },
          {
            "name": "availablePackageRef.identifier",
            "description": "Available package identifier. The fully qualified identifier for the available package\n(ie. a unique name for the context). For some packaging systems\n(particularly those where an available package is backed by a CR) this\nwill just be the name, but for others such as those where an available\npackage is not backed by a CR (eg. standard helm) it may be necessary\nto include the repository in the name or even the repo namespace\nto ensure this is unique.\nFor example two helm repositories can define\nan \"apache\" chart that is available globally, the names would need to\nencode that to be unique (ie. \"repoA:apache\" and \"repoB:apache\").",
            "in": "query",
            "required": false,
            "type": "string"
          },
          {
            "name": "availablePackageRef.plugin.name",
            "description": "Plugin name. The name of the plugin, such as `fluxv2.packages` or `kapp_controller.packages`.",
            "in": "query",
            "required": false,
            "type": "string"
          },
          {
            "name": "availablePackageRef.plugin.version",
            "description": "Plugin version. The version of the plugin, such as v1alpha1",
            "in": "query",
            "required": false,
            "type": "string"
          },
          {
            "name": "version",
            "description": "Optional specific version (or version reference) to request.\nBy default the latest version (or latest version matching the reference)\nwill be returned.",
            "in": "query",
            "required": false,
            "type": "string"
          }
        ],
        "tags": [
          "HelmPackagesService"
        ]
      }
    },
    "/plugins/helm/packages/v1alpha1/availablepackagesummaries": {
      "get": {
        "summary": "GetAvailablePackageSummaries returns the available packages managed by the 'helm' plugin",
        "operationId": "HelmPackagesService_GetAvailablePackageSummaries",
        "responses": {
          "200": {
            "description": "A successful response.",
            "schema": {
              "$ref": "#/definitions/v1alpha1GetAvailablePackageSummariesResponse"
            }
          },
          "401": {
            "description": "Returned when the user does not have permission to access the resource.",
            "schema": {}
          },
          "default": {
            "description": "An unexpected error response.",
            "schema": {
              "$ref": "#/definitions/rpcStatus"
            }
          }
        },
        "parameters": [
          {
            "name": "context.cluster",
            "description": "Cluster. A cluster name can be provided to target a specific cluster if multiple\nclusters are configured, otherwise all clusters will be assumed.",
            "in": "query",
            "required": false,
            "type": "string"
          },
          {
            "name": "context.namespace",
            "description": "Namespace. A namespace must be provided if the context of the operation is for a resource\nor resources in a particular namespace.",
            "in": "query",
            "required": false,
            "type": "string"
          },
          {
            "name": "filterOptions.query",
            "description": "Text query. Text query for the request",
            "in": "query",
            "required": false,
            "type": "string"
          },
          {
            "name": "filterOptions.categories",
            "description": "Categories. Collection of categories for the request",
<<<<<<< HEAD
            "in": "query",
            "required": false,
            "type": "array",
            "items": {
              "type": "string"
            },
            "collectionFormat": "multi"
          },
          {
            "name": "filterOptions.repositories",
            "description": "Repositories. Collection of repositories where the packages belong to",
=======
>>>>>>> 2d404ee1
            "in": "query",
            "required": false,
            "type": "array",
            "items": {
              "type": "string"
            },
            "collectionFormat": "multi"
          },
          {
<<<<<<< HEAD
            "name": "filterOptions.version",
=======
            "name": "filterOptions.repositories",
            "description": "Repositories. Collection of repositories where the packages belong to",
            "in": "query",
            "required": false,
            "type": "array",
            "items": {
              "type": "string"
            },
            "collectionFormat": "multi"
          },
          {
            "name": "filterOptions.pkgVersion",
>>>>>>> 2d404ee1
            "description": "Package version. Package version for the request",
            "in": "query",
            "required": false,
            "type": "string"
          },
          {
            "name": "filterOptions.appVersion",
            "description": "App version. Packaged app version for the request",
            "in": "query",
            "required": false,
            "type": "string"
          }
        ],
        "tags": [
          "HelmPackagesService"
        ]
      }
    },
    "/plugins/kapp_controller/packages/v1alpha1/availablepackagedetails": {
      "get": {
        "summary": "GetAvailablePackageDetail returns the package details managed by the 'kapp_controller' plugin",
        "operationId": "KappControllerPackagesService_GetAvailablePackageDetail",
        "responses": {
          "200": {
            "description": "A successful response.",
            "schema": {
              "$ref": "#/definitions/v1alpha1GetAvailablePackageDetailResponse"
            }
          },
          "401": {
            "description": "Returned when the user does not have permission to access the resource.",
            "schema": {}
          },
          "default": {
            "description": "An unexpected error response.",
            "schema": {
              "$ref": "#/definitions/rpcStatus"
            }
          }
        },
        "parameters": [
          {
            "name": "availablePackageRef.context.cluster",
            "description": "Cluster. A cluster name can be provided to target a specific cluster if multiple\nclusters are configured, otherwise all clusters will be assumed.",
            "in": "query",
            "required": false,
            "type": "string"
          },
          {
            "name": "availablePackageRef.context.namespace",
            "description": "Namespace. A namespace must be provided if the context of the operation is for a resource\nor resources in a particular namespace.",
            "in": "query",
            "required": false,
            "type": "string"
          },
          {
            "name": "availablePackageRef.identifier",
            "description": "Available package identifier. The fully qualified identifier for the available package\n(ie. a unique name for the context). For some packaging systems\n(particularly those where an available package is backed by a CR) this\nwill just be the name, but for others such as those where an available\npackage is not backed by a CR (eg. standard helm) it may be necessary\nto include the repository in the name or even the repo namespace\nto ensure this is unique.\nFor example two helm repositories can define\nan \"apache\" chart that is available globally, the names would need to\nencode that to be unique (ie. \"repoA:apache\" and \"repoB:apache\").",
            "in": "query",
            "required": false,
            "type": "string"
          },
          {
            "name": "availablePackageRef.plugin.name",
            "description": "Plugin name. The name of the plugin, such as `fluxv2.packages` or `kapp_controller.packages`.",
            "in": "query",
            "required": false,
            "type": "string"
          },
          {
            "name": "availablePackageRef.plugin.version",
            "description": "Plugin version. The version of the plugin, such as v1alpha1",
            "in": "query",
            "required": false,
            "type": "string"
          },
          {
            "name": "version",
            "description": "Optional specific version (or version reference) to request.\nBy default the latest version (or latest version matching the reference)\nwill be returned.",
            "in": "query",
            "required": false,
            "type": "string"
          }
        ],
        "tags": [
          "KappControllerPackagesService"
        ]
      }
    },
    "/plugins/kapp_controller/packages/v1alpha1/availablepackagesummaries": {
      "get": {
        "summary": "GetAvailablePackageSummaries returns the available packages managed by the 'kapp_controller' plugin",
        "operationId": "KappControllerPackagesService_GetAvailablePackageSummaries",
        "responses": {
          "200": {
            "description": "A successful response.",
            "schema": {
              "$ref": "#/definitions/v1alpha1GetAvailablePackageSummariesResponse"
            }
          },
          "401": {
            "description": "Returned when the user does not have permission to access the resource.",
            "schema": {}
          },
          "default": {
            "description": "An unexpected error response.",
            "schema": {
              "$ref": "#/definitions/rpcStatus"
            }
          }
        },
        "parameters": [
          {
            "name": "context.cluster",
            "description": "Cluster. A cluster name can be provided to target a specific cluster if multiple\nclusters are configured, otherwise all clusters will be assumed.",
            "in": "query",
            "required": false,
            "type": "string"
          },
          {
            "name": "context.namespace",
            "description": "Namespace. A namespace must be provided if the context of the operation is for a resource\nor resources in a particular namespace.",
            "in": "query",
            "required": false,
            "type": "string"
          },
          {
            "name": "filterOptions.query",
            "description": "Text query. Text query for the request",
            "in": "query",
            "required": false,
            "type": "string"
          },
          {
            "name": "filterOptions.categories",
            "description": "Categories. Collection of categories for the request",
            "in": "query",
            "required": false,
            "type": "array",
            "items": {
              "type": "string"
            },
            "collectionFormat": "multi"
          },
          {
            "name": "filterOptions.repositories",
            "description": "Repositories. Collection of repositories where the packages belong to",
            "in": "query",
            "required": false,
            "type": "array",
            "items": {
              "type": "string"
            },
            "collectionFormat": "multi"
          },
          {
<<<<<<< HEAD
            "name": "filterOptions.version",
=======
            "name": "filterOptions.pkgVersion",
>>>>>>> 2d404ee1
            "description": "Package version. Package version for the request",
            "in": "query",
            "required": false,
            "type": "string"
          },
          {
            "name": "filterOptions.appVersion",
            "description": "App version. Packaged app version for the request",
            "in": "query",
            "required": false,
            "type": "string"
          }
        ],
        "tags": [
          "KappControllerPackagesService"
        ]
      }
    },
    "/plugins/kapp_controller/packages/v1alpha1/packagerepositories": {
      "get": {
        "summary": "GetPackageRepositories returns the repositories managed by the 'kapp_controller' plugin",
        "operationId": "KappControllerPackagesService_GetPackageRepositories",
        "responses": {
          "200": {
            "description": "A successful response.",
            "schema": {
              "$ref": "#/definitions/pluginskapp_controllerpackagesv1alpha1GetPackageRepositoriesResponse"
            }
          },
          "401": {
            "description": "Returned when the user does not have permission to access the resource.",
            "schema": {}
          },
          "default": {
            "description": "An unexpected error response.",
            "schema": {
              "$ref": "#/definitions/rpcStatus"
            }
          }
        },
        "parameters": [
          {
            "name": "context.cluster",
            "description": "Cluster. A cluster name can be provided to target a specific cluster if multiple\nclusters are configured, otherwise all clusters will be assumed.",
            "in": "query",
            "required": false,
            "type": "string"
          },
          {
            "name": "context.namespace",
            "description": "Namespace. A namespace must be provided if the context of the operation is for a resource\nor resources in a particular namespace.",
            "in": "query",
            "required": false,
            "type": "string"
          }
        ],
        "tags": [
          "KappControllerPackagesService"
        ]
      }
    }
  },
  "definitions": {
    "GetAvailablePackageVersionsResponsePackageAppVersion": {
      "type": "object",
      "properties": {
        "pkgVersion": {
          "type": "string"
        },
        "appVersion": {
          "type": "string"
        }
      },
      "description": "PackageAppVersion conveys both the package version and the packaged app version."
    },
    "pluginsfluxv2packagesv1alpha1GetPackageRepositoriesResponse": {
      "type": "object",
      "example": {
        "repositories": [
          {
            "name": "repo-name.example.com",
            "namespace": "",
            "url": "foo.registry.example.com/repo-name/main@sha256:cecd9b51b1f29a773a5228fe04faec121c9fbd2969de55b0c3804269a1d57aa5"
          }
        ]
      },
      "properties": {
        "repositories": {
          "type": "array",
          "items": {
            "$ref": "#/definitions/pluginsfluxv2packagesv1alpha1PackageRepository"
          },
          "description": "List of PackageRepository",
          "title": "Repositories"
        }
      },
      "description": "Response for GetPackageRepositories",
      "title": "GetPackageRepositories"
    },
    "pluginsfluxv2packagesv1alpha1PackageRepository": {
      "type": "object",
      "properties": {
        "name": {
          "type": "string",
          "description": "The name identifying package repository on the cluster.",
          "title": "Package repository name"
        },
        "namespace": {
          "type": "string",
          "description": "An optional namespace for namespaced package repositories.",
          "title": "Package repository namespace"
        },
        "url": {
          "type": "string",
          "description": "A url identifying the package repository location.",
          "title": "Package repository URL"
        },
        "plugin": {
          "$ref": "#/definitions/v1alpha1Plugin",
          "description": "The plugin used to interact with this package repository.",
          "title": "Package repository plugin"
        }
      },
      "description": "A PackageRepository defines a repository of packages for installation.",
      "title": "PackageRepository"
    },
    "pluginskapp_controllerpackagesv1alpha1GetPackageRepositoriesResponse": {
      "type": "object",
      "example": {
        "repositories": [
          {
            "name": "repo-name.example.com",
            "namespace": "",
            "url": "foo.registry.example.com/repo-name/main@sha256:cecd9b51b1f29a773a5228fe04faec121c9fbd2969de55b0c3804269a1d57aa5"
          }
        ]
      },
      "properties": {
        "repositories": {
          "type": "array",
          "items": {
            "$ref": "#/definitions/pluginskapp_controllerpackagesv1alpha1PackageRepository"
          },
          "description": "List of PackageRepository",
          "title": "Repositories"
        }
      },
      "description": "Response for GetPackageRepositories",
      "title": "GetPackageRepositories"
    },
    "pluginskapp_controllerpackagesv1alpha1PackageRepository": {
      "type": "object",
      "properties": {
        "name": {
          "type": "string",
          "description": "The name identifying package repository on the cluster.",
          "title": "Package repository name"
        },
        "namespace": {
          "type": "string",
          "description": "An optional namespace for namespaced package repositories.",
          "title": "Package repository namespace"
        },
        "url": {
          "type": "string",
          "description": "A url identifying the package repository location.",
          "title": "Package repository URL"
        },
        "plugin": {
          "$ref": "#/definitions/v1alpha1Plugin",
          "description": "The plugin used to interact with this package repository.",
          "title": "Package repository plugin"
        }
      },
      "description": "A PackageRepository defines a repository of packages for installation.",
      "title": "PackageRepository"
    },
    "protobufAny": {
      "type": "object",
      "properties": {
        "typeUrl": {
          "type": "string",
          "description": "A URL/resource name that uniquely identifies the type of the serialized\nprotocol buffer message. This string must contain at least\none \"/\" character. The last segment of the URL's path must represent\nthe fully qualified name of the type (as in\n`path/google.protobuf.Duration`). The name should be in a canonical form\n(e.g., leading \".\" is not accepted).\n\nIn practice, teams usually precompile into the binary all types that they\nexpect it to use in the context of Any. However, for URLs which use the\nscheme `http`, `https`, or no scheme, one can optionally set up a type\nserver that maps type URLs to message definitions as follows:\n\n* If no scheme is provided, `https` is assumed.\n* An HTTP GET on the URL must yield a [google.protobuf.Type][]\n  value in binary format, or produce an error.\n* Applications are allowed to cache lookup results based on the\n  URL, or have them precompiled into a binary to avoid any\n  lookup. Therefore, binary compatibility needs to be preserved\n  on changes to types. (Use versioned type names to manage\n  breaking changes.)\n\nNote: this functionality is not currently available in the official\nprotobuf release, and it is not used for type URLs beginning with\ntype.googleapis.com.\n\nSchemes other than `http`, `https` (or the empty scheme) might be\nused with implementation specific semantics."
        },
        "value": {
          "type": "string",
          "format": "byte",
          "description": "Must be a valid serialized protocol buffer of the above specified type."
        }
      },
      "description": "`Any` contains an arbitrary serialized protocol buffer message along with a\nURL that describes the type of the serialized message.\n\nProtobuf library provides support to pack/unpack Any values in the form\nof utility functions or additional generated methods of the Any type.\n\nExample 1: Pack and unpack a message in C++.\n\n    Foo foo = ...;\n    Any any;\n    any.PackFrom(foo);\n    ...\n    if (any.UnpackTo(\u0026foo)) {\n      ...\n    }\n\nExample 2: Pack and unpack a message in Java.\n\n    Foo foo = ...;\n    Any any = Any.pack(foo);\n    ...\n    if (any.is(Foo.class)) {\n      foo = any.unpack(Foo.class);\n    }\n\n Example 3: Pack and unpack a message in Python.\n\n    foo = Foo(...)\n    any = Any()\n    any.Pack(foo)\n    ...\n    if any.Is(Foo.DESCRIPTOR):\n      any.Unpack(foo)\n      ...\n\n Example 4: Pack and unpack a message in Go\n\n     foo := \u0026pb.Foo{...}\n     any, err := anypb.New(foo)\n     if err != nil {\n       ...\n     }\n     ...\n     foo := \u0026pb.Foo{}\n     if err := any.UnmarshalTo(foo); err != nil {\n       ...\n     }\n\nThe pack methods provided by protobuf library will by default use\n'type.googleapis.com/full.type.name' as the type URL and the unpack\nmethods only use the fully qualified type name after the last '/'\nin the type URL, for example \"foo.bar.com/x/y.z\" will yield type\nname \"y.z\".\n\n\nJSON\n====\nThe JSON representation of an `Any` value uses the regular\nrepresentation of the deserialized, embedded message, with an\nadditional field `@type` which contains the type URL. Example:\n\n    package google.profile;\n    message Person {\n      string first_name = 1;\n      string last_name = 2;\n    }\n\n    {\n      \"@type\": \"type.googleapis.com/google.profile.Person\",\n      \"firstName\": \u003cstring\u003e,\n      \"lastName\": \u003cstring\u003e\n    }\n\nIf the embedded message type is well-known and has a custom JSON\nrepresentation, that representation will be embedded adding a field\n`value` which holds the custom JSON in addition to the `@type`\nfield. Example (for message [google.protobuf.Duration][]):\n\n    {\n      \"@type\": \"type.googleapis.com/google.protobuf.Duration\",\n      \"value\": \"1.212s\"\n    }"
    },
    "rpcStatus": {
      "type": "object",
      "properties": {
        "code": {
          "type": "integer",
          "format": "int32"
        },
        "message": {
          "type": "string"
        },
        "details": {
          "type": "array",
          "items": {
            "$ref": "#/definitions/protobufAny"
          }
        }
      }
    },
    "v1alpha1AvailablePackageDetail": {
      "type": "object",
      "properties": {
        "availablePackageRef": {
          "$ref": "#/definitions/v1alpha1AvailablePackageReference",
          "description": "A reference uniquely identifying the package.",
          "title": "Available package reference"
        },
        "name": {
          "type": "string",
          "description": "The name of the available package",
          "title": "Available package name"
        },
        "pkgVersion": {
          "type": "string",
          "description": "The version of the package (eg. chart version)",
          "title": "Available package version"
        },
        "appVersion": {
          "type": "string",
          "description": "The version of the packaged application (eg. wordpress version or whatever).",
          "title": "Available package app version"
        },
        "iconUrl": {
          "type": "string",
          "description": "A url for an icon.",
          "title": "Available package icon URL"
        },
        "displayName": {
          "type": "string",
          "description": "A name as displayed to users",
          "title": "Available package display name"
        },
        "shortDescription": {
          "type": "string",
          "description": "A short description of the app provided by the package",
          "title": "Available package short description"
        },
        "longDescription": {
          "type": "string",
          "description": "A longer description of the package, a few sentences.",
          "title": "Available package long description"
        },
        "readme": {
          "type": "string",
          "description": "A longer README with potentially pages of formatted Markdown.",
          "title": "Available package readme"
        },
        "defaultValues": {
          "type": "string",
          "description": "An example of default values used during package templating that can serve\nas documentation or a starting point for user customization.",
          "title": "Available package default values"
        },
        "valuesSchema": {
          "type": "string"
        },
        "maintainers": {
          "type": "array",
          "items": {
            "$ref": "#/definitions/v1alpha1Maintainer"
          },
          "description": "List of Maintainer",
          "title": "Available package maintainers"
        },
        "customDetail": {
          "$ref": "#/definitions/protobufAny",
          "description": "Some additional information added by the plugin",
          "title": "Custom data added by the plugin"
        }
      },
      "description": "An AvailablePackageDetail provides additional details required when\ninspecting an individual package.",
      "title": "AvailablePackageDetail"
    },
    "v1alpha1AvailablePackageReference": {
      "type": "object",
      "properties": {
        "context": {
          "$ref": "#/definitions/v1alpha1Context",
          "description": "The context (cluster/namespace) for the package.",
          "title": "Available package context"
        },
        "identifier": {
          "type": "string",
          "description": "The fully qualified identifier for the available package\n(ie. a unique name for the context). For some packaging systems\n(particularly those where an available package is backed by a CR) this\nwill just be the name, but for others such as those where an available\npackage is not backed by a CR (eg. standard helm) it may be necessary\nto include the repository in the name or even the repo namespace\nto ensure this is unique.\nFor example two helm repositories can define\nan \"apache\" chart that is available globally, the names would need to\nencode that to be unique (ie. \"repoA:apache\" and \"repoB:apache\").",
          "title": "Available package identifier"
        },
        "plugin": {
          "$ref": "#/definitions/v1alpha1Plugin",
          "description": "The plugin used to interact with this available package.\nThis field should be omitted when the request is in the context of a specific plugin.",
          "title": "Plugin for the available package"
        }
      },
      "description": "An AvailablePackageReference has the minimum information required to uniquely\nidentify an available package. This is re-used on the summary and details of an\navailable package.",
      "title": "AvailablePackageReference"
    },
    "v1alpha1AvailablePackageSummary": {
      "type": "object",
      "properties": {
        "availablePackageRef": {
          "$ref": "#/definitions/v1alpha1AvailablePackageReference",
          "description": "A reference uniquely identifying the package.",
          "title": "Available package reference"
        },
        "name": {
          "type": "string",
          "description": "The name of the available package",
          "title": "Available package name"
        },
        "latestVersion": {
          "type": "string",
          "description": "The latest version available for this package. Often expected when viewing\na summary of many available packages.",
          "title": "Latest available package version"
        },
        "iconUrl": {
          "type": "string",
          "description": "A url for an icon.",
          "title": "Available package Icon URL"
        },
        "displayName": {
          "type": "string",
          "description": "A name as displayed to users",
          "title": "Available package display name"
        },
        "shortDescription": {
          "type": "string",
          "description": "A short description of the app provided by the package",
          "title": "Available package short description"
        }
      },
      "description": "An AvailablePackageSummary provides a summary of a package available for installation\nuseful when aggregating many available packages.",
      "title": "AvailablePackageSummary"
    },
    "v1alpha1Context": {
      "type": "object",
      "properties": {
        "cluster": {
          "type": "string",
          "description": "A cluster name can be provided to target a specific cluster if multiple\nclusters are configured, otherwise all clusters will be assumed.",
          "title": "Cluster"
        },
        "namespace": {
          "type": "string",
          "description": "A namespace must be provided if the context of the operation is for a resource\nor resources in a particular namespace.",
          "title": "Namespace"
        }
      },
      "description": "A Context specifies the context of the message",
      "title": "Context"
    },
    "v1alpha1FilterOptions": {
      "type": "object",
      "properties": {
        "query": {
          "type": "string",
          "description": "Text query for the request",
          "title": "Text query"
        },
        "categories": {
          "type": "array",
          "items": {
            "type": "string"
          },
          "description": "Collection of categories for the request",
          "title": "Categories"
        },
        "repositories": {
          "type": "array",
          "items": {
            "type": "string"
          },
          "description": "Collection of repositories where the packages belong to",
          "title": "Repositories"
        },
<<<<<<< HEAD
        "version": {
=======
        "pkgVersion": {
>>>>>>> 2d404ee1
          "type": "string",
          "description": "Package version for the request",
          "title": "Package version"
        },
        "appVersion": {
          "type": "string",
          "description": "Packaged app version for the request",
          "title": "App version"
        }
      },
      "description": "FilterOptions available when requesting summaries",
      "title": "FilterOptions"
    },
    "v1alpha1GetAvailablePackageDetailResponse": {
      "type": "object",
      "properties": {
        "availablePackageDetail": {
          "$ref": "#/definitions/v1alpha1AvailablePackageDetail",
          "description": "List of AvailablePackageDetail",
          "title": "Available package detail"
        }
      },
      "description": "Response for GetAvailablePackageDetail",
      "title": "GetAvailablePackageDetailResponse"
    },
    "v1alpha1GetAvailablePackageSummariesResponse": {
      "type": "object",
      "properties": {
        "availablePackagesSummaries": {
          "type": "array",
          "items": {
            "$ref": "#/definitions/v1alpha1AvailablePackageSummary"
          },
          "description": "List of AvailablePackageSummary",
          "title": "Available packages summaries"
        }
      },
      "description": "Response for GetAvailablePackageSummaries",
      "title": "GetAvailablePackageSummariesResponse"
    },
    "v1alpha1GetAvailablePackageVersionsResponse": {
      "type": "object",
      "properties": {
        "packageAppVersions": {
          "type": "array",
          "items": {
            "$ref": "#/definitions/GetAvailablePackageVersionsResponsePackageAppVersion"
          },
          "description": "By default (when version_query is empty or ignored) the response\nshould contain an ordered summary of versions including the most recent three\npatch versions of the most recent three minor versions of the most recent three\nmajor versions when available, something like:\n[\n  { pkg_version: \"10.3.19\", app_version: \"2.16.8\" },\n  { pkg_version: \"10.3.18\", app_version: \"2.16.8\" },\n  { pkg_version: \"10.3.17\", app_version: \"2.16.7\" },\n  { pkg_version: \"10.2.6\", app_version: \"2.15.3\" },\n  { pkg_version: \"10.2.5\", app_version: \"2.15.2\" },\n  { pkg_version: \"10.2.4\", app_version: \"2.15.2\" },\n  { pkg_version: \"10.1.8\", app_version: \"2.13.5\" },\n  { pkg_version: \"10.1.7\", app_version: \"2.13.5\" },\n  { pkg_version: \"10.1.6\", app_version: \"2.13.5\" },\n  { pkg_version: \"9.5.4\", app_version: \"2.8.9\" },\n  ...\n  { pkg_version: \"8.2.5\", app_version: \"1.19.5\" },\n  ...\n]\nIf a version_query is present and the plugin chooses to support it,\nthe full history of versions matching the version query should be returned."
        }
      },
      "description": "Response for GetAvailablePackageVersions",
      "title": "GetAvailablePackageVersionsResponse"
    },
    "v1alpha1GetConfiguredPluginsResponse": {
      "type": "object",
      "example": {
        "plugins": [
          {
            "name": "kapp_controller.packages",
            "version": "v1alpha1"
          }
        ]
      },
      "properties": {
        "plugins": {
          "type": "array",
          "items": {
            "$ref": "#/definitions/v1alpha1Plugin"
          },
          "description": "List of Plugin",
          "title": "Plugins"
        }
      },
      "description": "Response for GetConfiguredPlugins",
      "title": "GetConfiguredPluginsResponse"
    },
    "v1alpha1Maintainer": {
      "type": "object",
      "properties": {
        "name": {
          "type": "string",
          "description": "A maintainer name",
          "title": "Maintainer name"
        },
        "email": {
          "type": "string",
          "description": "A maintainer email",
          "title": "Maintainer email"
        }
      },
      "description": "Maintainers for the package.",
      "title": "Maintainer"
    },
    "v1alpha1Plugin": {
      "type": "object",
      "example": {
        "name": "kapp_controller.packages",
        "version": "v1alpha1"
      },
      "properties": {
        "name": {
          "type": "string",
          "description": "The name of the plugin, such as `fluxv2.packages` or `kapp_controller.packages`.",
          "title": "Plugin name"
        },
        "version": {
          "type": "string",
          "description": "The version of the plugin, such as v1alpha1",
          "title": "Plugin version"
        }
      },
      "description": "A plugin can implement multiple services and multiple versions of a service.",
      "title": "Plugin"
    }
  },
  "securityDefinitions": {
    "ApiKeyAuth": {
      "type": "apiKey",
      "name": "Authorization",
      "in": "header"
    }
  },
  "security": [
    {
      "ApiKeyAuth": []
    }
  ],
  "externalDocs": {
    "description": "Kuebapps GitHub repository",
    "url": "https://github.com/kubeapps/kubeapps"
  }
}<|MERGE_RESOLUTION|>--- conflicted
+++ resolved
@@ -176,11 +176,7 @@
             "collectionFormat": "multi"
           },
           {
-<<<<<<< HEAD
-            "name": "filterOptions.version",
-=======
             "name": "filterOptions.pkgVersion",
->>>>>>> 2d404ee1
             "description": "Package version. Package version for the request",
             "in": "query",
             "required": false,
@@ -434,11 +430,7 @@
             "collectionFormat": "multi"
           },
           {
-<<<<<<< HEAD
-            "name": "filterOptions.version",
-=======
             "name": "filterOptions.pkgVersion",
->>>>>>> 2d404ee1
             "description": "Package version. Package version for the request",
             "in": "query",
             "required": false,
@@ -689,7 +681,6 @@
           {
             "name": "filterOptions.categories",
             "description": "Categories. Collection of categories for the request",
-<<<<<<< HEAD
             "in": "query",
             "required": false,
             "type": "array",
@@ -701,8 +692,6 @@
           {
             "name": "filterOptions.repositories",
             "description": "Repositories. Collection of repositories where the packages belong to",
-=======
->>>>>>> 2d404ee1
             "in": "query",
             "required": false,
             "type": "array",
@@ -712,22 +701,7 @@
             "collectionFormat": "multi"
           },
           {
-<<<<<<< HEAD
-            "name": "filterOptions.version",
-=======
-            "name": "filterOptions.repositories",
-            "description": "Repositories. Collection of repositories where the packages belong to",
-            "in": "query",
-            "required": false,
-            "type": "array",
-            "items": {
-              "type": "string"
-            },
-            "collectionFormat": "multi"
-          },
-          {
             "name": "filterOptions.pkgVersion",
->>>>>>> 2d404ee1
             "description": "Package version. Package version for the request",
             "in": "query",
             "required": false,
@@ -884,11 +858,7 @@
             "collectionFormat": "multi"
           },
           {
-<<<<<<< HEAD
-            "name": "filterOptions.version",
-=======
             "name": "filterOptions.pkgVersion",
->>>>>>> 2d404ee1
             "description": "Package version. Package version for the request",
             "in": "query",
             "required": false,
@@ -1272,11 +1242,7 @@
           "description": "Collection of repositories where the packages belong to",
           "title": "Repositories"
         },
-<<<<<<< HEAD
-        "version": {
-=======
         "pkgVersion": {
->>>>>>> 2d404ee1
           "type": "string",
           "description": "Package version for the request",
           "title": "Package version"
