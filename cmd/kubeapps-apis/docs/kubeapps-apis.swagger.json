--- conflicted
+++ resolved
@@ -4445,12 +4445,8 @@
         "PACKAGE_REPOSITORY_AUTH_TYPE_SSH",
         "PACKAGE_REPOSITORY_AUTH_TYPE_OPAQUE"
       ],
-<<<<<<< HEAD
       "default": "PACKAGE_REPOSITORY_AUTH_TYPE_UNSPECIFIED",
       "title": "- PACKAGE_REPOSITORY_AUTH_TYPE_BASIC_AUTH: uses UsernamePassword\n - PACKAGE_REPOSITORY_AUTH_TYPE_TLS: uses TlsCertKey\n - PACKAGE_REPOSITORY_AUTH_TYPE_BEARER: uses header\n - PACKAGE_REPOSITORY_AUTH_TYPE_AUTHORIZATION_HEADER: uses header\n - PACKAGE_REPOSITORY_AUTH_TYPE_DOCKER_CONFIG_JSON: uses DockerCredentials\n - PACKAGE_REPOSITORY_AUTH_TYPE_SSH: uses SshCredentials\n - PACKAGE_REPOSITORY_AUTH_TYPE_OPAQUE: uses OpaqueCredentials"
-=======
-      "default": "PACKAGE_REPOSITORY_AUTH_TYPE_UNSPECIFIED"
->>>>>>> 10f40c36
     },
     "protobufAny": {
       "type": "object",
