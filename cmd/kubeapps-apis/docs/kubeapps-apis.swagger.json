--- conflicted
+++ resolved
@@ -74,27 +74,8 @@
             "type": "string"
           },
           {
-<<<<<<< HEAD
-            "name": "availablePackageRef.name",
-            "description": "Available package name. The fully qualified name of the package (ie. a unique name in context).",
-            "in": "query",
-            "required": false,
-            "type": "string"
-          },
-          {
-            "name": "availablePackageRef.repository.name",
-            "description": "Package repository name. The fully qualified name of the package repository.",
-            "in": "query",
-            "required": false,
-            "type": "string"
-          },
-          {
-            "name": "availablePackageRef.repository.namespace",
-            "description": "Package repository namespace. An optional namespace for namespaced package repositories.",
-=======
             "name": "availablePackageRef.identifier",
             "description": "Available package identifier. The fully qualified identifier for the available package\n(ie. a unique name for the context). For some packaging systems\n(particularly those where an available package is backed by a CR) this\nwill just be the name, but for others such as those where an available\npackage is not backed by a CR (eg. standard helm) it may be necessary\nto include the repository in the name or even the repo namespace\nto ensure this is unique. \nFor example two helm repositories can define\nan \"apache\" chart that is available globally, the names would need to\nencode that to be unique (ie. \"repoA:apache\" and \"repoB:apache\").",
->>>>>>> a26e090f
             "in": "query",
             "required": false,
             "type": "string"
@@ -102,7 +83,6 @@
           {
             "name": "availablePackageRef.plugin.name",
             "description": "Plugin name. The name of the plugin, such as `fluxv2.packages` or `kapp_controller.packages`.",
-<<<<<<< HEAD
             "in": "query",
             "required": false,
             "type": "string"
@@ -135,61 +115,6 @@
             "description": "A successful response.",
             "schema": {
               "$ref": "#/definitions/v1alpha1GetAvailablePackageSummariesResponse"
-            }
-=======
-            "in": "query",
-            "required": false,
-            "type": "string"
->>>>>>> a26e090f
-          },
-          {
-<<<<<<< HEAD
-            "name": "context.cluster",
-            "description": "Cluster. A cluster name can be provided to target a specific cluster if multiple\nclusters are configured, otherwise all clusters will be assumed.",
-=======
-            "name": "availablePackageRef.plugin.version",
-            "description": "Plugin version. The version of the plugin, such as v1alpha1",
->>>>>>> a26e090f
-            "in": "query",
-            "required": false,
-            "type": "string"
-          },
-          {
-<<<<<<< HEAD
-            "name": "context.namespace",
-            "description": "Namespace. A namespace can be provided if the packaging system allows namespaced packages.",
-=======
-            "name": "version",
-            "description": "Optional specific version (or version reference) to request.\nBy default the latest version (or latest version matching the reference)\nwill be returned.",
->>>>>>> a26e090f
-            "in": "query",
-            "required": false,
-            "type": "string"
-          }
-        ],
-        "tags": [
-          "PackagesService"
-        ]
-      }
-    },
-<<<<<<< HEAD
-    "/core/packages/v1alpha1/packagerepositories": {
-      "get": {
-        "operationId": "PackagesService_GetPackageRepositories",
-=======
-    "/core/packages/v1alpha1/availablepackagesummaries": {
-      "get": {
-        "operationId": "PackagesService_GetAvailablePackageSummaries",
->>>>>>> a26e090f
-        "responses": {
-          "200": {
-            "description": "A successful response.",
-            "schema": {
-<<<<<<< HEAD
-              "$ref": "#/definitions/v1alpha1GetPackageRepositoriesResponse"
-=======
-              "$ref": "#/definitions/v1alpha1GetAvailablePackageSummariesResponse"
->>>>>>> a26e090f
             }
           },
           "401": {
@@ -284,28 +209,13 @@
           {
             "name": "availablePackageRef.context.namespace",
             "description": "Namespace. A namespace can be provided if the packaging system allows namespaced packages.",
-<<<<<<< HEAD
-            "in": "query",
-            "required": false,
-            "type": "string"
-          },
-          {
-            "name": "availablePackageRef.name",
-            "description": "Available package name. The fully qualified name of the package (ie. a unique name in context).",
-            "in": "query",
-            "required": false,
-            "type": "string"
-          },
-          {
-            "name": "availablePackageRef.repository.name",
-            "description": "Package repository name. The fully qualified name of the package repository.",
-            "in": "query",
-            "required": false,
-            "type": "string"
-          },
-          {
-            "name": "availablePackageRef.repository.namespace",
-            "description": "Package repository namespace. An optional namespace for namespaced package repositories.",
+            "in": "query",
+            "required": false,
+            "type": "string"
+          },
+          {
+            "name": "availablePackageRef.identifier",
+            "description": "Available package identifier. The fully qualified identifier for the available package\n(ie. a unique name for the context). For some packaging systems\n(particularly those where an available package is backed by a CR) this\nwill just be the name, but for others such as those where an available\npackage is not backed by a CR (eg. standard helm) it may be necessary\nto include the repository in the name or even the repo namespace\nto ensure this is unique. \nFor example two helm repositories can define\nan \"apache\" chart that is available globally, the names would need to\nencode that to be unique (ie. \"repoA:apache\" and \"repoB:apache\").",
             "in": "query",
             "required": false,
             "type": "string"
@@ -313,42 +223,18 @@
           {
             "name": "availablePackageRef.plugin.name",
             "description": "Plugin name. The name of the plugin, such as `fluxv2.packages` or `kapp_controller.packages`.",
-=======
->>>>>>> a26e090f
-            "in": "query",
-            "required": false,
-            "type": "string"
-          },
-          {
-<<<<<<< HEAD
+            "in": "query",
+            "required": false,
+            "type": "string"
+          },
+          {
             "name": "availablePackageRef.plugin.version",
             "description": "Plugin version. The version of the plugin, such as v1alpha1",
-=======
-            "name": "availablePackageRef.identifier",
-            "description": "Available package identifier. The fully qualified identifier for the available package\n(ie. a unique name for the context). For some packaging systems\n(particularly those where an available package is backed by a CR) this\nwill just be the name, but for others such as those where an available\npackage is not backed by a CR (eg. standard helm) it may be necessary\nto include the repository in the name or even the repo namespace\nto ensure this is unique. \nFor example two helm repositories can define\nan \"apache\" chart that is available globally, the names would need to\nencode that to be unique (ie. \"repoA:apache\" and \"repoB:apache\").",
->>>>>>> a26e090f
-            "in": "query",
-            "required": false,
-            "type": "string"
-          },
-          {
-<<<<<<< HEAD
-=======
-            "name": "availablePackageRef.plugin.name",
-            "description": "Plugin name. The name of the plugin, such as `fluxv2.packages` or `kapp_controller.packages`.",
-            "in": "query",
-            "required": false,
-            "type": "string"
-          },
-          {
-            "name": "availablePackageRef.plugin.version",
-            "description": "Plugin version. The version of the plugin, such as v1alpha1",
-            "in": "query",
-            "required": false,
-            "type": "string"
-          },
-          {
->>>>>>> a26e090f
+            "in": "query",
+            "required": false,
+            "type": "string"
+          },
+          {
             "name": "version",
             "description": "Optional specific version (or version reference) to request.\nBy default the latest version (or latest version matching the reference)\nwill be returned.",
             "in": "query",
@@ -412,11 +298,7 @@
           "200": {
             "description": "A successful response.",
             "schema": {
-<<<<<<< HEAD
-              "$ref": "#/definitions/v1alpha1GetPackageRepositoriesResponse"
-=======
               "$ref": "#/definitions/pluginsfluxv2packagesv1alpha1GetPackageRepositoriesResponse"
->>>>>>> a26e090f
             }
           },
           "401": {
@@ -502,11 +384,7 @@
           "200": {
             "description": "A successful response.",
             "schema": {
-<<<<<<< HEAD
-              "$ref": "#/definitions/v1alpha1GetPackageRepositoriesResponse"
-=======
               "$ref": "#/definitions/pluginskapp_controllerpackagesv1alpha1GetPackageRepositoriesResponse"
->>>>>>> a26e090f
             }
           },
           "401": {
@@ -543,8 +421,6 @@
     }
   },
   "definitions": {
-<<<<<<< HEAD
-=======
     "pluginsfluxv2packagesv1alpha1GetPackageRepositoriesResponse": {
       "type": "object",
       "example": {
@@ -647,7 +523,6 @@
       "description": "A PackageRepository defines a repository of packages for installation.",
       "title": "PackageRepository"
     },
->>>>>>> a26e090f
     "protobufAny": {
       "type": "object",
       "properties": {
@@ -685,14 +560,11 @@
           "$ref": "#/definitions/v1alpha1AvailablePackageReference",
           "description": "A reference uniquely identifying the package.",
           "title": "Available package reference"
-<<<<<<< HEAD
-=======
         },
         "name": {
           "type": "string",
           "description": "The name of the available package",
           "title": "Available package name"
->>>>>>> a26e090f
         },
         "version": {
           "type": "string",
@@ -757,33 +629,16 @@
           "$ref": "#/definitions/v1alpha1Context",
           "description": "The context (cluster/namespace) for the package.",
           "title": "Available package context"
-<<<<<<< HEAD
-        },
-        "name": {
-          "type": "string",
-          "description": "The fully qualified name of the package (ie. a unique name in context).",
-          "title": "Available package name"
-        },
-        "repository": {
-          "$ref": "#/definitions/v1alpha1PackageRepositoryReference",
-          "description": "An optional package repository reference where this package is located. Not\nall plugins may support this back reference (eg. kapp-controller)",
-          "title": "Available package repository reference"
-=======
         },
         "identifier": {
           "type": "string",
           "description": "The fully qualified identifier for the available package\n(ie. a unique name for the context). For some packaging systems\n(particularly those where an available package is backed by a CR) this\nwill just be the name, but for others such as those where an available\npackage is not backed by a CR (eg. standard helm) it may be necessary\nto include the repository in the name or even the repo namespace\nto ensure this is unique. \nFor example two helm repositories can define\nan \"apache\" chart that is available globally, the names would need to\nencode that to be unique (ie. \"repoA:apache\" and \"repoB:apache\").",
           "title": "Available package identifier"
->>>>>>> a26e090f
         },
         "plugin": {
           "$ref": "#/definitions/v1alpha1Plugin",
           "description": "The plugin used to interact with this available package.\nThis field should be omitted when the request is in the context of a specific plugin.",
-<<<<<<< HEAD
-          "title": "Available package plugin"
-=======
           "title": "Plugin for the available package"
->>>>>>> a26e090f
         }
       },
       "description": "An AvailablePackageReference has the minimum information required to uniquely\nidentify an available package. This is re-used on the summary and details of an\navailable package.",
@@ -797,10 +652,6 @@
           "description": "A reference uniquely identifying the package.",
           "title": "Available package reference"
         },
-<<<<<<< HEAD
-        "latestVersion": {
-          "type": "string",
-=======
         "name": {
           "type": "string",
           "description": "The name of the available package",
@@ -808,7 +659,6 @@
         },
         "latestVersion": {
           "type": "string",
->>>>>>> a26e090f
           "description": "The latest version available for this package. Often expected when viewing\na summary of many available packages.",
           "title": "Latest available package version"
         },
@@ -898,31 +748,6 @@
       "description": "Response for GetConfiguredPlugins",
       "title": "GetConfiguredPluginsResponse"
     },
-<<<<<<< HEAD
-    "v1alpha1GetPackageRepositoriesResponse": {
-      "type": "object",
-      "example": {
-        "repositories": [
-          {
-            "name": "repo-name.example.com",
-            "namespace": "",
-            "url": "foo.registry.example.com/repo-name/main@sha256:cecd9b51b1f29a773a5228fe04faec121c9fbd2969de55b0c3804269a1d57aa5"
-          }
-        ]
-      },
-      "properties": {
-        "repositories": {
-          "type": "array",
-          "items": {
-            "$ref": "#/definitions/v1alpha1PackageRepository"
-          },
-          "description": "List of PackageRepository",
-          "title": "Repositories"
-        }
-      },
-      "description": "Response for GetPackageRepositories",
-      "title": "GetPackageRepositories"
-    },
     "v1alpha1Maintainer": {
       "type": "object",
       "properties": {
@@ -939,43 +764,6 @@
       },
       "description": "Maintainers for the package.",
       "title": "Maintainer"
-    },
-    "v1alpha1PackageRepository": {
-=======
-    "v1alpha1Maintainer": {
->>>>>>> a26e090f
-      "type": "object",
-      "properties": {
-        "name": {
-          "type": "string",
-          "description": "A maintainer name",
-          "title": "Maintainer name"
-        },
-        "email": {
-          "type": "string",
-          "description": "A maintainer email",
-          "title": "Maintainer email"
-        }
-      },
-      "description": "Maintainers for the package.",
-      "title": "Maintainer"
-    },
-    "v1alpha1PackageRepositoryReference": {
-      "type": "object",
-      "properties": {
-        "name": {
-          "type": "string",
-          "description": "The fully qualified name of the package repository.",
-          "title": "Package repository name"
-        },
-        "namespace": {
-          "type": "string",
-          "description": "An optional namespace for namespaced package repositories.",
-          "title": "Package repository namespace"
-        }
-      },
-      "description": "A PackageRepository is identified by a fully qualified name and\noptionally a specific namespace.",
-      "title": "PackageRepositoryReference"
     },
     "v1alpha1Plugin": {
       "type": "object",
