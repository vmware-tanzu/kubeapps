--- conflicted
+++ resolved
@@ -28,9 +28,6 @@
     },
     {
       "name": "HelmPackagesService"
-    },
-    {
-      "name": "HelmRepositoriesService"
     },
     {
       "name": "KappControllerPackagesService"
@@ -2634,265 +2631,6 @@
         ]
       }
     },
-    "/plugins/helm/packages/v1alpha1/repositories": {
-      "get": {
-        "operationId": "HelmRepositoriesService_GetPackageRepositorySummaries",
-        "responses": {
-          "200": {
-            "description": "A successful response.",
-            "schema": {
-              "$ref": "#/definitions/v1alpha1GetPackageRepositorySummariesResponse"
-            }
-          },
-          "401": {
-            "description": "Returned when the user does not have permission to access the resource.",
-            "schema": {}
-          },
-          "default": {
-            "description": "An unexpected error response.",
-            "schema": {
-              "$ref": "#/definitions/rpcStatus"
-            }
-          }
-        },
-        "parameters": [
-          {
-            "name": "context.cluster",
-            "description": "Cluster. A cluster name can be provided to target a specific cluster if multiple\nclusters are configured, otherwise all clusters will be assumed.",
-            "in": "query",
-            "required": false,
-            "type": "string"
-          },
-          {
-            "name": "context.namespace",
-            "description": "Namespace. A namespace must be provided if the context of the operation is for a resource\nor resources in a particular namespace.\nFor requests to list items, not including a namespace here implies that the context\nfor the request is everything the requesting user can read, though the result can\nbe filtered by any filtering options of the request. Plugins may choose to return\nUnimplemented for some queries for which we do not yet have a need.",
-            "in": "query",
-            "required": false,
-            "type": "string"
-          }
-        ],
-        "tags": [
-          "HelmRepositoriesService"
-        ]
-      },
-      "post": {
-        "summary": "AddPackageRepository add an existing package repository to the set of ones already managed by the Helm plugin",
-        "operationId": "HelmRepositoriesService_AddPackageRepository",
-        "responses": {
-          "200": {
-            "description": "A successful response.",
-            "schema": {
-              "$ref": "#/definitions/v1alpha1AddPackageRepositoryResponse"
-            }
-          },
-          "401": {
-            "description": "Returned when the user does not have permission to access the resource.",
-            "schema": {}
-          },
-          "default": {
-            "description": "An unexpected error response.",
-            "schema": {
-              "$ref": "#/definitions/rpcStatus"
-            }
-          }
-        },
-        "parameters": [
-          {
-            "name": "body",
-            "in": "body",
-            "required": true,
-            "schema": {
-              "$ref": "#/definitions/v1alpha1AddPackageRepositoryRequest"
-            }
-          }
-        ],
-        "tags": [
-          "HelmRepositoriesService"
-        ]
-      }
-    },
-    "/plugins/helm/packages/v1alpha1/repositories/c/{packageRepoRef.context.cluster}/ns/{packageRepoRef.context.namespace}/{packageRepoRef.identifier}": {
-      "get": {
-        "operationId": "HelmRepositoriesService_GetPackageRepositoryDetail",
-        "responses": {
-          "200": {
-            "description": "A successful response.",
-            "schema": {
-              "$ref": "#/definitions/v1alpha1GetPackageRepositoryDetailResponse"
-            }
-          },
-          "401": {
-            "description": "Returned when the user does not have permission to access the resource.",
-            "schema": {}
-          },
-          "default": {
-            "description": "An unexpected error response.",
-            "schema": {
-              "$ref": "#/definitions/rpcStatus"
-            }
-          }
-        },
-        "parameters": [
-          {
-            "name": "packageRepoRef.context.cluster",
-            "description": "Cluster\n\nA cluster name can be provided to target a specific cluster if multiple\nclusters are configured, otherwise all clusters will be assumed.",
-            "in": "path",
-            "required": true,
-            "type": "string"
-          },
-          {
-            "name": "packageRepoRef.context.namespace",
-            "description": "Namespace\n\nA namespace must be provided if the context of the operation is for a resource\nor resources in a particular namespace.\nFor requests to list items, not including a namespace here implies that the context\nfor the request is everything the requesting user can read, though the result can\nbe filtered by any filtering options of the request. Plugins may choose to return\nUnimplemented for some queries for which we do not yet have a need.",
-            "in": "path",
-            "required": true,
-            "type": "string"
-          },
-          {
-            "name": "packageRepoRef.identifier",
-            "description": "The fully qualified identifier for the repository\n(i.e. a unique name for the context).",
-            "in": "path",
-            "required": true,
-            "type": "string",
-            "pattern": ".+"
-          },
-          {
-            "name": "packageRepoRef.plugin.name",
-            "description": "Plugin name. The name of the plugin, such as `fluxv2.packages` or `kapp_controller.packages`.",
-            "in": "query",
-            "required": false,
-            "type": "string"
-          },
-          {
-            "name": "packageRepoRef.plugin.version",
-            "description": "Plugin version. The version of the plugin, such as v1alpha1",
-            "in": "query",
-            "required": false,
-            "type": "string"
-          }
-        ],
-        "tags": [
-          "HelmRepositoriesService"
-        ]
-      },
-      "delete": {
-        "operationId": "HelmRepositoriesService_DeletePackageRepository",
-        "responses": {
-          "200": {
-            "description": "A successful response.",
-            "schema": {
-              "$ref": "#/definitions/v1alpha1DeletePackageRepositoryResponse"
-            }
-          },
-          "401": {
-            "description": "Returned when the user does not have permission to access the resource.",
-            "schema": {}
-          },
-          "default": {
-            "description": "An unexpected error response.",
-            "schema": {
-              "$ref": "#/definitions/rpcStatus"
-            }
-          }
-        },
-        "parameters": [
-          {
-            "name": "packageRepoRef.context.cluster",
-            "description": "Cluster\n\nA cluster name can be provided to target a specific cluster if multiple\nclusters are configured, otherwise all clusters will be assumed.",
-            "in": "path",
-            "required": true,
-            "type": "string"
-          },
-          {
-            "name": "packageRepoRef.context.namespace",
-            "description": "Namespace\n\nA namespace must be provided if the context of the operation is for a resource\nor resources in a particular namespace.\nFor requests to list items, not including a namespace here implies that the context\nfor the request is everything the requesting user can read, though the result can\nbe filtered by any filtering options of the request. Plugins may choose to return\nUnimplemented for some queries for which we do not yet have a need.",
-            "in": "path",
-            "required": true,
-            "type": "string"
-          },
-          {
-            "name": "packageRepoRef.identifier",
-            "description": "The fully qualified identifier for the repository\n(i.e. a unique name for the context).",
-            "in": "path",
-            "required": true,
-            "type": "string",
-            "pattern": ".+"
-          },
-          {
-            "name": "packageRepoRef.plugin.name",
-            "description": "Plugin name. The name of the plugin, such as `fluxv2.packages` or `kapp_controller.packages`.",
-            "in": "query",
-            "required": false,
-            "type": "string"
-          },
-          {
-            "name": "packageRepoRef.plugin.version",
-            "description": "Plugin version. The version of the plugin, such as v1alpha1",
-            "in": "query",
-            "required": false,
-            "type": "string"
-          }
-        ],
-        "tags": [
-          "HelmRepositoriesService"
-        ]
-      },
-      "put": {
-        "operationId": "HelmRepositoriesService_UpdatePackageRepository",
-        "responses": {
-          "200": {
-            "description": "A successful response.",
-            "schema": {
-              "$ref": "#/definitions/v1alpha1UpdatePackageRepositoryResponse"
-            }
-          },
-          "401": {
-            "description": "Returned when the user does not have permission to access the resource.",
-            "schema": {}
-          },
-          "default": {
-            "description": "An unexpected error response.",
-            "schema": {
-              "$ref": "#/definitions/rpcStatus"
-            }
-          }
-        },
-        "parameters": [
-          {
-            "name": "packageRepoRef.context.cluster",
-            "description": "Cluster\n\nA cluster name can be provided to target a specific cluster if multiple\nclusters are configured, otherwise all clusters will be assumed.",
-            "in": "path",
-            "required": true,
-            "type": "string"
-          },
-          {
-            "name": "packageRepoRef.context.namespace",
-            "description": "Namespace\n\nA namespace must be provided if the context of the operation is for a resource\nor resources in a particular namespace.\nFor requests to list items, not including a namespace here implies that the context\nfor the request is everything the requesting user can read, though the result can\nbe filtered by any filtering options of the request. Plugins may choose to return\nUnimplemented for some queries for which we do not yet have a need.",
-            "in": "path",
-            "required": true,
-            "type": "string"
-          },
-          {
-            "name": "packageRepoRef.identifier",
-            "description": "The fully qualified identifier for the repository\n(i.e. a unique name for the context).",
-            "in": "path",
-            "required": true,
-            "type": "string",
-            "pattern": ".+"
-          },
-          {
-            "name": "body",
-            "in": "body",
-            "required": true,
-            "schema": {
-              "$ref": "#/definitions/v1alpha1UpdatePackageRepositoryRequest"
-            }
-          }
-        ],
-        "tags": [
-          "HelmRepositoriesService"
-        ]
-      }
-    },
     "/plugins/kapp_controller/packages/v1alpha1/availablepackages": {
       "get": {
         "summary": "GetAvailablePackageSummaries returns the available packages managed by the 'kapp_controller' plugin",
@@ -3616,11 +3354,7 @@
           },
           {
             "name": "context.namespace",
-<<<<<<< HEAD
-            "description": "Namespace. A namespace must be provided if the context of the operation is for a resource\nor resources in a particular namespace.\nFor requests to list items, not including a namespace here implies that the context\nfor the request is everything the requesting user can read, though the result can\nbe filtered by any filtering options of the request. Plugins may choose to return\nUnimplemented for some queries for which we do not yet have a need.",
-=======
             "description": "Namespace\n\nA namespace must be provided if the context of the operation is for a resource\nor resources in a particular namespace.\nFor requests to list items, not including a namespace here implies that the context\nfor the request is everything the requesting user can read, though the result can\nbe filtered by any filtering options of the request. Plugins may choose to return\nUnimplemented for some queries for which we do not yet have a need.",
->>>>>>> 8022141a
             "in": "query",
             "required": false,
             "type": "string"
@@ -3753,11 +3487,7 @@
           },
           {
             "name": "type",
-<<<<<<< HEAD
-            "description": "Type. The type of the secret. Valid values are defined by the Type enumeration.",
-=======
             "description": "Type\n\nThe type of the secret. Valid values are defined by the Type enumeration.",
->>>>>>> 8022141a
             "in": "query",
             "required": false,
             "type": "string",
@@ -3775,11 +3505,7 @@
           },
           {
             "name": "name",
-<<<<<<< HEAD
-            "description": "Name. The name of the secret.",
-=======
             "description": "Name\n\nThe name of the secret.",
->>>>>>> 8022141a
             "in": "query",
             "required": false,
             "type": "string"
@@ -3925,22 +3651,6 @@
       ],
       "default": "PACKAGE_REPOSITORY_AUTH_TYPE_UNSPECIFIED"
     },
-    "pluginsfluxv2packagesv1alpha1SetUserManagedSecretsResponse": {
-      "type": "object",
-      "properties": {
-        "value": {
-          "type": "boolean"
-        }
-      }
-    },
-    "pluginshelmpackagesv1alpha1SetUserManagedSecretsResponse": {
-      "type": "object",
-      "properties": {
-        "value": {
-          "type": "boolean"
-        }
-      }
-    },
     "protobufAny": {
       "type": "object",
       "properties": {
@@ -4997,6 +4707,14 @@
       "default": "SECRET_TYPE_OPAQUE_UNSPECIFIED",
       "title": "SecretType\n\nThe type of secret. Currently Kubeapps itself only deals with OPAQUE\nand docker config json secrets, but we define all so we can correctly\nlist the secret names with their types.\nSee https://kubernetes.io/docs/concepts/configuration/secret/#secret-types"
     },
+    "v1alpha1SetUserManagedSecretsResponse": {
+      "type": "object",
+      "properties": {
+        "value": {
+          "type": "boolean"
+        }
+      }
+    },
     "v1alpha1TlsCertKey": {
       "type": "object",
       "properties": {
@@ -5018,48 +4736,7 @@
           "$ref": "#/definitions/v1alpha1InstalledPackageReference"
         }
       },
-<<<<<<< HEAD
-      "description": "Response for UpdateInstalledPackage",
-      "title": "UpdateInstalledPackageResponse"
-    },
-    "v1alpha1UpdatePackageRepositoryRequest": {
-      "type": "object",
-      "properties": {
-        "packageRepoRef": {
-          "$ref": "#/definitions/v1alpha1PackageRepositoryReference",
-          "title": "A reference uniquely identifying the package repository being updated.\nThe only required field"
-        },
-        "url": {
-          "type": "string",
-          "description": "URL identifying the package repository location."
-        },
-        "description": {
-          "type": "string",
-          "description": "A user-provided description."
-        },
-        "interval": {
-          "type": "integer",
-          "format": "int64",
-          "title": "The interval at which to check the upstream for updates (in seconds)\nOptional. Defaults to 10m if not specified"
-        },
-        "tlsConfig": {
-          "$ref": "#/definitions/v1alpha1PackageRepositoryTlsConfig",
-          "title": "TLS-specific parameters for connecting to a repository. Optional"
-        },
-        "auth": {
-          "$ref": "#/definitions/v1alpha1PackageRepositoryAuth",
-          "title": "authentication parameters for connecting to a repository. Optional"
-        },
-        "customDetail": {
-          "$ref": "#/definitions/protobufAny",
-          "title": "Custom data added by the plugin\nA plugin can define custom details for data which is not yet, or\nnever will be specified in the core AddPackageRepositoryRequest\nfields. The use of an `Any` field means that each plugin can define\nthe structure of this message as required, while still satisfying the\ncore interface.\nSee https://developers.google.com/protocol-buffers/docs/proto3#any\nJust for reference, some of the examples that have been chosen not to\nbe part of the core API but rather plugin-specific details are:\n  direct-helm:\n     - image pull secrets\n     - list of oci repositories\n     - filter rules\n     - sync job pod template"
-        }
-      },
-      "description": "Request for UpdatePackageRepository",
-      "title": "UpdatePackageRepositoryRequest"
-=======
       "title": "UpdateInstalledPackageResponse\n\nResponse for UpdateInstalledPackage"
->>>>>>> 8022141a
     },
     "v1alpha1UpdatePackageRepositoryResponse": {
       "type": "object",
