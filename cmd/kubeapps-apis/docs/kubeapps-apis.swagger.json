--- conflicted
+++ resolved
@@ -1550,12 +1550,124 @@
         "tags": [
           "HelmPackagesService"
         ]
-<<<<<<< HEAD
       },
       "delete": {
         "summary": "DeleteInstalledPackage deletes an installed package based on the request.",
         "operationId": "HelmPackagesService_DeleteInstalledPackage",
-=======
+        "responses": {
+          "200": {
+            "description": "A successful response.",
+            "schema": {
+              "$ref": "#/definitions/v1alpha1DeleteInstalledPackageResponse"
+            }
+          },
+          "401": {
+            "description": "Returned when the user does not have permission to access the resource.",
+            "schema": {}
+          },
+          "default": {
+            "description": "An unexpected error response.",
+            "schema": {
+              "$ref": "#/definitions/rpcStatus"
+            }
+          }
+        },
+        "parameters": [
+          {
+            "name": "installedPackageRef.context.cluster",
+            "description": "Cluster\n\nA cluster name can be provided to target a specific cluster if multiple\nclusters are configured, otherwise all clusters will be assumed.",
+            "in": "path",
+            "required": true,
+            "type": "string"
+          },
+          {
+            "name": "installedPackageRef.context.namespace",
+            "description": "Namespace\n\nA namespace must be provided if the context of the operation is for a resource\nor resources in a particular namespace.\nFor requests to list items, not including a namespace here implies that the context\nfor the request is everything the requesting user can read, though the result can\nbe filtered by any filtering options of the request. Plugins may choose to return\nUnimplemented for some queries for which we do not yet have a need.",
+            "in": "path",
+            "required": true,
+            "type": "string"
+          },
+          {
+            "name": "installedPackageRef.identifier",
+            "description": "The fully qualified identifier for the installed package\n(ie. a unique name for the context).",
+            "in": "path",
+            "required": true,
+            "type": "string"
+          },
+          {
+            "name": "installedPackageRef.plugin.name",
+            "description": "Plugin name. The name of the plugin, such as `fluxv2.packages` or `kapp_controller.packages`.",
+            "in": "query",
+            "required": false,
+            "type": "string"
+          },
+          {
+            "name": "installedPackageRef.plugin.version",
+            "description": "Plugin version. The version of the plugin, such as v1alpha1",
+            "in": "query",
+            "required": false,
+            "type": "string"
+          }
+        ],
+        "tags": [
+          "HelmPackagesService"
+        ]
+      },
+      "put": {
+        "summary": "UpdateInstalledPackage updates an installed package based on the request.",
+        "operationId": "HelmPackagesService_UpdateInstalledPackage",
+        "responses": {
+          "200": {
+            "description": "A successful response.",
+            "schema": {
+              "$ref": "#/definitions/v1alpha1UpdateInstalledPackageResponse"
+            }
+          },
+          "401": {
+            "description": "Returned when the user does not have permission to access the resource.",
+            "schema": {}
+          },
+          "default": {
+            "description": "An unexpected error response.",
+            "schema": {
+              "$ref": "#/definitions/rpcStatus"
+            }
+          }
+        },
+        "parameters": [
+          {
+            "name": "installedPackageRef.context.cluster",
+            "description": "Cluster\n\nA cluster name can be provided to target a specific cluster if multiple\nclusters are configured, otherwise all clusters will be assumed.",
+            "in": "path",
+            "required": true,
+            "type": "string"
+          },
+          {
+            "name": "installedPackageRef.context.namespace",
+            "description": "Namespace\n\nA namespace must be provided if the context of the operation is for a resource\nor resources in a particular namespace.\nFor requests to list items, not including a namespace here implies that the context\nfor the request is everything the requesting user can read, though the result can\nbe filtered by any filtering options of the request. Plugins may choose to return\nUnimplemented for some queries for which we do not yet have a need.",
+            "in": "path",
+            "required": true,
+            "type": "string"
+          },
+          {
+            "name": "installedPackageRef.identifier",
+            "description": "The fully qualified identifier for the installed package\n(ie. a unique name for the context).",
+            "in": "path",
+            "required": true,
+            "type": "string"
+          },
+          {
+            "name": "body",
+            "in": "body",
+            "required": true,
+            "schema": {
+              "$ref": "#/definitions/v1alpha1UpdateInstalledPackageRequest"
+            }
+          }
+        ],
+        "tags": [
+          "HelmPackagesService"
+        ]
       }
     },
     "/plugins/helm/packages/v1alpha1/installedpackages/rollback": {
@@ -1587,127 +1699,6 @@
             "required": true,
             "schema": {
               "$ref": "#/definitions/v1alpha1RollbackInstalledPackageRequest"
-            }
-          }
-        ],
-        "tags": [
-          "HelmPackagesService"
-        ]
-      }
-    },
-    "/plugins/helm/packages/v1alpha1/installedpackagesummaries": {
-      "get": {
-        "summary": "GetInstalledPackageSummaries returns the installed packages managed by the 'helm' plugin",
-        "operationId": "HelmPackagesService_GetInstalledPackageSummaries",
->>>>>>> edd1eab8
-        "responses": {
-          "200": {
-            "description": "A successful response.",
-            "schema": {
-              "$ref": "#/definitions/v1alpha1DeleteInstalledPackageResponse"
-            }
-          },
-          "401": {
-            "description": "Returned when the user does not have permission to access the resource.",
-            "schema": {}
-          },
-          "default": {
-            "description": "An unexpected error response.",
-            "schema": {
-              "$ref": "#/definitions/rpcStatus"
-            }
-          }
-        },
-        "parameters": [
-          {
-            "name": "installedPackageRef.context.cluster",
-            "description": "Cluster\n\nA cluster name can be provided to target a specific cluster if multiple\nclusters are configured, otherwise all clusters will be assumed.",
-            "in": "path",
-            "required": true,
-            "type": "string"
-          },
-          {
-            "name": "installedPackageRef.context.namespace",
-            "description": "Namespace\n\nA namespace must be provided if the context of the operation is for a resource\nor resources in a particular namespace.\nFor requests to list items, not including a namespace here implies that the context\nfor the request is everything the requesting user can read, though the result can\nbe filtered by any filtering options of the request. Plugins may choose to return\nUnimplemented for some queries for which we do not yet have a need.",
-            "in": "path",
-            "required": true,
-            "type": "string"
-          },
-          {
-            "name": "installedPackageRef.identifier",
-            "description": "The fully qualified identifier for the installed package\n(ie. a unique name for the context).",
-            "in": "path",
-            "required": true,
-            "type": "string"
-          },
-          {
-            "name": "installedPackageRef.plugin.name",
-            "description": "Plugin name. The name of the plugin, such as `fluxv2.packages` or `kapp_controller.packages`.",
-            "in": "query",
-            "required": false,
-            "type": "string"
-          },
-          {
-            "name": "installedPackageRef.plugin.version",
-            "description": "Plugin version. The version of the plugin, such as v1alpha1",
-            "in": "query",
-            "required": false,
-            "type": "string"
-          }
-        ],
-        "tags": [
-          "HelmPackagesService"
-        ]
-      },
-      "put": {
-        "summary": "UpdateInstalledPackage updates an installed package based on the request.",
-        "operationId": "HelmPackagesService_UpdateInstalledPackage",
-        "responses": {
-          "200": {
-            "description": "A successful response.",
-            "schema": {
-              "$ref": "#/definitions/v1alpha1UpdateInstalledPackageResponse"
-            }
-          },
-          "401": {
-            "description": "Returned when the user does not have permission to access the resource.",
-            "schema": {}
-          },
-          "default": {
-            "description": "An unexpected error response.",
-            "schema": {
-              "$ref": "#/definitions/rpcStatus"
-            }
-          }
-        },
-        "parameters": [
-          {
-            "name": "installedPackageRef.context.cluster",
-            "description": "Cluster\n\nA cluster name can be provided to target a specific cluster if multiple\nclusters are configured, otherwise all clusters will be assumed.",
-            "in": "path",
-            "required": true,
-            "type": "string"
-          },
-          {
-            "name": "installedPackageRef.context.namespace",
-            "description": "Namespace\n\nA namespace must be provided if the context of the operation is for a resource\nor resources in a particular namespace.\nFor requests to list items, not including a namespace here implies that the context\nfor the request is everything the requesting user can read, though the result can\nbe filtered by any filtering options of the request. Plugins may choose to return\nUnimplemented for some queries for which we do not yet have a need.",
-            "in": "path",
-            "required": true,
-            "type": "string"
-          },
-          {
-            "name": "installedPackageRef.identifier",
-            "description": "The fully qualified identifier for the installed package\n(ie. a unique name for the context).",
-            "in": "path",
-            "required": true,
-            "type": "string"
-          },
-          {
-            "name": "body",
-            "in": "body",
-            "required": true,
-            "schema": {
-              "$ref": "#/definitions/v1alpha1UpdateInstalledPackageRequest"
             }
           }
         ],
