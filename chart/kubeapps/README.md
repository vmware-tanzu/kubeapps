--- conflicted
+++ resolved
@@ -337,10 +337,7 @@
 
 | Name                                             | Description                                                                               | Value               |
 | ------------------------------------------------ | ----------------------------------------------------------------------------------------- | ------------------- |
-<<<<<<< HEAD
 | `assetsvc.enabled`                               | Specifies whether this deprecated component should be installed.                          | `false`             |
-=======
->>>>>>> e9b40b3e
 | `assetsvc.image.registry`                        | Kubeapps Assetsvc image registry                                                          | `docker.io`         |
 | `assetsvc.image.repository`                      | Kubeapps Assetsvc image repository                                                        | `kubeapps/assetsvc` |
 | `assetsvc.image.tag`                             | Kubeapps Assetsvc image tag (immutable tags are recommended)                              | `latest`            |
