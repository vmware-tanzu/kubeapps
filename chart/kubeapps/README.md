<<<<<<< HEAD

=======
>>>>>>> 10f40c36
# Kubeapps packaged by Bitnami

Kubeapps is a web-based UI for launching and managing applications on Kubernetes. It allows users to deploy trusted applications and operators to control users access to the cluster.

[Overview of Kubeapps](https://github.com/vmware-tanzu/kubeapps)

## TL;DR

```bash
helm repo add my-repo https://charts.bitnami.com/bitnami
kubectl create namespace kubeapps
helm install kubeapps --namespace kubeapps my-repo/kubeapps
```

> Check out the [getting started](https://github.com/vmware-tanzu/kubeapps/blob/main/site/content/docs/latest/tutorials/getting-started.md) to start deploying apps with Kubeapps.

## Introduction

This chart bootstraps a [Kubeapps](https://kubeapps.dev) deployment on a [Kubernetes](https://kubernetes.io) cluster using the [Helm](https://helm.sh) package manager.

With Kubeapps you can:

- Customize deployments through an intuitive, form-based user interface
- Inspect, upgrade and delete applications installed in the cluster
- Browse and deploy [Helm](https://github.com/helm/helm) charts from public or private chart repositories (including [VMware Marketplace&trade;](https://marketplace.cloud.vmware.com) and [Bitnami Application Catalog](https://bitnami.com/application-catalog))
- Browse and deploy [Kubernetes Operators](https://operatorhub.io/)
- Secure authentication to Kubeapps using a [standalone OAuth2/OIDC provider](https://github.com/vmware-tanzu/kubeapps/blob/main/site/content/docs/latest/tutorials/using-an-OIDC-provider.md) or [using Pinniped](https://github.com/vmware-tanzu/kubeapps/blob/main/site/content/docs/latest/howto/OIDC/using-an-OIDC-provider-with-pinniped.md)
- Secure authorization based on Kubernetes [Role-Based Access Control](https://github.com/vmware-tanzu/kubeapps/blob/main/site/content/docs/latest/howto/access-control.md)

**_Note:_** Kubeapps 2.0 and onwards supports Helm 3 only. While only the Helm 3 API is supported, in most cases, charts made for Helm 2 will still work.

It also packages the [Bitnami PostgreSQL chart](https://github.com/bitnami/charts/tree/main/bitnami/postgresql), which is required for bootstrapping a deployment for the database requirements of the Kubeapps application.

## Prerequisites

- Kubernetes 1.16+ (tested with both bare-metal and managed clusters, including EKS, AKS, GKE and Tanzu Kubernetes Grid, as well as dev clusters, such as Kind, Minikube and Docker for Desktop Kubernetes)
- Helm 3.0.2+
- Administrative access to the cluster to create Custom Resource Definitions (CRDs)
- PV provisioner support in the underlying infrastructure (required for PostgreSQL database)

## Installing the Chart

To install the chart with the release name `kubeapps`:

```bash
helm repo add my-repo https://charts.bitnami.com/bitnami
kubectl create namespace kubeapps
helm install kubeapps --namespace kubeapps my-repo/kubeapps
```

The command deploys Kubeapps on the Kubernetes cluster in the `kubeapps` namespace. The [Parameters](#parameters) section lists the parameters that can be configured during installation.

> **Caveat**: Only one Kubeapps installation is supported per namespace

Once you have installed Kubeapps follow the [Getting Started Guide](https://github.com/vmware-tanzu/kubeapps/blob/main/site/content/docs/latest/tutorials/getting-started.md) for additional information on how to access and use Kubeapps.

## Parameters

### Global parameters

| Name                      | Description                                     | Value |
| ------------------------- | ----------------------------------------------- | ----- |
| `global.imageRegistry`    | Global Docker image registry                    | `""`  |
| `global.imagePullSecrets` | Global Docker registry secret names as an array | `[]`  |
| `global.storageClass`     | Global StorageClass for Persistent Volume(s)    | `""`  |


### Common parameters

| Name                     | Description                                                                             | Value          |
| ------------------------ | --------------------------------------------------------------------------------------- | -------------- |
| `kubeVersion`            | Override Kubernetes version                                                             | `""`           |
| `nameOverride`           | String to partially override common.names.fullname                                      | `""`           |
| `fullnameOverride`       | String to fully override common.names.fullname                                          | `""`           |
| `commonLabels`           | Labels to add to all deployed objects                                                   | `{}`           |
| `commonAnnotations`      | Annotations to add to all deployed objects                                              | `{}`           |
| `extraDeploy`            | Array of extra objects to deploy with the release                                       | `[]`           |
| `enableIPv6`             | Enable IPv6 configuration                                                               | `false`        |
| `diagnosticMode.enabled` | Enable diagnostic mode (all probes will be disabled and the command will be overridden) | `false`        |
| `diagnosticMode.command` | Command to override all containers in the deployment                                    | `["sleep"]`    |
| `diagnosticMode.args`    | Args to override all containers in the deployment                                       | `["infinity"]` |


### Traffic Exposure Parameters

| Name                       | Description                                                                                                                      | Value                    |
| -------------------------- | -------------------------------------------------------------------------------------------------------------------------------- | ------------------------ |
| `ingress.enabled`          | Enable ingress record generation for Kubeapps                                                                                    | `false`                  |
| `ingress.apiVersion`       | Force Ingress API version (automatically detected if not set)                                                                    | `""`                     |
| `ingress.hostname`         | Default host for the ingress record                                                                                              | `kubeapps.local`         |
| `ingress.path`             | Default path for the ingress record                                                                                              | `/`                      |
| `ingress.pathType`         | Ingress path type                                                                                                                | `ImplementationSpecific` |
| `ingress.annotations`      | Additional annotations for the Ingress resource. To enable certificate autogeneration, place here your cert-manager annotations. | `{}`                     |
| `ingress.tls`              | Enable TLS configuration for the host defined at `ingress.hostname` parameter                                                    | `false`                  |
| `ingress.selfSigned`       | Create a TLS secret for this ingress record using self-signed certificates generated by Helm                                     | `false`                  |
| `ingress.extraHosts`       | An array with additional hostname(s) to be covered with the ingress record                                                       | `[]`                     |
| `ingress.extraPaths`       | An array with additional arbitrary paths that may need to be added to the ingress under the main host                            | `[]`                     |
| `ingress.extraTls`         | TLS configuration for additional hostname(s) to be covered with this ingress record                                              | `[]`                     |
| `ingress.secrets`          | Custom TLS certificates as secrets                                                                                               | `[]`                     |
| `ingress.ingressClassName` | IngressClass that will be be used to implement the Ingress (Kubernetes 1.18+)                                                    | `""`                     |
| `ingress.extraRules`       | Additional rules to be covered with this ingress record                                                                          | `[]`                     |


### Kubeapps packaging options

| Name                       | Description                                                | Value   |
| -------------------------- | ---------------------------------------------------------- | ------- |
| `packaging.helm.enabled`   | Enable the standard Helm packaging.                        | `true`  |
| `packaging.carvel.enabled` | Enable support for the Carvel (kapp-controller) packaging. | `false` |
| `packaging.flux.enabled`   | Enable support for Flux (v2) packaging.                    | `false` |


### Frontend parameters

| Name                                             | Description                                                                                           | Value                 |
| ------------------------------------------------ | ----------------------------------------------------------------------------------------------------- | --------------------- |
| `frontend.image.registry`                        | NGINX image registry                                                                                  | `docker.io`           |
| `frontend.image.repository`                      | NGINX image repository                                                                                | `bitnami/nginx`       |
| `frontend.image.tag`                             | NGINX image tag (immutable tags are recommended)                                                      | `1.23.2-debian-11-r9` |
| `frontend.image.digest`                          | NGINX image digest in the way sha256:aa.... Please note this parameter, if set, will override the tag | `""`                  |
| `frontend.image.pullPolicy`                      | NGINX image pull policy                                                                               | `IfNotPresent`        |
| `frontend.image.pullSecrets`                     | NGINX image pull secrets                                                                              | `[]`                  |
| `frontend.image.debug`                           | Enable image debug mode                                                                               | `false`               |
| `frontend.proxypassAccessTokenAsBearer`          | Use access_token as the Bearer when talking to the k8s api server                                     | `false`               |
| `frontend.proxypassExtraSetHeader`               | Set an additional proxy header for all requests proxied via NGINX                                     | `""`                  |
| `frontend.largeClientHeaderBuffers`              | Set large_client_header_buffers in NGINX config                                                       | `4 32k`               |
| `frontend.replicaCount`                          | Number of frontend replicas to deploy                                                                 | `2`                   |
| `frontend.updateStrategy.type`                   | Frontend deployment strategy type.                                                                    | `RollingUpdate`       |
| `frontend.resources.limits.cpu`                  | The CPU limits for the NGINX container                                                                | `250m`                |
| `frontend.resources.limits.memory`               | The memory limits for the NGINX container                                                             | `128Mi`               |
| `frontend.resources.requests.cpu`                | The requested CPU for the NGINX container                                                             | `25m`                 |
| `frontend.resources.requests.memory`             | The requested memory for the NGINX container                                                          | `32Mi`                |
| `frontend.extraEnvVars`                          | Array with extra environment variables to add to the NGINX container                                  | `[]`                  |
| `frontend.extraEnvVarsCM`                        | Name of existing ConfigMap containing extra env vars for the NGINX container                          | `""`                  |
| `frontend.extraEnvVarsSecret`                    | Name of existing Secret containing extra env vars for the NGINX container                             | `""`                  |
| `frontend.containerPorts.http`                   | NGINX HTTP container port                                                                             | `8080`                |
| `frontend.podSecurityContext.enabled`            | Enabled frontend pods' Security Context                                                               | `true`                |
| `frontend.podSecurityContext.fsGroup`            | Set frontend pod's Security Context fsGroup                                                           | `1001`                |
| `frontend.containerSecurityContext.enabled`      | Enabled NGINX containers' Security Context                                                            | `true`                |
| `frontend.containerSecurityContext.runAsUser`    | Set NGINX container's Security Context runAsUser                                                      | `1001`                |
| `frontend.containerSecurityContext.runAsNonRoot` | Set NGINX container's Security Context runAsNonRoot                                                   | `true`                |
| `frontend.livenessProbe.enabled`                 | Enable livenessProbe                                                                                  | `true`                |
| `frontend.livenessProbe.initialDelaySeconds`     | Initial delay seconds for livenessProbe                                                               | `60`                  |
| `frontend.livenessProbe.periodSeconds`           | Period seconds for livenessProbe                                                                      | `10`                  |
| `frontend.livenessProbe.timeoutSeconds`          | Timeout seconds for livenessProbe                                                                     | `5`                   |
| `frontend.livenessProbe.failureThreshold`        | Failure threshold for livenessProbe                                                                   | `6`                   |
| `frontend.livenessProbe.successThreshold`        | Success threshold for livenessProbe                                                                   | `1`                   |
| `frontend.readinessProbe.enabled`                | Enable readinessProbe                                                                                 | `true`                |
| `frontend.readinessProbe.initialDelaySeconds`    | Initial delay seconds for readinessProbe                                                              | `0`                   |
| `frontend.readinessProbe.periodSeconds`          | Period seconds for readinessProbe                                                                     | `10`                  |
| `frontend.readinessProbe.timeoutSeconds`         | Timeout seconds for readinessProbe                                                                    | `5`                   |
| `frontend.readinessProbe.failureThreshold`       | Failure threshold for readinessProbe                                                                  | `6`                   |
| `frontend.readinessProbe.successThreshold`       | Success threshold for readinessProbe                                                                  | `1`                   |
| `frontend.startupProbe.enabled`                  | Enable startupProbe                                                                                   | `false`               |
| `frontend.startupProbe.initialDelaySeconds`      | Initial delay seconds for startupProbe                                                                | `0`                   |
| `frontend.startupProbe.periodSeconds`            | Period seconds for startupProbe                                                                       | `10`                  |
| `frontend.startupProbe.timeoutSeconds`           | Timeout seconds for startupProbe                                                                      | `5`                   |
| `frontend.startupProbe.failureThreshold`         | Failure threshold for startupProbe                                                                    | `6`                   |
| `frontend.startupProbe.successThreshold`         | Success threshold for startupProbe                                                                    | `1`                   |
| `frontend.customLivenessProbe`                   | Custom livenessProbe that overrides the default one                                                   | `{}`                  |
| `frontend.customReadinessProbe`                  | Custom readinessProbe that overrides the default one                                                  | `{}`                  |
| `frontend.customStartupProbe`                    | Custom startupProbe that overrides the default one                                                    | `{}`                  |
| `frontend.lifecycleHooks`                        | Custom lifecycle hooks for frontend containers                                                        | `{}`                  |
| `frontend.command`                               | Override default container command (useful when using custom images)                                  | `[]`                  |
| `frontend.args`                                  | Override default container args (useful when using custom images)                                     | `[]`                  |
| `frontend.podLabels`                             | Extra labels for frontend pods                                                                        | `{}`                  |
| `frontend.podAnnotations`                        | Annotations for frontend pods                                                                         | `{}`                  |
| `frontend.podAffinityPreset`                     | Pod affinity preset. Ignored if `affinity` is set. Allowed values: `soft` or `hard`                   | `""`                  |
| `frontend.podAntiAffinityPreset`                 | Pod anti-affinity preset. Ignored if `affinity` is set. Allowed values: `soft` or `hard`              | `soft`                |
| `frontend.nodeAffinityPreset.type`               | Node affinity preset type. Ignored if `affinity` is set. Allowed values: `soft` or `hard`             | `""`                  |
| `frontend.nodeAffinityPreset.key`                | Node label key to match. Ignored if `affinity` is set                                                 | `""`                  |
| `frontend.nodeAffinityPreset.values`             | Node label values to match. Ignored if `affinity` is set                                              | `[]`                  |
| `frontend.affinity`                              | Affinity for pod assignment                                                                           | `{}`                  |
| `frontend.nodeSelector`                          | Node labels for pod assignment                                                                        | `{}`                  |
| `frontend.tolerations`                           | Tolerations for pod assignment                                                                        | `[]`                  |
| `frontend.priorityClassName`                     | Priority class name for frontend pods                                                                 | `""`                  |
| `frontend.schedulerName`                         | Name of the k8s scheduler (other than default)                                                        | `""`                  |
| `frontend.topologySpreadConstraints`             | Topology Spread Constraints for pod assignment                                                        | `[]`                  |
| `frontend.hostAliases`                           | Custom host aliases for frontend pods                                                                 | `[]`                  |
| `frontend.extraVolumes`                          | Optionally specify extra list of additional volumes for frontend pods                                 | `[]`                  |
| `frontend.extraVolumeMounts`                     | Optionally specify extra list of additional volumeMounts for frontend container(s)                    | `[]`                  |
| `frontend.sidecars`                              | Add additional sidecar containers to the frontend pod                                                 | `[]`                  |
| `frontend.initContainers`                        | Add additional init containers to the frontend pods                                                   | `[]`                  |
| `frontend.service.type`                          | Frontend service type                                                                                 | `ClusterIP`           |
| `frontend.service.ports.http`                    | Frontend service HTTP port                                                                            | `80`                  |
| `frontend.service.nodePorts.http`                | Node port for HTTP                                                                                    | `""`                  |
| `frontend.service.clusterIP`                     | Frontend service Cluster IP                                                                           | `""`                  |
| `frontend.service.loadBalancerIP`                | Frontend service Load Balancer IP                                                                     | `""`                  |
| `frontend.service.loadBalancerSourceRanges`      | Frontend service Load Balancer sources                                                                | `[]`                  |
| `frontend.service.externalTrafficPolicy`         | Frontend service external traffic policy                                                              | `Cluster`             |
| `frontend.service.extraPorts`                    | Extra ports to expose (normally used with the `sidecar` value)                                        | `[]`                  |
| `frontend.service.annotations`                   | Additional custom annotations for frontend service                                                    | `{}`                  |
| `frontend.service.sessionAffinity`               | Session Affinity for Kubernetes service, can be "None" or "ClientIP"                                  | `None`                |
| `frontend.service.sessionAffinityConfig`         | Additional settings for the sessionAffinity                                                           | `{}`                  |


### Dashboard parameters

| Name                                              | Description                                                                                               | Value                |
| ------------------------------------------------- | --------------------------------------------------------------------------------------------------------- | -------------------- |
| `dashboard.enabled`                               | Specifies whether Kubeapps Dashboard should be deployed or not                                            | `true`               |
| `dashboard.image.registry`                        | Dashboard image registry                                                                                  | `docker.io`          |
| `dashboard.image.repository`                      | Dashboard image repository                                                                                | `kubeapps/dashboard` |
| `dashboard.image.tag`                             | Dashboard image tag (immutable tags are recommended)                                                      | `latest`             |
| `dashboard.image.digest`                          | Dashboard image digest in the way sha256:aa.... Please note this parameter, if set, will override the tag | `""`                 |
| `dashboard.image.pullPolicy`                      | Dashboard image pull policy                                                                               | `IfNotPresent`       |
| `dashboard.image.pullSecrets`                     | Dashboard image pull secrets                                                                              | `[]`                 |
| `dashboard.image.debug`                           | Enable image debug mode                                                                                   | `false`              |
| `dashboard.customStyle`                           | Custom CSS injected to the Dashboard to customize Kubeapps look and feel                                  | `""`                 |
| `dashboard.customAppViews`                        | Package names to signal a custom app view                                                                 | `[]`                 |
| `dashboard.customComponents`                      | Custom Form components injected into the BasicDeploymentForm                                              | `""`                 |
| `dashboard.remoteComponentsUrl`                   | Remote URL that can be used to load custom components vs loading from the local filesystem                | `""`                 |
| `dashboard.skipAvailablePackageDetails`           | Skip the package details view and go straight to the installation view of the latest version              | `false`              |
| `dashboard.customLocale`                          | Custom translations injected to the Dashboard to customize the strings used in Kubeapps                   | `""`                 |
| `dashboard.defaultTheme`                          | Default theme used in the Dashboard if the user has not selected any theme yet.                           | `""`                 |
| `dashboard.replicaCount`                          | Number of Dashboard replicas to deploy                                                                    | `2`                  |
| `dashboard.createNamespaceLabels`                 | Labels added to newly created namespaces                                                                  | `{}`                 |
| `dashboard.updateStrategy.type`                   | Dashboard deployment strategy type.                                                                       | `RollingUpdate`      |
| `dashboard.extraEnvVars`                          | Array with extra environment variables to add to the Dashboard container                                  | `[]`                 |
| `dashboard.extraEnvVarsCM`                        | Name of existing ConfigMap containing extra env vars for the Dashboard container                          | `""`                 |
| `dashboard.extraEnvVarsSecret`                    | Name of existing Secret containing extra env vars for the Dashboard container                             | `""`                 |
| `dashboard.containerPorts.http`                   | Dashboard HTTP container port                                                                             | `8080`               |
| `dashboard.resources.limits.cpu`                  | The CPU limits for the Dashboard container                                                                | `250m`               |
| `dashboard.resources.limits.memory`               | The memory limits for the Dashboard container                                                             | `128Mi`              |
| `dashboard.resources.requests.cpu`                | The requested CPU for the Dashboard container                                                             | `25m`                |
| `dashboard.resources.requests.memory`             | The requested memory for the Dashboard container                                                          | `32Mi`               |
| `dashboard.podSecurityContext.enabled`            | Enabled Dashboard pods' Security Context                                                                  | `true`               |
| `dashboard.podSecurityContext.fsGroup`            | Set Dashboard pod's Security Context fsGroup                                                              | `1001`               |
| `dashboard.containerSecurityContext.enabled`      | Enabled Dashboard containers' Security Context                                                            | `true`               |
| `dashboard.containerSecurityContext.runAsUser`    | Set Dashboard container's Security Context runAsUser                                                      | `1001`               |
| `dashboard.containerSecurityContext.runAsNonRoot` | Set Dashboard container's Security Context runAsNonRoot                                                   | `true`               |
| `dashboard.livenessProbe.enabled`                 | Enable livenessProbe                                                                                      | `true`               |
| `dashboard.livenessProbe.initialDelaySeconds`     | Initial delay seconds for livenessProbe                                                                   | `60`                 |
| `dashboard.livenessProbe.periodSeconds`           | Period seconds for livenessProbe                                                                          | `10`                 |
| `dashboard.livenessProbe.timeoutSeconds`          | Timeout seconds for livenessProbe                                                                         | `5`                  |
| `dashboard.livenessProbe.failureThreshold`        | Failure threshold for livenessProbe                                                                       | `6`                  |
| `dashboard.livenessProbe.successThreshold`        | Success threshold for livenessProbe                                                                       | `1`                  |
| `dashboard.readinessProbe.enabled`                | Enable readinessProbe                                                                                     | `true`               |
| `dashboard.readinessProbe.initialDelaySeconds`    | Initial delay seconds for readinessProbe                                                                  | `0`                  |
| `dashboard.readinessProbe.periodSeconds`          | Period seconds for readinessProbe                                                                         | `10`                 |
| `dashboard.readinessProbe.timeoutSeconds`         | Timeout seconds for readinessProbe                                                                        | `5`                  |
| `dashboard.readinessProbe.failureThreshold`       | Failure threshold for readinessProbe                                                                      | `6`                  |
| `dashboard.readinessProbe.successThreshold`       | Success threshold for readinessProbe                                                                      | `1`                  |
| `dashboard.startupProbe.enabled`                  | Enable startupProbe                                                                                       | `true`               |
| `dashboard.startupProbe.initialDelaySeconds`      | Initial delay seconds for startupProbe                                                                    | `0`                  |
| `dashboard.startupProbe.periodSeconds`            | Period seconds for startupProbe                                                                           | `10`                 |
| `dashboard.startupProbe.timeoutSeconds`           | Timeout seconds for startupProbe                                                                          | `5`                  |
| `dashboard.startupProbe.failureThreshold`         | Failure threshold for startupProbe                                                                        | `6`                  |
| `dashboard.startupProbe.successThreshold`         | Success threshold for startupProbe                                                                        | `1`                  |
| `dashboard.customLivenessProbe`                   | Custom livenessProbe that overrides the default one                                                       | `{}`                 |
| `dashboard.customReadinessProbe`                  | Custom readinessProbe that overrides the default one                                                      | `{}`                 |
| `dashboard.customStartupProbe`                    | Custom startupProbe that overrides the default one                                                        | `{}`                 |
| `dashboard.lifecycleHooks`                        | Custom lifecycle hooks for Dashboard containers                                                           | `{}`                 |
| `dashboard.command`                               | Override default container command (useful when using custom images)                                      | `[]`                 |
| `dashboard.args`                                  | Override default container args (useful when using custom images)                                         | `[]`                 |
| `dashboard.podLabels`                             | Extra labels for Dashboard pods                                                                           | `{}`                 |
| `dashboard.podAnnotations`                        | Annotations for Dashboard pods                                                                            | `{}`                 |
| `dashboard.podAffinityPreset`                     | Pod affinity preset. Ignored if `affinity` is set. Allowed values: `soft` or `hard`                       | `""`                 |
| `dashboard.podAntiAffinityPreset`                 | Pod anti-affinity preset. Ignored if `affinity` is set. Allowed values: `soft` or `hard`                  | `soft`               |
| `dashboard.nodeAffinityPreset.type`               | Node affinity preset type. Ignored if `affinity` is set. Allowed values: `soft` or `hard`                 | `""`                 |
| `dashboard.nodeAffinityPreset.key`                | Node label key to match. Ignored if `affinity` is set                                                     | `""`                 |
| `dashboard.nodeAffinityPreset.values`             | Node label values to match. Ignored if `affinity` is set                                                  | `[]`                 |
| `dashboard.affinity`                              | Affinity for pod assignment                                                                               | `{}`                 |
| `dashboard.nodeSelector`                          | Node labels for pod assignment                                                                            | `{}`                 |
| `dashboard.tolerations`                           | Tolerations for pod assignment                                                                            | `[]`                 |
| `dashboard.priorityClassName`                     | Priority class name for Dashboard pods                                                                    | `""`                 |
| `dashboard.schedulerName`                         | Name of the k8s scheduler (other than default)                                                            | `""`                 |
| `dashboard.topologySpreadConstraints`             | Topology Spread Constraints for pod assignment                                                            | `[]`                 |
| `dashboard.hostAliases`                           | Custom host aliases for Dashboard pods                                                                    | `[]`                 |
| `dashboard.extraVolumes`                          | Optionally specify extra list of additional volumes for Dashboard pods                                    | `[]`                 |
| `dashboard.extraVolumeMounts`                     | Optionally specify extra list of additional volumeMounts for Dashboard container(s)                       | `[]`                 |
| `dashboard.sidecars`                              | Add additional sidecar containers to the Dashboard pod                                                    | `[]`                 |
| `dashboard.initContainers`                        | Add additional init containers to the Dashboard pods                                                      | `[]`                 |
| `dashboard.service.ports.http`                    | Dashboard service HTTP port                                                                               | `8080`               |
| `dashboard.service.annotations`                   | Additional custom annotations for Dashboard service                                                       | `{}`                 |


### AppRepository Controller parameters

| Name                                                        | Description                                                                                                                                                                                              | Value                               |
| ----------------------------------------------------------- | -------------------------------------------------------------------------------------------------------------------------------------------------------------------------------------------------------- | ----------------------------------- |
| `apprepository.image.registry`                              | Kubeapps AppRepository Controller image registry                                                                                                                                                         | `docker.io`                         |
| `apprepository.image.repository`                            | Kubeapps AppRepository Controller image repository                                                                                                                                                       | `kubeapps/apprepository-controller` |
| `apprepository.image.tag`                                   | Kubeapps AppRepository Controller image tag (immutable tags are recommended)                                                                                                                             | `latest`                            |
| `apprepository.image.digest`                                | Kubeapps AppRepository Controller image digest in the way sha256:aa.... Please note this parameter, if set, will override the tag                                                                        | `""`                                |
| `apprepository.image.pullPolicy`                            | Kubeapps AppRepository Controller image pull policy                                                                                                                                                      | `IfNotPresent`                      |
| `apprepository.image.pullSecrets`                           | Kubeapps AppRepository Controller image pull secrets                                                                                                                                                     | `[]`                                |
| `apprepository.syncImage.registry`                          | Kubeapps Asset Syncer image registry                                                                                                                                                                     | `docker.io`                         |
| `apprepository.syncImage.repository`                        | Kubeapps Asset Syncer image repository                                                                                                                                                                   | `kubeapps/asset-syncer`             |
| `apprepository.syncImage.tag`                               | Kubeapps Asset Syncer image tag (immutable tags are recommended)                                                                                                                                         | `latest`                            |
| `apprepository.syncImage.digest`                            | Kubeapps Asset Syncer image digest in the way sha256:aa.... Please note this parameter, if set, will override the tag                                                                                    | `""`                                |
| `apprepository.syncImage.pullPolicy`                        | Kubeapps Asset Syncer image pull policy                                                                                                                                                                  | `IfNotPresent`                      |
| `apprepository.syncImage.pullSecrets`                       | Kubeapps Asset Syncer image pull secrets                                                                                                                                                                 | `[]`                                |
| `apprepository.globalReposNamespaceSuffix`                  | Suffix for the namespace of global repos in the Helm plugin. Defaults to empty for backwards compatibility. Ignored if kubeappsapis.pluginConfig.helm.packages.v1alpha1.globalPackagingNamespace is set. | `""`                                |
| `apprepository.initialRepos`                                | Initial chart repositories to configure                                                                                                                                                                  | `[]`                                |
| `apprepository.customAnnotations`                           | Custom annotations be added to each AppRepository-generated CronJob, Job and Pod                                                                                                                         | `{}`                                |
| `apprepository.customLabels`                                | Custom labels be added to each AppRepository-generated CronJob, Job and Pod                                                                                                                              | `{}`                                |
| `apprepository.initialReposProxy.enabled`                   | Enables the proxy                                                                                                                                                                                        | `false`                             |
| `apprepository.initialReposProxy.httpProxy`                 | URL for the http proxy                                                                                                                                                                                   | `""`                                |
| `apprepository.initialReposProxy.httpsProxy`                | URL for the https proxy                                                                                                                                                                                  | `""`                                |
| `apprepository.initialReposProxy.noProxy`                   | URL to exclude from using the proxy                                                                                                                                                                      | `""`                                |
| `apprepository.crontab`                                     | Default schedule for syncing App repositories (defaults to every 10 minutes)                                                                                                                             | `""`                                |
| `apprepository.watchAllNamespaces`                          | Watch all namespaces to support separate AppRepositories per namespace                                                                                                                                   | `true`                              |
| `apprepository.extraFlags`                                  | Additional command line flags for AppRepository Controller                                                                                                                                               | `[]`                                |
| `apprepository.replicaCount`                                | Number of AppRepository Controller replicas to deploy                                                                                                                                                    | `1`                                 |
| `apprepository.updateStrategy.type`                         | AppRepository Controller deployment strategy type.                                                                                                                                                       | `RollingUpdate`                     |
| `apprepository.resources.limits.cpu`                        | The CPU limits for the AppRepository Controller container                                                                                                                                                | `250m`                              |
| `apprepository.resources.limits.memory`                     | The memory limits for the AppRepository Controller container                                                                                                                                             | `128Mi`                             |
| `apprepository.resources.requests.cpu`                      | The requested CPU for the AppRepository Controller container                                                                                                                                             | `25m`                               |
| `apprepository.resources.requests.memory`                   | The requested memory for the AppRepository Controller container                                                                                                                                          | `32Mi`                              |
| `apprepository.podSecurityContext.enabled`                  | Enabled AppRepository Controller pods' Security Context                                                                                                                                                  | `true`                              |
| `apprepository.podSecurityContext.fsGroup`                  | Set AppRepository Controller pod's Security Context fsGroup                                                                                                                                              | `1001`                              |
| `apprepository.containerSecurityContext.enabled`            | Enabled AppRepository Controller containers' Security Context                                                                                                                                            | `true`                              |
| `apprepository.containerSecurityContext.runAsUser`          | Set AppRepository Controller container's Security Context runAsUser                                                                                                                                      | `1001`                              |
| `apprepository.containerSecurityContext.runAsNonRoot`       | Set AppRepository Controller container's Security Context runAsNonRoot                                                                                                                                   | `true`                              |
| `apprepository.lifecycleHooks`                              | Custom lifecycle hooks for AppRepository Controller containers                                                                                                                                           | `{}`                                |
| `apprepository.command`                                     | Override default container command (useful when using custom images)                                                                                                                                     | `[]`                                |
| `apprepository.args`                                        | Override default container args (useful when using custom images)                                                                                                                                        | `[]`                                |
| `apprepository.extraEnvVars`                                | Array with extra environment variables to add to AppRepository Controller pod(s)                                                                                                                         | `[]`                                |
| `apprepository.extraEnvVarsCM`                              | Name of existing ConfigMap containing extra env vars for AppRepository Controller pod(s)                                                                                                                 | `""`                                |
| `apprepository.extraEnvVarsSecret`                          | Name of existing Secret containing extra env vars for AppRepository Controller pod(s)                                                                                                                    | `""`                                |
| `apprepository.extraVolumes`                                | Optionally specify extra list of additional volumes for the AppRepository Controller pod(s)                                                                                                              | `[]`                                |
| `apprepository.extraVolumeMounts`                           | Optionally specify extra list of additional volumeMounts for the AppRepository Controller container(s)                                                                                                   | `[]`                                |
| `apprepository.podLabels`                                   | Extra labels for AppRepository Controller pods                                                                                                                                                           | `{}`                                |
| `apprepository.podAnnotations`                              | Annotations for AppRepository Controller pods                                                                                                                                                            | `{}`                                |
| `apprepository.podAffinityPreset`                           | Pod affinity preset. Ignored if `affinity` is set. Allowed values: `soft` or `hard`                                                                                                                      | `""`                                |
| `apprepository.podAntiAffinityPreset`                       | Pod anti-affinity preset. Ignored if `affinity` is set. Allowed values: `soft` or `hard`                                                                                                                 | `soft`                              |
| `apprepository.nodeAffinityPreset.type`                     | Node affinity preset type. Ignored if `affinity` is set. Allowed values: `soft` or `hard`                                                                                                                | `""`                                |
| `apprepository.nodeAffinityPreset.key`                      | Node label key to match. Ignored if `affinity` is set                                                                                                                                                    | `""`                                |
| `apprepository.nodeAffinityPreset.values`                   | Node label values to match. Ignored if `affinity` is set                                                                                                                                                 | `[]`                                |
| `apprepository.affinity`                                    | Affinity for pod assignment                                                                                                                                                                              | `{}`                                |
| `apprepository.nodeSelector`                                | Node labels for pod assignment                                                                                                                                                                           | `{}`                                |
| `apprepository.tolerations`                                 | Tolerations for pod assignment                                                                                                                                                                           | `[]`                                |
| `apprepository.priorityClassName`                           | Priority class name for AppRepository Controller pods                                                                                                                                                    | `""`                                |
| `apprepository.schedulerName`                               | Name of the k8s scheduler (other than default)                                                                                                                                                           | `""`                                |
| `apprepository.topologySpreadConstraints`                   | Topology Spread Constraints for pod assignment                                                                                                                                                           | `[]`                                |
| `apprepository.hostAliases`                                 | Custom host aliases for AppRepository Controller pods                                                                                                                                                    | `[]`                                |
| `apprepository.sidecars`                                    | Add additional sidecar containers to the AppRepository Controller pod(s)                                                                                                                                 | `[]`                                |
| `apprepository.initContainers`                              | Add additional init containers to the AppRepository Controller pod(s)                                                                                                                                    | `[]`                                |
| `apprepository.serviceAccount.create`                       | Specifies whether a ServiceAccount should be created                                                                                                                                                     | `true`                              |
| `apprepository.serviceAccount.name`                         | Name of the service account to use. If not set and create is true, a name is generated using the fullname template.                                                                                      | `""`                                |
| `apprepository.serviceAccount.automountServiceAccountToken` | Automount service account token for the server service account                                                                                                                                           | `true`                              |
| `apprepository.serviceAccount.annotations`                  | Annotations for service account. Evaluated as a template. Only used if `create` is `true`.                                                                                                               | `{}`                                |


### Auth Proxy parameters

| Name                                              | Description                                                                                                  | Value                  |
| ------------------------------------------------- | ------------------------------------------------------------------------------------------------------------ | ---------------------- |
| `authProxy.enabled`                               | Specifies whether Kubeapps should configure OAuth login/logout                                               | `false`                |
| `authProxy.image.registry`                        | OAuth2 Proxy image registry                                                                                  | `docker.io`            |
| `authProxy.image.repository`                      | OAuth2 Proxy image repository                                                                                | `bitnami/oauth2-proxy` |
| `authProxy.image.tag`                             | OAuth2 Proxy image tag (immutable tags are recommended)                                                      | `7.4.0-debian-11-r6`   |
| `authProxy.image.digest`                          | OAuth2 Proxy image digest in the way sha256:aa.... Please note this parameter, if set, will override the tag | `""`                   |
| `authProxy.image.pullPolicy`                      | OAuth2 Proxy image pull policy                                                                               | `IfNotPresent`         |
| `authProxy.image.pullSecrets`                     | OAuth2 Proxy image pull secrets                                                                              | `[]`                   |
| `authProxy.external`                              | Use an external Auth Proxy instead of deploying its own one                                                  | `false`                |
| `authProxy.oauthLoginURI`                         | OAuth Login URI to which the Kubeapps frontend redirects for authn                                           | `/oauth2/start`        |
| `authProxy.oauthLogoutURI`                        | OAuth Logout URI to which the Kubeapps frontend redirects for authn                                          | `/oauth2/sign_out`     |
| `authProxy.skipKubeappsLoginPage`                 | Skip the Kubeapps login page when using OIDC and directly redirect to the IdP                                | `false`                |
| `authProxy.provider`                              | OAuth provider                                                                                               | `""`                   |
| `authProxy.clientID`                              | OAuth Client ID                                                                                              | `""`                   |
| `authProxy.clientSecret`                          | OAuth Client secret                                                                                          | `""`                   |
| `authProxy.cookieSecret`                          | Secret used by oauth2-proxy to encrypt any credentials                                                       | `""`                   |
| `authProxy.cookieRefresh`                         | Duration after which to refresh the cookie                                                                   | `2m`                   |
| `authProxy.scope`                                 | OAuth scope specification                                                                                    | `openid email groups`  |
| `authProxy.emailDomain`                           | Allowed email domains                                                                                        | `*`                    |
| `authProxy.extraFlags`                            | Additional command line flags for oauth2-proxy                                                               | `[]`                   |
| `authProxy.lifecycleHooks`                        | for the Auth Proxy container(s) to automate configuration before or after startup                            | `{}`                   |
| `authProxy.command`                               | Override default container command (useful when using custom images)                                         | `[]`                   |
| `authProxy.args`                                  | Override default container args (useful when using custom images)                                            | `[]`                   |
| `authProxy.extraEnvVars`                          | Array with extra environment variables to add to the Auth Proxy container                                    | `[]`                   |
| `authProxy.extraEnvVarsCM`                        | Name of existing ConfigMap containing extra env vars for Auth Proxy containers(s)                            | `""`                   |
| `authProxy.extraEnvVarsSecret`                    | Name of existing Secret containing extra env vars for Auth Proxy containers(s)                               | `""`                   |
| `authProxy.extraVolumeMounts`                     | Optionally specify extra list of additional volumeMounts for the Auth Proxy container(s)                     | `[]`                   |
| `authProxy.containerPorts.proxy`                  | Auth Proxy HTTP container port                                                                               | `3000`                 |
| `authProxy.containerSecurityContext.enabled`      | Enabled Auth Proxy containers' Security Context                                                              | `true`                 |
| `authProxy.containerSecurityContext.runAsUser`    | Set Auth Proxy container's Security Context runAsUser                                                        | `1001`                 |
| `authProxy.containerSecurityContext.runAsNonRoot` | Set Auth Proxy container's Security Context runAsNonRoot                                                     | `true`                 |
| `authProxy.resources.limits.cpu`                  | The CPU limits for the OAuth2 Proxy container                                                                | `250m`                 |
| `authProxy.resources.limits.memory`               | The memory limits for the OAuth2 Proxy container                                                             | `128Mi`                |
| `authProxy.resources.requests.cpu`                | The requested CPU for the OAuth2 Proxy container                                                             | `25m`                  |
| `authProxy.resources.requests.memory`             | The requested memory for the OAuth2 Proxy container                                                          | `32Mi`                 |


### Pinniped Proxy parameters

| Name                                                  | Description                                                                                                    | Value                     |
| ----------------------------------------------------- | -------------------------------------------------------------------------------------------------------------- | ------------------------- |
| `pinnipedProxy.enabled`                               | Specifies whether Kubeapps should configure Pinniped Proxy                                                     | `false`                   |
| `pinnipedProxy.image.registry`                        | Pinniped Proxy image registry                                                                                  | `docker.io`               |
| `pinnipedProxy.image.repository`                      | Pinniped Proxy image repository                                                                                | `kubeapps/pinniped-proxy` |
| `pinnipedProxy.image.tag`                             | Pinniped Proxy image tag (immutable tags are recommended)                                                      | `latest`                  |
| `pinnipedProxy.image.digest`                          | Pinniped Proxy image digest in the way sha256:aa.... Please note this parameter, if set, will override the tag | `""`                      |
| `pinnipedProxy.image.pullPolicy`                      | Pinniped Proxy image pull policy                                                                               | `IfNotPresent`            |
| `pinnipedProxy.image.pullSecrets`                     | Pinniped Proxy image pull secrets                                                                              | `[]`                      |
| `pinnipedProxy.defaultPinnipedNamespace`              | Namespace in which pinniped concierge is installed                                                             | `pinniped-concierge`      |
| `pinnipedProxy.defaultAuthenticatorType`              | Authenticator type                                                                                             | `JWTAuthenticator`        |
| `pinnipedProxy.defaultAuthenticatorName`              | Authenticator name                                                                                             | `jwt-authenticator`       |
| `pinnipedProxy.defaultPinnipedAPISuffix`              | API suffix                                                                                                     | `pinniped.dev`            |
| `pinnipedProxy.tls.existingSecret`                    | TLS secret with which to proxy requests                                                                        | `""`                      |
| `pinnipedProxy.tls.caCertificate`                     | TLS CA cert config map which clients of pinniped proxy should use with TLS requests                            | `""`                      |
| `pinnipedProxy.lifecycleHooks`                        | For the Pinniped Proxy container(s) to automate configuration before or after startup                          | `{}`                      |
| `pinnipedProxy.command`                               | Override default container command (useful when using custom images)                                           | `[]`                      |
| `pinnipedProxy.args`                                  | Override default container args (useful when using custom images)                                              | `[]`                      |
| `pinnipedProxy.extraEnvVars`                          | Array with extra environment variables to add to Pinniped Proxy container(s)                                   | `[]`                      |
| `pinnipedProxy.extraEnvVarsCM`                        | Name of existing ConfigMap containing extra env vars for Pinniped Proxy container(s)                           | `""`                      |
| `pinnipedProxy.extraEnvVarsSecret`                    | Name of existing Secret containing extra env vars for Pinniped Proxy container(s)                              | `""`                      |
| `pinnipedProxy.extraVolumeMounts`                     | Optionally specify extra list of additional volumeMounts for the Pinniped Proxy container(s)                   | `[]`                      |
| `pinnipedProxy.containerPorts.pinnipedProxy`          | Pinniped Proxy container port                                                                                  | `3333`                    |
| `pinnipedProxy.containerSecurityContext.enabled`      | Enabled Pinniped Proxy containers' Security Context                                                            | `true`                    |
| `pinnipedProxy.containerSecurityContext.runAsUser`    | Set Pinniped Proxy container's Security Context runAsUser                                                      | `1001`                    |
| `pinnipedProxy.containerSecurityContext.runAsNonRoot` | Set Pinniped Proxy container's Security Context runAsNonRoot                                                   | `true`                    |
| `pinnipedProxy.resources.limits.cpu`                  | The CPU limits for the Pinniped Proxy container                                                                | `250m`                    |
| `pinnipedProxy.resources.limits.memory`               | The memory limits for the Pinniped Proxy container                                                             | `128Mi`                   |
| `pinnipedProxy.resources.requests.cpu`                | The requested CPU for the Pinniped Proxy container                                                             | `25m`                     |
| `pinnipedProxy.resources.requests.memory`             | The requested memory for the Pinniped Proxy container                                                          | `32Mi`                    |
| `pinnipedProxy.service.ports.pinnipedProxy`           | Pinniped Proxy service port                                                                                    | `3333`                    |
| `pinnipedProxy.service.annotations`                   | Additional custom annotations for Pinniped Proxy service                                                       | `{}`                      |


### Other Parameters

| Name          | Description                                               | Value  |
| ------------- | --------------------------------------------------------- | ------ |
| `clusters`    | List of clusters that Kubeapps can target for deployments | `[]`   |
| `rbac.create` | Specifies whether RBAC resources should be created        | `true` |


### Feature flags

| Name                                    | Description                                                                                                | Value   |
| --------------------------------------- | ---------------------------------------------------------------------------------------------------------- | ------- |
| `featureFlags.apiOnly.enabled`          | Enable ingress for API operations only. Access to "/" will not be possible, so Dashboard will be unusable. | `false` |
| `featureFlags.apiOnly.grpc.annotations` | Specific annotations for the GRPC ingress in API-only mode                                                 | `{}`    |
| `featureFlags.operators`                | Enable support for Operators in Kubeapps                                                                   | `false` |
| `featureFlags.schemaEditor.enabled`     | Enable a visual editor for customizing the package schemas                                                 | `false` |


### Database Parameters

| Name                                     | Description                                                                  | Value        |
| ---------------------------------------- | ---------------------------------------------------------------------------- | ------------ |
| `postgresql.enabled`                     | Deploy a PostgreSQL server to satisfy the applications database requirements | `true`       |
| `postgresql.auth.postgresPassword`       | Password for 'postgres' user                                                 | `""`         |
| `postgresql.auth.database`               | Name for a custom database to create                                         | `assets`     |
| `postgresql.auth.existingSecret`         | Name of existing secret to use for PostgreSQL credentials                    | `""`         |
| `postgresql.primary.persistence.enabled` | Enable PostgreSQL Primary data persistence using PVC                         | `false`      |
| `postgresql.architecture`                | PostgreSQL architecture (`standalone` or `replication`)                      | `standalone` |
| `postgresql.securityContext.enabled`     | Enabled PostgreSQL replicas pods' Security Context                           | `false`      |
| `postgresql.resources.limits`            | The resources limits for the PostgreSQL container                            | `{}`         |
| `postgresql.resources.requests.cpu`      | The requested CPU for the PostgreSQL container                               | `250m`       |
| `postgresql.resources.requests.memory`   | The requested memory for the PostgreSQL container                            | `256Mi`      |


### kubeappsapis parameters

| Name                                                                                            | Description                                                                                                                                                                | Value                              |
| ----------------------------------------------------------------------------------------------- | -------------------------------------------------------------------------------------------------------------------------------------------------------------------------- | ---------------------------------- |
| `kubeappsapis.enabledPlugins`                                                                   | Manually override which plugins are enabled for the Kubeapps-APIs service                                                                                                  | `[]`                               |
| `kubeappsapis.pluginConfig.core.packages.v1alpha1.versionsInSummary.major`                      | Number of major versions to display in the summary                                                                                                                         | `3`                                |
| `kubeappsapis.pluginConfig.core.packages.v1alpha1.versionsInSummary.minor`                      | Number of minor versions to display in the summary                                                                                                                         | `3`                                |
| `kubeappsapis.pluginConfig.core.packages.v1alpha1.versionsInSummary.patch`                      | Number of patch versions to display in the summary                                                                                                                         | `3`                                |
| `kubeappsapis.pluginConfig.core.packages.v1alpha1.timeoutSeconds`                               | Value to wait for Kubernetes commands to complete                                                                                                                          | `300`                              |
| `kubeappsapis.pluginConfig.helm.packages.v1alpha1.globalPackagingNamespace`                     | Custom global packaging namespace. Using this value will override the current "kubeapps release namespace + suffix" pattern and will create a new namespace if not exists. | `""`                               |
| `kubeappsapis.pluginConfig.kappController.packages.v1alpha1.defaultUpgradePolicy`               | Default upgrade policy generating version constraints                                                                                                                      | `none`                             |
| `kubeappsapis.pluginConfig.kappController.packages.v1alpha1.defaultPrereleasesVersionSelection` | Default policy for allowing prereleases containing one of the identifiers                                                                                                  | `nil`                              |
| `kubeappsapis.pluginConfig.kappController.packages.v1alpha1.defaultAllowDowngrades`             | Default policy for allowing applications to be downgraded to previous versions                                                                                             | `false`                            |
| `kubeappsapis.pluginConfig.kappController.packages.v1alpha1.globalPackagingNamespace`           | Default global packaging namespace                                                                                                                                         | `kapp-controller-packaging-global` |
| `kubeappsapis.pluginConfig.flux.packages.v1alpha1.defaultUpgradePolicy`                         | Default upgrade policy generating version constraints                                                                                                                      | `none`                             |
| `kubeappsapis.pluginConfig.flux.packages.v1alpha1.noCrossNamespaceRefs`                         | Enable this flag to disallow cross-namespace references, useful when running Flux on multi-tenant clusters                                                                 | `false`                            |
| `kubeappsapis.pluginConfig.resources.packages.v1alpha1.trustedNamespaces.headerName`            | Optional header name for trusted namespaces                                                                                                                                | `""`                               |
| `kubeappsapis.pluginConfig.resources.packages.v1alpha1.trustedNamespaces.headerPattern`         | Optional header pattern for trusted namespaces                                                                                                                             | `""`                               |
| `kubeappsapis.image.registry`                                                                   | Kubeapps-APIs image registry                                                                                                                                               | `docker.io`                        |
| `kubeappsapis.image.repository`                                                                 | Kubeapps-APIs image repository                                                                                                                                             | `kubeapps/kubeapps-apis`           |
| `kubeappsapis.image.tag`                                                                        | Kubeapps-APIs image tag (immutable tags are recommended)                                                                                                                   | `latest`                           |
| `kubeappsapis.image.digest`                                                                     | Kubeapps-APIs image digest in the way sha256:aa.... Please note this parameter, if set, will override the tag                                                              | `""`                               |
| `kubeappsapis.image.pullPolicy`                                                                 | Kubeapps-APIs image pull policy                                                                                                                                            | `IfNotPresent`                     |
| `kubeappsapis.image.pullSecrets`                                                                | Kubeapps-APIs image pull secrets                                                                                                                                           | `[]`                               |
| `kubeappsapis.replicaCount`                                                                     | Number of frontend replicas to deploy                                                                                                                                      | `2`                                |
| `kubeappsapis.updateStrategy.type`                                                              | KubeappsAPIs deployment strategy type.                                                                                                                                     | `RollingUpdate`                    |
| `kubeappsapis.extraFlags`                                                                       | Additional command line flags for KubeappsAPIs                                                                                                                             | `[]`                               |
| `kubeappsapis.qps`                                                                              | KubeappsAPIs Kubernetes API client QPS limit                                                                                                                               | `50.0`                             |
| `kubeappsapis.burst`                                                                            | KubeappsAPIs Kubernetes API client Burst limit                                                                                                                             | `100`                              |
| `kubeappsapis.terminationGracePeriodSeconds`                                                    | The grace time period for sig term                                                                                                                                         | `300`                              |
| `kubeappsapis.extraEnvVars`                                                                     | Array with extra environment variables to add to the KubeappsAPIs container                                                                                                | `[]`                               |
| `kubeappsapis.extraEnvVarsCM`                                                                   | Name of existing ConfigMap containing extra env vars for the KubeappsAPIs container                                                                                        | `""`                               |
| `kubeappsapis.extraEnvVarsSecret`                                                               | Name of existing Secret containing extra env vars for the KubeappsAPIs container                                                                                           | `""`                               |
| `kubeappsapis.containerPorts.http`                                                              | KubeappsAPIs HTTP container port                                                                                                                                           | `50051`                            |
| `kubeappsapis.resources.limits.cpu`                                                             | The CPU limits for the KubeappsAPIs container                                                                                                                              | `250m`                             |
| `kubeappsapis.resources.limits.memory`                                                          | The memory limits for the KubeappsAPIs container                                                                                                                           | `256Mi`                            |
| `kubeappsapis.resources.requests.cpu`                                                           | The requested CPU for the KubeappsAPIs container                                                                                                                           | `25m`                              |
| `kubeappsapis.resources.requests.memory`                                                        | The requested memory for the KubeappsAPIs container                                                                                                                        | `32Mi`                             |
| `kubeappsapis.podSecurityContext.enabled`                                                       | Enabled KubeappsAPIs pods' Security Context                                                                                                                                | `true`                             |
| `kubeappsapis.podSecurityContext.fsGroup`                                                       | Set KubeappsAPIs pod's Security Context fsGroup                                                                                                                            | `1001`                             |
| `kubeappsapis.containerSecurityContext.enabled`                                                 | Enabled KubeappsAPIs containers' Security Context                                                                                                                          | `true`                             |
| `kubeappsapis.containerSecurityContext.runAsUser`                                               | Set KubeappsAPIs container's Security Context runAsUser                                                                                                                    | `1001`                             |
| `kubeappsapis.containerSecurityContext.runAsNonRoot`                                            | Set KubeappsAPIs container's Security Context runAsNonRoot                                                                                                                 | `true`                             |
| `kubeappsapis.livenessProbe.enabled`                                                            | Enable livenessProbe                                                                                                                                                       | `true`                             |
| `kubeappsapis.livenessProbe.initialDelaySeconds`                                                | Initial delay seconds for livenessProbe                                                                                                                                    | `60`                               |
| `kubeappsapis.livenessProbe.periodSeconds`                                                      | Period seconds for livenessProbe                                                                                                                                           | `10`                               |
| `kubeappsapis.livenessProbe.timeoutSeconds`                                                     | Timeout seconds for livenessProbe                                                                                                                                          | `5`                                |
| `kubeappsapis.livenessProbe.failureThreshold`                                                   | Failure threshold for livenessProbe                                                                                                                                        | `6`                                |
| `kubeappsapis.livenessProbe.successThreshold`                                                   | Success threshold for livenessProbe                                                                                                                                        | `1`                                |
| `kubeappsapis.readinessProbe.enabled`                                                           | Enable readinessProbe                                                                                                                                                      | `true`                             |
| `kubeappsapis.readinessProbe.initialDelaySeconds`                                               | Initial delay seconds for readinessProbe                                                                                                                                   | `0`                                |
| `kubeappsapis.readinessProbe.periodSeconds`                                                     | Period seconds for readinessProbe                                                                                                                                          | `10`                               |
| `kubeappsapis.readinessProbe.timeoutSeconds`                                                    | Timeout seconds for readinessProbe                                                                                                                                         | `5`                                |
| `kubeappsapis.readinessProbe.failureThreshold`                                                  | Failure threshold for readinessProbe                                                                                                                                       | `6`                                |
| `kubeappsapis.readinessProbe.successThreshold`                                                  | Success threshold for readinessProbe                                                                                                                                       | `1`                                |
| `kubeappsapis.startupProbe.enabled`                                                             | Enable startupProbe                                                                                                                                                        | `false`                            |
| `kubeappsapis.startupProbe.initialDelaySeconds`                                                 | Initial delay seconds for startupProbe                                                                                                                                     | `0`                                |
| `kubeappsapis.startupProbe.periodSeconds`                                                       | Period seconds for startupProbe                                                                                                                                            | `10`                               |
| `kubeappsapis.startupProbe.timeoutSeconds`                                                      | Timeout seconds for startupProbe                                                                                                                                           | `5`                                |
| `kubeappsapis.startupProbe.failureThreshold`                                                    | Failure threshold for startupProbe                                                                                                                                         | `6`                                |
| `kubeappsapis.startupProbe.successThreshold`                                                    | Success threshold for startupProbe                                                                                                                                         | `1`                                |
| `kubeappsapis.customLivenessProbe`                                                              | Custom livenessProbe that overrides the default one                                                                                                                        | `{}`                               |
| `kubeappsapis.customReadinessProbe`                                                             | Custom readinessProbe that overrides the default one                                                                                                                       | `{}`                               |
| `kubeappsapis.customStartupProbe`                                                               | Custom startupProbe that overrides the default one                                                                                                                         | `{}`                               |
| `kubeappsapis.lifecycleHooks`                                                                   | Custom lifecycle hooks for KubeappsAPIs containers                                                                                                                         | `{}`                               |
| `kubeappsapis.command`                                                                          | Override default container command (useful when using custom images)                                                                                                       | `[]`                               |
| `kubeappsapis.args`                                                                             | Override default container args (useful when using custom images)                                                                                                          | `[]`                               |
| `kubeappsapis.extraVolumes`                                                                     | Optionally specify extra list of additional volumes for the KubeappsAPIs pod(s)                                                                                            | `[]`                               |
| `kubeappsapis.extraVolumeMounts`                                                                | Optionally specify extra list of additional volumeMounts for the KubeappsAPIs container(s)                                                                                 | `[]`                               |
| `kubeappsapis.podLabels`                                                                        | Extra labels for KubeappsAPIs pods                                                                                                                                         | `{}`                               |
| `kubeappsapis.podAnnotations`                                                                   | Annotations for KubeappsAPIs pods                                                                                                                                          | `{}`                               |
| `kubeappsapis.podAffinityPreset`                                                                | Pod affinity preset. Ignored if `affinity` is set. Allowed values: `soft` or `hard`                                                                                        | `""`                               |
| `kubeappsapis.podAntiAffinityPreset`                                                            | Pod anti-affinity preset. Ignored if `affinity` is set. Allowed values: `soft` or `hard`                                                                                   | `soft`                             |
| `kubeappsapis.nodeAffinityPreset.type`                                                          | Node affinity preset type. Ignored if `affinity` is set. Allowed values: `soft` or `hard`                                                                                  | `""`                               |
| `kubeappsapis.nodeAffinityPreset.key`                                                           | Node label key to match. Ignored if `affinity` is set                                                                                                                      | `""`                               |
| `kubeappsapis.nodeAffinityPreset.values`                                                        | Node label values to match. Ignored if `affinity` is set                                                                                                                   | `[]`                               |
| `kubeappsapis.affinity`                                                                         | Affinity for pod assignment                                                                                                                                                | `{}`                               |
| `kubeappsapis.nodeSelector`                                                                     | Node labels for pod assignment                                                                                                                                             | `{}`                               |
| `kubeappsapis.tolerations`                                                                      | Tolerations for pod assignment                                                                                                                                             | `[]`                               |
| `kubeappsapis.priorityClassName`                                                                | Priority class name for KubeappsAPIs pods                                                                                                                                  | `""`                               |
| `kubeappsapis.schedulerName`                                                                    | Name of the k8s scheduler (other than default)                                                                                                                             | `""`                               |
| `kubeappsapis.topologySpreadConstraints`                                                        | Topology Spread Constraints for pod assignment                                                                                                                             | `[]`                               |
| `kubeappsapis.hostAliases`                                                                      | Custom host aliases for KubeappsAPIs pods                                                                                                                                  | `[]`                               |
| `kubeappsapis.sidecars`                                                                         | Add additional sidecar containers to the KubeappsAPIs pod(s)                                                                                                               | `[]`                               |
| `kubeappsapis.initContainers`                                                                   | Add additional init containers to the KubeappsAPIs pod(s)                                                                                                                  | `[]`                               |
| `kubeappsapis.service.ports.http`                                                               | KubeappsAPIs service HTTP port                                                                                                                                             | `8080`                             |
| `kubeappsapis.service.annotations`                                                              | Additional custom annotations for KubeappsAPIs service                                                                                                                     | `{}`                               |
| `kubeappsapis.serviceAccount.create`                                                            | Specifies whether a ServiceAccount should be created                                                                                                                       | `true`                             |
| `kubeappsapis.serviceAccount.name`                                                              | Name of the service account to use. If not set and create is true, a name is generated using the fullname template.                                                        | `""`                               |
| `kubeappsapis.serviceAccount.automountServiceAccountToken`                                      | Automount service account token for the server service account                                                                                                             | `true`                             |
| `kubeappsapis.serviceAccount.annotations`                                                       | Annotations for service account. Evaluated as a template. Only used if `create` is `true`.                                                                                 | `{}`                               |


### Redis&reg; chart configuration

| Name                                | Description                                                      | Value                                                    |
| ----------------------------------- | ---------------------------------------------------------------- | -------------------------------------------------------- |
| `redis.auth.enabled`                | Enable password authentication                                   | `true`                                                   |
| `redis.auth.password`               | Redis&reg; password                                              | `""`                                                     |
| `redis.auth.existingSecret`         | The name of an existing secret with Redis&reg; credentials       | `""`                                                     |
| `redis.architecture`                | Redis(R) architecture (`standalone` or `replication`)            | `standalone`                                             |
| `redis.master.extraFlags`           | Array with additional command line flags for Redis&reg; master   | `["--maxmemory 200mb","--maxmemory-policy allkeys-lru"]` |
| `redis.master.disableCommands`      | Array with commands to deactivate on Redis&reg;                  | `[]`                                                     |
| `redis.master.persistence.enabled`  | Enable Redis&reg; master data persistence using PVC              | `false`                                                  |
| `redis.replica.replicaCount`        | Number of Redis&reg; replicas to deploy                          | `1`                                                      |
| `redis.replica.extraFlags`          | Array with additional command line flags for Redis&reg; replicas | `["--maxmemory 200mb","--maxmemory-policy allkeys-lru"]` |
| `redis.replica.disableCommands`     | Array with commands to deactivate on Redis&reg;                  | `[]`                                                     |
| `redis.replica.persistence.enabled` | Enable Redis&reg; replica data persistence using PVC             | `false`                                                  |


```bash
helm install kubeapps --namespace kubeapps \
  --set ingress.enabled=true \
    my-repo/kubeapps
```

The above command enables an Ingress Rule to expose Kubeapps.

Alternatively, a YAML file that specifies the values for parameters can be provided while installing the chart. For example,

```bash
helm install kubeapps --namespace kubeapps -f custom-values.yaml my-repo/kubeapps
```

## Configuration and installation details

### Configuring Initial Repositories

By default, Kubeapps will track the [Bitnami Application Catalog](https://github.com/bitnami/charts). To change these defaults, override with your desired parameters the `apprepository.initialRepos` object present in the [values.yaml](values.yaml) file.

### Enabling Operators

Since v1.9.0 (and by default since v2.0), Kubeapps supports deploying and managing Operators within its dashboard. More information about how to enable and use this feature can be found in [this guide](https://github.com/vmware-tanzu/kubeapps/blob/main/site/content/docs/latest/tutorials/operators.md).

### Exposing Externally

> **Note**: The Kubeapps frontend sets up a proxy to the Kubernetes API service which means that when exposing the Kubeapps service to a network external to the Kubernetes cluster (perhaps on an internal or public network), the Kubernetes API will also be exposed for authenticated requests from that network. It is highly recommended that you [use an OAuth2/OIDC provider with Kubeapps](https://github.com/vmware-tanzu/kubeapps/blob/main/site/content/docs/latest/tutorials/using-an-OIDC-provider.md) to ensure that your authentication proxy is exposed rather than the Kubeapps frontend. This ensures that only the configured users trusted by your Identity Provider will be able to reach the Kubeapps frontend and therefore the Kubernetes API. Kubernetes service token authentication should only be used for users for demonstration purposes only, not production environments.

#### LoadBalancer Service

The simplest way to expose the Kubeapps Dashboard is to assign a LoadBalancer type to the Kubeapps frontend Service. For example, you can use the following parameter: `frontend.service.type=LoadBalancer`

Wait for your cluster to assign a LoadBalancer IP or Hostname to the `kubeapps` Service and access it on that address:

```bash
kubectl get services --namespace kubeapps --watch
```

#### Ingress

This chart provides support for ingress resources. If you have an ingress controller installed on your cluster, such as nginx-ingress or traefik you can utilize the ingress controller to expose Kubeapps.

To enable ingress integration, please set `ingress.enabled` to `true`

##### Hosts

Most likely you will only want to have one hostname that maps to this Kubeapps installation (use the `ingress.hostname` parameter to set the hostname), however, it is possible to have more than one host. To facilitate this, the `ingress.extraHosts` object is an array.

##### Annotations

For annotations, please see [this document](https://github.com/kubernetes/ingress-nginx/blob/main/docs/user-guide/nginx-configuration/annotations.md). Not all annotations are supported by all ingress controllers, but this document does a good job of indicating which annotation is supported by many popular ingress controllers. Annotations can be set using `ingress.annotations`.

##### TLS

This chart will facilitate the creation of TLS secrets for use with the ingress controller, however, this is not required. There are four common use cases:

- Helm generates/manages certificate secrets based on the parameters.
- The user generates/manages certificates separately.
- Helm creates self-signed certificates and generates/manages certificate secrets.
- An additional tool (like [cert-manager](https://github.com/jetstack/cert-manager/)) manages the secrets for the application.

In the first two cases, it is needed a certificate and a key. We would expect them to look like this:

- certificate files should look like (and there can be more than one certificate if there is a certificate chain)

  ```console
  -----BEGIN CERTIFICATE-----
  MIID6TCCAtGgAwIBAgIJAIaCwivkeB5EMA0GCSqGSIb3DQEBCwUAMFYxCzAJBgNV
  ...
  jScrvkiBO65F46KioCL9h5tDvomdU1aqpI/CBzhvZn1c0ZTf87tGQR8NK7v7
  -----END CERTIFICATE-----
  ```

- keys should look like:

  ```console
  -----BEGIN RSA PRIVATE KEY-----
  MIIEogIBAAKCAQEAvLYcyu8f3skuRyUgeeNpeDvYBCDcgq+LsWap6zbX5f8oLqp4
  ...
  wrj2wDbCDCFmfqnSJ+dKI3vFLlEz44sAV8jX/kd4Y6ZTQhlLbYc=
  -----END RSA PRIVATE KEY-----
  ```

- If you are going to use Helm to manage the certificates based on the parameters, please copy these values into the `certificate` and `key` values for a given `ingress.secrets` entry.
- In case you are going to manage TLS secrets separately, please know that you must use a TLS secret with name _INGRESS_HOSTNAME-tls_ (where _INGRESS_HOSTNAME_ is a placeholder to be replaced with the hostname you set using the `ingress.hostname` parameter).
- To use self-signed certificates created by Helm, set both `ingress.tls` and `ingress.selfSigned` to `true`.
- If your cluster has a [cert-manager](https://github.com/jetstack/cert-manager) add-on to automate the management and issuance of TLS certificates, set `ingress.certManager` boolean to true to enable the corresponding annotations for cert-manager.

## Upgrading Kubeapps

You can upgrade Kubeapps from the Kubeapps web interface. Select the namespace in which Kubeapps is installed (`kubeapps` if you followed the instructions in this guide) and click on the "Upgrade" button. Select the new version and confirm.

You can also use the Helm CLI to upgrade Kubeapps, first ensure you have updated your local chart repository cache:

```bash
helm repo update
```

Now upgrade Kubeapps:

```bash
export RELEASE_NAME=kubeapps
helm upgrade $RELEASE_NAME my-repo/kubeapps
```

If you find issues upgrading Kubeapps, check the [troubleshooting](#error-while-upgrading-the-chart) section.

### To 12.0.0

This major updates the PostgreSQL subchart to its newest major, 12.0.0. [Here](https://github.com/bitnami/charts/tree/master/bitnami/postgresql#to-1200) you can find more information about the changes introduced in that version.

## Uninstalling the Chart

To uninstall/delete the `kubeapps` deployment:

```bash
helm uninstall -n kubeapps kubeapps

# Optional: Only if there are no more instances of Kubeapps
kubectl delete crd apprepositories.kubeapps.com
```

The first command removes most of the Kubernetes components associated with the chart and deletes the release. After that, if there are no more instances of Kubeapps in the cluster you can manually delete the `apprepositories.kubeapps.com` CRD used by Kubeapps that is shared for the entire cluster.

> **NOTE**: If you delete the CRD for `apprepositories.kubeapps.com` it will delete the repositories for **all** the installed instances of `kubeapps`. This will break existing installations of `kubeapps` if they exist.

If you have dedicated a namespace only for Kubeapps you can completely clean the remaining completed/failed jobs or any stale resources by deleting the namespace

```bash
kubectl delete namespace kubeapps
```

## FAQ

- [How to install Kubeapps for demo purposes?](#how-to-install-kubeapps-for-demo-purposes)
- [How to install Kubeapps in production scenarios?](#how-to-install-kubeapps-in-production-scenarios)
- [How to use Kubeapps?](#how-to-use-kubeapps)
- [How to configure Kubeapps with Ingress](#how-to-configure-kubeapps-with-ingress)
  - [Serving Kubeapps in a subpath](#serving-kubeapps-in-a-subpath)
- [Can Kubeapps install apps into more than one cluster?](#can-kubeapps-install-apps-into-more-than-one-cluster)
- [Can Kubeapps be installed without Internet connection?](#can-kubeapps-be-installed-without-internet-connection)
- [Does Kubeapps support private repositories?](#does-kubeapps-support-private-repositories)
- [Is there any API documentation?](#is-there-any-api-documentation)
- [Why can't I configure global private repositories?](#why-cant-i-configure-global-private-repositories)
- [Does Kubeapps support Operators?](#does-kubeapps-support-operators)
- [Slow response when listing namespaces?](#slow-response-when-listing-namespaces)
- [More questions?](#more-questions)

### How to install Kubeapps for demo purposes?

Install Kubeapps for exclusively **demo purposes** by simply following the [getting started](https://github.com/vmware-tanzu/kubeapps/blob/main/site/content/docs/latest/tutorials/getting-started.md) docs.

### How to install Kubeapps in production scenarios?

For any user-facing installation, you should [configure an OAuth2/OIDC provider](https://github.com/vmware-tanzu/kubeapps/blob/main/site/content/docs/latest/tutorials/using-an-OIDC-provider.md) to enable secure user authentication with Kubeapps and the cluster.
Please also refer to the [Access Control](https://github.com/vmware-tanzu/kubeapps/blob/main/site/content/docs/latest/howto/access-control.md) documentation to configure fine-grained access control for users.

### How to use Kubeapps?

Have a look at the [dashboard documentation](https://github.com/vmware-tanzu/kubeapps/blob/main/site/content/docs/latest/howto/dashboard.md) for knowing how to use the Kubeapps dashboard: deploying applications, listing and removing the applications running in your cluster and adding new repositories.

### How to configure Kubeapps with Ingress

The example below will match the URL `http://example.com` to the Kubeapps dashboard. For further configuration, please refer to your specific Ingress configuration docs (e.g., [NGINX](https://github.com/kubernetes/ingress-nginx) or [HAProxy](https://github.com/haproxytech/kubernetes-ingress)).

```bash
helm install kubeapps my-repo/kubeapps \
  --namespace kubeapps \
  --set ingress.enabled=true \
  --set ingress.hostname=example.com \
  --set ingress.annotations."kubernetes\.io/ingress\.class"=nginx # or your preferred ingress controller
```

If you are using LDAP via Dex with OIDC or you are getting an error message like `upstream sent too big header while reading response header from upstream` it means the cookie size is too big and can't be processed by the Ingress Controller.
You can work around this problem by setting the following Nginx ingress annotations (look for similar annotations in your preferred Ingress Controller):

```bash
  # rest of the helm install ... command
  --set ingress.annotations."nginx\.ingress\.kubernetes\.io/proxy-read-timeout"=600
  --set ingress.annotations."nginx\.ingress\.kubernetes\.io/proxy-buffer-size"=8k
  --set ingress.annotations."nginx\.ingress\.kubernetes\.io/proxy-buffers"=4
```

#### Serving Kubeapps in a subpath

You may want to serve Kubeapps with a subpath, for instance `http://example.com/subpath`, you have to set the proper Ingress configuration. If you are using the ingress configuration provided by the Kubeapps chart, you will have to set the `ingress.hostname` and `path` parameters:

```bash
helm install kubeapps my-repo/kubeapps \
  --namespace kubeapps \
  --set ingress.enabled=true \
  --set ingress.hostname=example.com \
  --set ingress.path=/subpath \
  --set ingress.annotations."kubernetes\.io/ingress\.class"=nginx # or your preferred ingress controller
```

Besides, if you are using the OAuth2/OIDC login (more information at the [using an OIDC provider documentation](https://github.com/vmware-tanzu/kubeapps/blob/main/site/content/docs/latest/tutorials/using-an-OIDC-provider.md)), you will need, also, to configure the different URLs:

```bash
helm install kubeapps my-repo/kubeapps \
  --namespace kubeapps \
  # ... other OIDC and ingress flags
  --set authProxy.oauthLoginURI="/subpath/oauth2/login" \
  --set authProxy.oauthLogoutURI="/subpath/oauth2/logout" \
  --set authProxy.extraFlags="{<other flags>,--proxy-prefix=/subpath/oauth2}"
```

### Can Kubeapps install apps into more than one cluster?

Yes! Kubeapps 2.0+ supports multicluster environments. Have a look at the [Kubeapps dashboard documentation](https://github.com/vmware-tanzu/kubeapps/blob/main/site/content/docs/latest/howto/deploying-to-multiple-clusters.md) to know more.

### Can Kubeapps be installed without Internet connection?

Yes! Follow the [offline installation documentation](https://github.com/vmware-tanzu/kubeapps/blob/main/site/content/docs/latest/howto/offline-installation.md) to discover how to perform an installation in an air-gapped scenario.

### Does Kubeapps support private repositories?

Of course! Have a look at the [private package repositories documentation](https://github.com/vmware-tanzu/kubeapps/blob/main/site/content/docs/latest/howto/private-app-repository.md) to learn how to configure a private repository in Kubeapps.

### Is there any API documentation?

Yes! But it is not definitive and is still subject to change. Check out the [latest API online documentation](https://app.swaggerhub.com/apis/vmware-tanzu/Kubeapps) or download the Kubeapps [OpenAPI Specification yaml file](https://github.com/vmware-tanzu/kubeapps/blob/main/dashboard/public/openapi.yaml) from the repository.

### Why can't I configure global private repositories?

You can, but you will need to configure the `imagePullSecrets` manually.

Kubeapps does not allow you to add `imagePullSecrets` to an AppRepository that is available to the whole cluster because it would require that Kubeapps copies those secrets to the target namespace when a user deploys an app.

If you create a global AppRepository but the images are on a private registry requiring `imagePullSecrets`, the best way to configure that is to ensure your [Kubernetes nodes are configured with the required `imagePullSecrets`](https://kubernetes.io/docs/concepts/containers/images/#configuring-nodes-to-authenticate-to-a-private-registry) - this allows all users (of those nodes) to use those images in their deployments without ever requiring access to the secrets.

You could alternatively ensure that the `imagePullSecret` is available in all namespaces in which you want people to deploy, but this unnecessarily compromises the secret.

### Does Kubeapps support Operators?

Yes! You can get started by following the [operators documentation](https://github.com/vmware-tanzu/kubeapps/blob/main/site/content/docs/latest/tutorials/operators.md).

### Slow response when listing namespaces

Kubeapps uses the currently logged-in user credential to retrieve the list of all namespaces. If the user does not have permission to list namespaces, the backend will try again with its own service account. It will list all the namespaces and then will iterate through each namespace to check if the user has permissions to get secrets for each one.
This can lead to a slow response if the number of namespaces on the cluster is large.

To reduce this response time, you can increase the number of checks that Kubeapps will perform in parallel (per connection) setting the value: `kubeappsapis.burst=<desired_number>` and `kubeappsapis.QPS=<desired_number>`.

### More questions?

Feel free to [open an issue](https://github.com/vmware-tanzu/kubeapps/issues/new) if you have any questions!

## Troubleshooting

### Upgrading to chart version 8.0.0

This major release renames several values in this chart and adds missing features, in order to get aligned with the rest of the assets in the Bitnami charts repository.

Additionally, it updates both the [PostgreSQL](https://github.com/bitnami/charts/tree/main/bitnami/postgresql) and the [Redis](https://github.com/bitnami/charts/tree/main/bitnami/redis) subcharts to their latest major versions, 11.0.0 and 16.0.0 respectively, where similar changes have been also performed.
Check [PostgreSQL Upgrading Notes](https://docs.bitnami.com/kubernetes/infrastructure/postgresql/administration/upgrade/#to-1100) and [Redis Upgrading Notes](https://github.com/bitnami/charts/tree/main/bitnami/redis#to-1600) for more information.

The following values have been renamed:

- `frontend.service.port` renamed as `frontend.service.ports.http`.
- `frontend.service.nodePort` renamed as `frontend.service.nodePorts.http`.
- `frontend.containerPort` renamed as `frontend.containerPorts.http`.
- `dashboard.service.port` renamed as `dashboard.service.ports.http`.
- `dashboard.containerPort` renamed as `dashboard.containerPorts.http`.
- `apprepository.service.port` renamed as `apprepository.service.ports.http`.
- `apprepository.containerPort` renamed as `apprepository.containerPorts.http`.
- `kubeops.service.port` renamed as `kubeops.service.ports.http`.
- `kubeops.containerPort` renamed as `kubeops.containerPorts.http`.
- `assetsvc.service.port` renamed as `assetsvc.service.ports.http`.
- `assetsvc.containerPort` renamed as `assetsvc.containerPorts.http`.
- `authProxy.containerPort` renamed as `authProxy.containerPorts.proxy`.
- `authProxy.additionalFlags` renamed as `authProxy.extraFlags`,
- Pinniped Proxy service no longer uses `pinnipedProxy.containerPort`. Use `pinnipedProxy.service.ports.pinnipedProxy` to change the service port.
- `pinnipedProxy.containerPort` renamed as `pinnipedProxy.containerPorts.pinnipedProxy`.
- `postgresql.replication.enabled` has been removed. Use `postgresql.architecture` instead.
- `postgresql.postgresqlDatabase` renamed as `postgresql.auth.database`.
- `postgresql.postgresqlPassword` renamed as `postgresql.auth.password`.
- `postgresql.existingSecret` renamed as `postgresql.auth.existingSecret`.
- `redis.redisPassword` renamed as `redis.auth.password`.
- `redis.existingSecret` renamed as `redis.auth.existingSecret`.

Note also that if you have an existing Postgresql secret that is used for Kubeapps, you will need to update the key from `postgresql-password` to `postgres-password`.

### Nginx Ipv6 error

When starting the application with the `--set enableIPv6=true` option, the Nginx server present in the services `kubeapps` and `kubeapps-internal-dashboard` may fail with the following:

```console
nginx: [emerg] socket() [::]:8080 failed (97: Address family not supported by protocol)
```

This usually means that your cluster is not compatible with IPv6. To deactivate it, install kubeapps with the flag: `--set enableIPv6=false`.

### Forbidden error while installing the Chart

If during installation you run into an error similar to:

```console
Error: release kubeapps failed: clusterroles.rbac.authorization.k8s.io "kubeapps-apprepository-controller" is forbidden: attempt to grant extra privileges: [{[get] [batch] [cronjobs] [] []...
```

Or:

```console
Error: namespaces "kubeapps" is forbidden: User "system:serviceaccount:kube-system:default" cannot get namespaces in the namespace "kubeapps"
```

It is possible, though uncommon, that your cluster does not have Role-Based Access Control (RBAC) enabled. To check if your cluster has RBAC you can run the following command:

```bash
kubectl api-versions
```

If the above command does not include entries for `rbac.authorization.k8s.io` you should perform the chart installation by setting `rbac.create=false`:

```bash
helm install --name kubeapps --namespace kubeapps my-repo/kubeapps --set rbac.create=false
```

### Error while upgrading the Chart

It is possible that when upgrading Kubeapps an error appears. That can be caused by a breaking change in the new chart or because the current chart installation is in an inconsistent state. If you find issues upgrading Kubeapps you can follow these steps:

> Note: These steps assume that you have installed Kubeapps in the namespace `kubeapps` using the name `kubeapps`. If that is not the case replace the command with your namespace and/or name.
> Note: If you are upgrading from 2.3.1 see the [following section](#upgrading-to-2-3-1).
> Note: If you are upgrading from 2.3.1 see the [following section](#upgrading-to-2-3-1).
> Note: If you are upgrading from 1.X to 2.X see the [following section](#upgrading-to-2-0).

1. (Optional) Backup your personal repositories (if you have any):

```bash
kubectl get apprepository -A -o yaml > <repo name>.yaml
```

2. Delete Kubeapps:

```bash
helm del --purge kubeapps
```

3. (Optional) Delete the App Repositories CRD:

> **Warning**: Do not run this step if you have more than one Kubeapps installation in your cluster.

```bash
kubectl delete crd apprepositories.kubeapps.com
```

4. (Optional) Clean the Kubeapps namespace:

> **Warning**: Do not run this step if you have workloads other than Kubeapps in the `kubeapps` namespace.

```bash
kubectl delete namespace kubeapps
```

5. Install the latest version of Kubeapps (using any custom modifications you need):

```bash
helm repo update
helm install --name kubeapps --namespace kubeapps my-repo/kubeapps
```

6. (Optional) Restore any repositories you backed up in the first step:

```bash
kubectl apply -f <repo name>.yaml
```

After that you should be able to access the new version of Kubeapps. If the above doesn't work for you or you run into any other issues please open an [issue](https://github.com/vmware-tanzu/kubeapps/issues/new).

### Upgrading to chart version 7.0.0

In this release, no breaking changes were included in Kubeapps (version 2.3.2). However, the chart adopted the standardizations included in the rest of the charts in the Bitnami catalog.

Most of these standardizations simply add new parameters that allow to add more customizations such as adding custom env. variables, volumes or sidecar containers. That said, some of them include breaking changes:

- Chart labels were adapted to follow the [Helm charts standard labels](https://helm.sh/docs/chart_best_practices/labels/#standard-labels).
- `securityContext.*` parameters are deprecated in favor of `XXX.podSecurityContext.*` and `XXX.containerSecurityContext.*`, where _XXX_ is placeholder you need to replace with the actual component(s). For instance, to modify the container security context for "kubeops" use `kubeops.podSecurityContext` and `kubeops.containerSecurityContext` parameters.

### Upgrading to 2.3.1

Kubeapps 2.3.1 (Chart version 6.0.0) introduces some breaking changes. Helm-specific functionality has been removed in order to support other installation methods (like using YAML manifests, [`kapp`](https://carvel.dev/kapp) or [`kustomize`](https://kustomize.io/)). Because of that, there are some steps required before upgrading from a previous version:

1. Kubeapps will no longer create a database secret for you automatically but rather will rely on the default behavior of the PostgreSQL chart. If you try to upgrade Kubeapps and you installed it without setting a password, you will get the following error:

```console
Error: UPGRADE FAILED: template: kubeapps/templates/NOTES.txt:73:4: executing "kubeapps/templates/NOTES.txt" at <include "common.errors.upgrade.passwords.empty" (dict "validationErrors" $passwordValidationErrors "context" $)>: error calling include: template: kubeapps/charts/common/templates/_errors.tpl:18:48: executing "common.errors.upgrade.passwords.empty" at <fail>: error calling fail:
PASSWORDS ERROR: you must provide your current passwords when upgrade the release
    'postgresql.postgresqlPassword' must not be empty, please add '--set postgresql.postgresqlPassword=$POSTGRESQL_PASSWORD' to the command. To get the current value:
```

The error gives you generic instructions for retrieving the PostgreSQL password, but if you have installed a Kubeapps version prior to 2.3.1, the name of the secret will differ. Run the following command:

```console
export POSTGRESQL_PASSWORD=$(kubectl get secret --namespace "kubeapps" kubeapps-db -o jsonpath="{.data.postgresql-password}" | base64 -d)
```

> NOTE: Replace the namespace in the command with the namespace in which you have deployed Kubeapps.

Make sure that you have stored the password in the variable `$POSTGRESQL_PASSWORD` before continuing with the next issue.

2. The chart `initialRepos` are no longer installed using [Helm hooks](https://helm.sh/docs/topics/charts_hooks/), which caused these repos not to be handled by Helm after the first installation. Now they will be tracked for every update. However, if you do not delete the existing ones, it will fail to update with:

```console
Error: UPGRADE FAILED: rendered manifests contain a resource that already exists. Unable to continue with update: AppRepository "bitnami" in namespace "kubeapps" exists and cannot be imported into the current release: invalid ownership metadata; annotation validation error: missing key "meta.helm.sh/release-name": must be set to "kubeapps"; annotation validation error: missing key "meta.helm.sh/release-namespace": must be set to "kubeapps"
```

To bypass this issue, you will need to before delete all the initialRepos from the chart values (only the `bitnami` repo by default):

```console
kubectl delete apprepositories.kubeapps.com -n kubeapps bitnami
```

> NOTE: Replace the namespace in the command with the namespace in which you have deployed Kubeapps.

After that, you will be able to upgrade Kubeapps to 2.3.1 using the existing database secret:

> **WARNING**: Make sure that the variable `$POSTGRESQL_PASSWORD` is properly populated. Setting a wrong (or empty) password will corrupt the release.

```console
helm upgrade kubeapps my-repo/kubeapps -n kubeapps --set postgresql.postgresqlPassword=$POSTGRESQL_PASSWORD
```

### Upgrading to 2.0.1 (Chart 5.0.0)

[On November 13, 2020, Helm 2 support was formally finished](https://github.com/helm/charts#status-of-the-project), this major version is the result of the required changes applied to the Helm Chart to be able to incorporate the different features added in Helm 3 and to be consistent with the Helm project itself regarding the Helm 2 EOL.

**What changes were introduced in this major version?**

- Previous versions of this Helm Chart use `apiVersion: v1` (installable by both Helm 2 and 3), this Helm Chart was updated to `apiVersion: v2` (installable by Helm 3 only). [Here](https://helm.sh/docs/topics/charts/#the-apiversion-field) you can find more information about the `apiVersion` field.
- Move dependency information from the _requirements.yaml_ to the _Chart.yaml_
- After running `helm dependency update`, a _Chart.lock_ file is generated containing the same structure used in the previous _requirements.lock_
- The different fields present in the _Chart.yaml_ file has been ordered alphabetically in a homogeneous way for all the Bitnami Helm Charts
- In the case of PostgreSQL subchart, apart from the same changes that are described in this section, there are also other major changes due to the _master/slave_ nomenclature was replaced by _primary/readReplica_. [Here](https://github.com/bitnami/charts/pull/4385) you can find more information about the changes introduced.

**Considerations when upgrading to this version**

- If you want to upgrade to this version using Helm 2, this scenario is not supported as this version does not support Helm 2 anymore
- If you installed the previous version with Helm 2 and wants to upgrade to this version with Helm 3, please refer to the [official Helm documentation](https://helm.sh/docs/topics/v2_v3_migration/#migration-use-cases) about migrating from Helm 2 to 3
- If you want to upgrade to this version from a previous one installed with Helm 3, you should not face any issues related to the new `apiVersion`. Due to the PostgreSQL major version bump, it is necessary to remove the existing statefulsets:

> Note: The command below assumes that Kubeapps has been deployed in the kubeapps namespace using "kubeapps" as release name, if that is not the case, adapt the command accordingly.

```console
kubectl delete statefulset -n kubeapps kubeapps-postgresql-master kubeapps-postgresql-slave
```

**Useful links**

- <https://docs.bitnami.com/tutorials/resolve-helm2-helm3-post-migration-issues/>
- <https://helm.sh/docs/topics/v2_v3_migration/>
- <https://helm.sh/blog/migrate-from-helm-v2-to-helm-v3/>

### Upgrading to 2.0

Kubeapps 2.0 (Chart version 4.0.0) introduces some breaking changes:

- Helm 2 is no longer supported. If you are still using some Helm 2 charts, [migrate them with the available tools](https://helm.sh/docs/topics/v2_v3_migration/). Note that some charts (but not all of them) may require to be migrated to the [new Chart specification (v2)](https://helm.sh/docs/topics/charts/#the-apiversion-field). If you are facing any issue managing this migration and Kubeapps, please open a new issue!
- MongoDB&reg; is no longer supported. Since 2.0, the only database supported is PostgreSQL.
- PostgreSQL chart dependency has been upgraded to a new major version.

Due to the last point, it is necessary to run a command before upgrading to Kubeapps 2.0:

> Note: The command below assumes that Kubeapps has been deployed in the kubeapps namespace using "kubeapps" as release name, if that is not the case, adapt the command accordingly.

```bash
kubectl delete statefulset -n kubeapps kubeapps-postgresql-master kubeapps-postgresql-slave
```

After that, you should be able to upgrade Kubeapps as always and the database will be repopulated.

## License

Copyright &copy; 2022 Bitnami

Licensed under the Apache License, Version 2.0 (the "License");
you may not use this file except in compliance with the License.
You may obtain a copy of the License at

    http://www.apache.org/licenses/LICENSE-2.0

Unless required by applicable law or agreed to in writing, software
distributed under the License is distributed on an "AS IS" BASIS,
WITHOUT WARRANTIES OR CONDITIONS OF ANY KIND, either express or implied.
See the License for the specific language governing permissions and
limitations under the License.<|MERGE_RESOLUTION|>--- conflicted
+++ resolved
@@ -1,7 +1,3 @@
-<<<<<<< HEAD
-
-=======
->>>>>>> 10f40c36
 # Kubeapps packaged by Bitnami
 
 Kubeapps is a web-based UI for launching and managing applications on Kubernetes. It allows users to deploy trusted applications and operators to control users access to the cluster.
