--- conflicted
+++ resolved
@@ -1,4 +1,3 @@
-<!--- app-name: Kubeapps -->
 
 # Kubeapps packaged by Bitnami
 
@@ -116,7 +115,6 @@
 
 ### Frontend parameters
 
-<<<<<<< HEAD
 | Name                                             | Description                                                                                           | Value                  |
 | ------------------------------------------------ | ----------------------------------------------------------------------------------------------------- | ---------------------- |
 | `frontend.image.registry`                        | NGINX image registry                                                                                  | `docker.io`            |
@@ -197,87 +195,6 @@
 | `frontend.service.annotations`                   | Additional custom annotations for frontend service                                                    | `{}`                   |
 | `frontend.service.sessionAffinity`               | Session Affinity for Kubernetes service, can be "None" or "ClientIP"                                  | `None`                 |
 | `frontend.service.sessionAffinityConfig`         | Additional settings for the sessionAffinity                                                           | `{}`                   |
-=======
-| Name                                             | Description                                                                               | Value                  |
-| ------------------------------------------------ | ----------------------------------------------------------------------------------------- | ---------------------- |
-| `frontend.image.registry`                        | NGINX image registry                                                                      | `docker.io`            |
-| `frontend.image.repository`                      | NGINX image repository                                                                    | `bitnami/nginx`        |
-| `frontend.image.tag`                             | NGINX image tag (immutable tags are recommended)                                          | `1.23.1-debian-11-r10` |
-| `frontend.image.pullPolicy`                      | NGINX image pull policy                                                                   | `IfNotPresent`         |
-| `frontend.image.pullSecrets`                     | NGINX image pull secrets                                                                  | `[]`                   |
-| `frontend.image.debug`                           | Enable image debug mode                                                                   | `false`                |
-| `frontend.proxypassAccessTokenAsBearer`          | Use access_token as the Bearer when talking to the k8s api server                         | `false`                |
-| `frontend.proxypassExtraSetHeader`               | Set an additional proxy header for all requests proxied via NGINX                         | `""`                   |
-| `frontend.largeClientHeaderBuffers`              | Set large_client_header_buffers in NGINX config                                           | `4 32k`                |
-| `frontend.replicaCount`                          | Number of frontend replicas to deploy                                                     | `2`                    |
-| `frontend.updateStrategy.type`                   | Frontend deployment strategy type.                                                        | `RollingUpdate`        |
-| `frontend.resources.limits.cpu`                  | The CPU limits for the NGINX container                                                    | `250m`                 |
-| `frontend.resources.limits.memory`               | The memory limits for the NGINX container                                                 | `128Mi`                |
-| `frontend.resources.requests.cpu`                | The requested CPU for the NGINX container                                                 | `25m`                  |
-| `frontend.resources.requests.memory`             | The requested memory for the NGINX container                                              | `32Mi`                 |
-| `frontend.extraEnvVars`                          | Array with extra environment variables to add to the NGINX container                      | `[]`                   |
-| `frontend.extraEnvVarsCM`                        | Name of existing ConfigMap containing extra env vars for the NGINX container              | `""`                   |
-| `frontend.extraEnvVarsSecret`                    | Name of existing Secret containing extra env vars for the NGINX container                 | `""`                   |
-| `frontend.containerPorts.http`                   | NGINX HTTP container port                                                                 | `8080`                 |
-| `frontend.podSecurityContext.enabled`            | Enabled frontend pods' Security Context                                                   | `true`                 |
-| `frontend.podSecurityContext.fsGroup`            | Set frontend pod's Security Context fsGroup                                               | `1001`                 |
-| `frontend.containerSecurityContext.enabled`      | Enabled NGINX containers' Security Context                                                | `true`                 |
-| `frontend.containerSecurityContext.runAsUser`    | Set NGINX container's Security Context runAsUser                                          | `1001`                 |
-| `frontend.containerSecurityContext.runAsNonRoot` | Set NGINX container's Security Context runAsNonRoot                                       | `true`                 |
-| `frontend.livenessProbe.enabled`                 | Enable livenessProbe                                                                      | `true`                 |
-| `frontend.livenessProbe.initialDelaySeconds`     | Initial delay seconds for livenessProbe                                                   | `60`                   |
-| `frontend.livenessProbe.periodSeconds`           | Period seconds for livenessProbe                                                          | `10`                   |
-| `frontend.livenessProbe.timeoutSeconds`          | Timeout seconds for livenessProbe                                                         | `5`                    |
-| `frontend.livenessProbe.failureThreshold`        | Failure threshold for livenessProbe                                                       | `6`                    |
-| `frontend.livenessProbe.successThreshold`        | Success threshold for livenessProbe                                                       | `1`                    |
-| `frontend.readinessProbe.enabled`                | Enable readinessProbe                                                                     | `true`                 |
-| `frontend.readinessProbe.initialDelaySeconds`    | Initial delay seconds for readinessProbe                                                  | `0`                    |
-| `frontend.readinessProbe.periodSeconds`          | Period seconds for readinessProbe                                                         | `10`                   |
-| `frontend.readinessProbe.timeoutSeconds`         | Timeout seconds for readinessProbe                                                        | `5`                    |
-| `frontend.readinessProbe.failureThreshold`       | Failure threshold for readinessProbe                                                      | `6`                    |
-| `frontend.readinessProbe.successThreshold`       | Success threshold for readinessProbe                                                      | `1`                    |
-| `frontend.startupProbe.enabled`                  | Enable startupProbe                                                                       | `false`                |
-| `frontend.startupProbe.initialDelaySeconds`      | Initial delay seconds for startupProbe                                                    | `0`                    |
-| `frontend.startupProbe.periodSeconds`            | Period seconds for startupProbe                                                           | `10`                   |
-| `frontend.startupProbe.timeoutSeconds`           | Timeout seconds for startupProbe                                                          | `5`                    |
-| `frontend.startupProbe.failureThreshold`         | Failure threshold for startupProbe                                                        | `6`                    |
-| `frontend.startupProbe.successThreshold`         | Success threshold for startupProbe                                                        | `1`                    |
-| `frontend.customLivenessProbe`                   | Custom livenessProbe that overrides the default one                                       | `{}`                   |
-| `frontend.customReadinessProbe`                  | Custom readinessProbe that overrides the default one                                      | `{}`                   |
-| `frontend.customStartupProbe`                    | Custom startupProbe that overrides the default one                                        | `{}`                   |
-| `frontend.lifecycleHooks`                        | Custom lifecycle hooks for frontend containers                                            | `{}`                   |
-| `frontend.command`                               | Override default container command (useful when using custom images)                      | `[]`                   |
-| `frontend.args`                                  | Override default container args (useful when using custom images)                         | `[]`                   |
-| `frontend.podLabels`                             | Extra labels for frontend pods                                                            | `{}`                   |
-| `frontend.podAnnotations`                        | Annotations for frontend pods                                                             | `{}`                   |
-| `frontend.podAffinityPreset`                     | Pod affinity preset. Ignored if `affinity` is set. Allowed values: `soft` or `hard`       | `""`                   |
-| `frontend.podAntiAffinityPreset`                 | Pod anti-affinity preset. Ignored if `affinity` is set. Allowed values: `soft` or `hard`  | `soft`                 |
-| `frontend.nodeAffinityPreset.type`               | Node affinity preset type. Ignored if `affinity` is set. Allowed values: `soft` or `hard` | `""`                   |
-| `frontend.nodeAffinityPreset.key`                | Node label key to match. Ignored if `affinity` is set                                     | `""`                   |
-| `frontend.nodeAffinityPreset.values`             | Node label values to match. Ignored if `affinity` is set                                  | `[]`                   |
-| `frontend.affinity`                              | Affinity for pod assignment                                                               | `{}`                   |
-| `frontend.nodeSelector`                          | Node labels for pod assignment                                                            | `{}`                   |
-| `frontend.tolerations`                           | Tolerations for pod assignment                                                            | `[]`                   |
-| `frontend.priorityClassName`                     | Priority class name for frontend pods                                                     | `""`                   |
-| `frontend.schedulerName`                         | Name of the k8s scheduler (other than default)                                            | `""`                   |
-| `frontend.topologySpreadConstraints`             | Topology Spread Constraints for pod assignment                                            | `[]`                   |
-| `frontend.hostAliases`                           | Custom host aliases for frontend pods                                                     | `[]`                   |
-| `frontend.extraVolumes`                          | Optionally specify extra list of additional volumes for frontend pods                     | `[]`                   |
-| `frontend.extraVolumeMounts`                     | Optionally specify extra list of additional volumeMounts for frontend container(s)        | `[]`                   |
-| `frontend.sidecars`                              | Add additional sidecar containers to the frontend pod                                     | `[]`                   |
-| `frontend.initContainers`                        | Add additional init containers to the frontend pods                                       | `[]`                   |
-| `frontend.service.type`                          | Frontend service type                                                                     | `ClusterIP`            |
-| `frontend.service.ports.http`                    | Frontend service HTTP port                                                                | `80`                   |
-| `frontend.service.nodePorts.http`                | Node port for HTTP                                                                        | `""`                   |
-| `frontend.service.clusterIP`                     | Frontend service Cluster IP                                                               | `""`                   |
-| `frontend.service.loadBalancerIP`                | Frontend service Load Balancer IP                                                         | `""`                   |
-| `frontend.service.loadBalancerSourceRanges`      | Frontend service Load Balancer sources                                                    | `[]`                   |
-| `frontend.service.externalTrafficPolicy`         | Frontend service external traffic policy                                                  | `Cluster`              |
-| `frontend.service.extraPorts`                    | Extra ports to expose (normally used with the `sidecar` value)                            | `[]`                   |
-| `frontend.service.annotations`                   | Additional custom annotations for frontend service                                        | `{}`                   |
-| `frontend.service.sessionAffinity`               | Session Affinity for Kubernetes service, can be "None" or "ClientIP"                      | `None`                 |
-| `frontend.service.sessionAffinityConfig`         | Additional settings for the sessionAffinity                                               | `{}`                   |
->>>>>>> 1162bbf5
 
 
 ### Dashboard parameters
@@ -512,7 +429,6 @@
 
 ### Auth Proxy parameters
 
-<<<<<<< HEAD
 | Name                                              | Description                                                                                                  | Value                  |
 | ------------------------------------------------- | ------------------------------------------------------------------------------------------------------------ | ---------------------- |
 | `authProxy.enabled`                               | Specifies whether Kubeapps should configure OAuth login/logout                                               | `false`                |
@@ -549,43 +465,6 @@
 | `authProxy.resources.limits.memory`               | The memory limits for the OAuth2 Proxy container                                                             | `128Mi`                |
 | `authProxy.resources.requests.cpu`                | The requested CPU for the OAuth2 Proxy container                                                             | `25m`                  |
 | `authProxy.resources.requests.memory`             | The requested memory for the OAuth2 Proxy container                                                          | `32Mi`                 |
-=======
-| Name                                              | Description                                                                              | Value                  |
-| ------------------------------------------------- | ---------------------------------------------------------------------------------------- | ---------------------- |
-| `authProxy.enabled`                               | Specifies whether Kubeapps should configure OAuth login/logout                           | `false`                |
-| `authProxy.image.registry`                        | OAuth2 Proxy image registry                                                              | `docker.io`            |
-| `authProxy.image.repository`                      | OAuth2 Proxy image repository                                                            | `bitnami/oauth2-proxy` |
-| `authProxy.image.tag`                             | OAuth2 Proxy image tag (immutable tags are recommended)                                  | `7.3.0-debian-11-r25`  |
-| `authProxy.image.pullPolicy`                      | OAuth2 Proxy image pull policy                                                           | `IfNotPresent`         |
-| `authProxy.image.pullSecrets`                     | OAuth2 Proxy image pull secrets                                                          | `[]`                   |
-| `authProxy.external`                              | Use an external Auth Proxy instead of deploying its own one                              | `false`                |
-| `authProxy.oauthLoginURI`                         | OAuth Login URI to which the Kubeapps frontend redirects for authn                       | `/oauth2/start`        |
-| `authProxy.oauthLogoutURI`                        | OAuth Logout URI to which the Kubeapps frontend redirects for authn                      | `/oauth2/sign_out`     |
-| `authProxy.skipKubeappsLoginPage`                 | Skip the Kubeapps login page when using OIDC and directly redirect to the IdP            | `false`                |
-| `authProxy.provider`                              | OAuth provider                                                                           | `""`                   |
-| `authProxy.clientID`                              | OAuth Client ID                                                                          | `""`                   |
-| `authProxy.clientSecret`                          | OAuth Client secret                                                                      | `""`                   |
-| `authProxy.cookieSecret`                          | Secret used by oauth2-proxy to encrypt any credentials                                   | `""`                   |
-| `authProxy.cookieRefresh`                         | Duration after which to refresh the cookie                                               | `2m`                   |
-| `authProxy.scope`                                 | OAuth scope specification                                                                | `openid email groups`  |
-| `authProxy.emailDomain`                           | Allowed email domains                                                                    | `*`                    |
-| `authProxy.extraFlags`                            | Additional command line flags for oauth2-proxy                                           | `[]`                   |
-| `authProxy.lifecycleHooks`                        | for the Auth Proxy container(s) to automate configuration before or after startup        | `{}`                   |
-| `authProxy.command`                               | Override default container command (useful when using custom images)                     | `[]`                   |
-| `authProxy.args`                                  | Override default container args (useful when using custom images)                        | `[]`                   |
-| `authProxy.extraEnvVars`                          | Array with extra environment variables to add to the Auth Proxy container                | `[]`                   |
-| `authProxy.extraEnvVarsCM`                        | Name of existing ConfigMap containing extra env vars for Auth Proxy containers(s)        | `""`                   |
-| `authProxy.extraEnvVarsSecret`                    | Name of existing Secret containing extra env vars for Auth Proxy containers(s)           | `""`                   |
-| `authProxy.extraVolumeMounts`                     | Optionally specify extra list of additional volumeMounts for the Auth Proxy container(s) | `[]`                   |
-| `authProxy.containerPorts.proxy`                  | Auth Proxy HTTP container port                                                           | `3000`                 |
-| `authProxy.containerSecurityContext.enabled`      | Enabled Auth Proxy containers' Security Context                                          | `true`                 |
-| `authProxy.containerSecurityContext.runAsUser`    | Set Auth Proxy container's Security Context runAsUser                                    | `1001`                 |
-| `authProxy.containerSecurityContext.runAsNonRoot` | Set Auth Proxy container's Security Context runAsNonRoot                                 | `true`                 |
-| `authProxy.resources.limits.cpu`                  | The CPU limits for the OAuth2 Proxy container                                            | `250m`                 |
-| `authProxy.resources.limits.memory`               | The memory limits for the OAuth2 Proxy container                                         | `128Mi`                |
-| `authProxy.resources.requests.cpu`                | The requested CPU for the OAuth2 Proxy container                                         | `25m`                  |
-| `authProxy.resources.requests.memory`             | The requested memory for the OAuth2 Proxy container                                      | `32Mi`                 |
->>>>>>> 1162bbf5
 
 
 ### Pinniped Proxy parameters
@@ -626,7 +505,6 @@
 
 ### Other Parameters
 
-<<<<<<< HEAD
 | Name                      | Description                                                                                           | Value                  |
 | ------------------------- | ----------------------------------------------------------------------------------------------------- | ---------------------- |
 | `allowNamespaceDiscovery` | Allow users to discover available namespaces (only the ones they have access)                         | `true`                 |
@@ -639,19 +517,6 @@
 | `testImage.digest`        | NGINX image digest in the way sha256:aa.... Please note this parameter, if set, will override the tag | `""`                   |
 | `testImage.pullPolicy`    | NGINX image pull policy                                                                               | `IfNotPresent`         |
 | `testImage.pullSecrets`   | NGINX image pull secrets                                                                              | `[]`                   |
-=======
-| Name                      | Description                                                                   | Value                  |
-| ------------------------- | ----------------------------------------------------------------------------- | ---------------------- |
-| `allowNamespaceDiscovery` | Allow users to discover available namespaces (only the ones they have access) | `true`                 |
-| `clusters`                | List of clusters that Kubeapps can target for deployments                     | `[]`                   |
-| `featureFlags.operators`  | Enable ingress record generation for Kubeapps                                 | `false`                |
-| `rbac.create`             | Specifies whether RBAC resources should be created                            | `true`                 |
-| `testImage.registry`      | NGINX image registry                                                          | `docker.io`            |
-| `testImage.repository`    | NGINX image repository                                                        | `bitnami/nginx`        |
-| `testImage.tag`           | NGINX image tag (immutable tags are recommended)                              | `1.23.1-debian-11-r10` |
-| `testImage.pullPolicy`    | NGINX image pull policy                                                       | `IfNotPresent`         |
-| `testImage.pullSecrets`   | NGINX image pull secrets                                                      | `[]`                   |
->>>>>>> 1162bbf5
 
 
 ### Database Parameters
