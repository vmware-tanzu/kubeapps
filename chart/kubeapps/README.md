--- conflicted
+++ resolved
@@ -1,8 +1,4 @@
-<<<<<<< HEAD
-# Kubeapps packaged by Bitnami
-=======
 # Bitnami package for Kubeapps
->>>>>>> ca74e09a
 
 Kubeapps is a web-based UI for launching and managing applications on Kubernetes. It allows users to deploy trusted applications and operators to control users access to the cluster.
 
