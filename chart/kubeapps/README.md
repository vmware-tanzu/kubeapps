--- conflicted
+++ resolved
@@ -112,11 +112,7 @@
 | ------------------------------------------------ | ----------------------------------------------------------------------------------------------------- | --------------------- |
 | `frontend.image.registry`                        | NGINX image registry                                                                                  | `docker.io`           |
 | `frontend.image.repository`                      | NGINX image repository                                                                                | `bitnami/nginx`       |
-<<<<<<< HEAD
 | `frontend.image.tag`                             | NGINX image tag (immutable tags are recommended)                                                      | `1.25.2-debian-11-r2` |
-=======
-| `frontend.image.tag`                             | NGINX image tag (immutable tags are recommended)                                                      | `1.25.2-debian-11-r0` |
->>>>>>> 74a9232c
 | `frontend.image.digest`                          | NGINX image digest in the way sha256:aa.... Please note this parameter, if set, will override the tag | `""`                  |
 | `frontend.image.pullPolicy`                      | NGINX image pull policy                                                                               | `IfNotPresent`        |
 | `frontend.image.pullSecrets`                     | NGINX image pull secrets                                                                              | `[]`                  |
@@ -347,11 +343,7 @@
 | `authProxy.enabled`                               | Specifies whether Kubeapps should configure OAuth login/logout                                                                      | `false`                |
 | `authProxy.image.registry`                        | OAuth2 Proxy image registry                                                                                                         | `docker.io`            |
 | `authProxy.image.repository`                      | OAuth2 Proxy image repository                                                                                                       | `bitnami/oauth2-proxy` |
-<<<<<<< HEAD
 | `authProxy.image.tag`                             | OAuth2 Proxy image tag (immutable tags are recommended)                                                                             | `7.4.0-debian-11-r275` |
-=======
-| `authProxy.image.tag`                             | OAuth2 Proxy image tag (immutable tags are recommended)                                                                             | `7.4.0-debian-11-r272` |
->>>>>>> 74a9232c
 | `authProxy.image.digest`                          | OAuth2 Proxy image digest in the way sha256:aa.... Please note this parameter, if set, will override the tag                        | `""`                   |
 | `authProxy.image.pullPolicy`                      | OAuth2 Proxy image pull policy                                                                                                      | `IfNotPresent`         |
 | `authProxy.image.pullSecrets`                     | OAuth2 Proxy image pull secrets                                                                                                     | `[]`                   |
