# Copyright VMware, Inc.
# SPDX-License-Identifier: APACHE-2.0

annotations:
  category: Infrastructure
  licenses: Apache-2.0
  images: |
    - name: kubeapps-apis
<<<<<<< HEAD
      image: docker.io/bitnami/kubeapps-apis:2.8.0-debian-11-r44
    - name: kubeapps-apprepository-controller
      image: docker.io/bitnami/kubeapps-apprepository-controller:2.8.0-debian-11-r15
    - name: kubeapps-asset-syncer
      image: docker.io/bitnami/kubeapps-asset-syncer:2.8.0-debian-11-r15
    - name: kubeapps-pinniped-proxy
      image: docker.io/bitnami/kubeapps-pinniped-proxy:2.8.0-debian-11-r44
    - name: kubeapps-dashboard
      image: docker.io/bitnami/kubeapps-dashboard:2.8.0-debian-11-r41
    - name: nginx
      image: docker.io/bitnami/nginx:1.25.2-debian-11-r2
    - name: oauth2-proxy
      image: docker.io/bitnami/oauth2-proxy:7.4.0-debian-11-r275
=======
      image: docker.io/bitnami/kubeapps-apis:2.8.0-debian-11-r40
    - name: kubeapps-apprepository-controller
      image: docker.io/bitnami/kubeapps-apprepository-controller:2.8.0-debian-11-r13
    - name: kubeapps-asset-syncer
      image: docker.io/bitnami/kubeapps-asset-syncer:2.8.0-debian-11-r13
    - name: kubeapps-pinniped-proxy
      image: docker.io/bitnami/kubeapps-pinniped-proxy:2.8.0-debian-11-r40
    - name: kubeapps-dashboard
      image: docker.io/bitnami/kubeapps-dashboard:2.8.0-debian-11-r37
    - name: nginx
      image: docker.io/bitnami/nginx:1.25.2-debian-11-r0
    - name: oauth2-proxy
      image: docker.io/bitnami/oauth2-proxy:7.4.0-debian-11-r272
>>>>>>> 74a9232c
apiVersion: v2
appVersion: DEVEL
dependencies:
- condition: packaging.flux.enabled
  name: redis
  repository: oci://registry-1.docker.io/bitnamicharts
  version: 17.x.x
- condition: packaging.helm.enabled
  name: postgresql
  repository: oci://registry-1.docker.io/bitnamicharts
  version: 12.x.x
- name: common
  repository: oci://registry-1.docker.io/bitnamicharts
  tags:
  - bitnami-common
  version: 2.x.x
description: Kubeapps is a web-based UI for launching and managing applications on Kubernetes. It allows users to deploy trusted applications and operators to control users access to the cluster.
home: https://bitnami.com
icon: https://bitnami.com/assets/stacks/kubeapps/img/kubeapps-stack-220x234.png
keywords:
<<<<<<< HEAD
- helm
- dashboard
- service catalog
- deployment
kubeVersion: '>=1.21.0-0'
=======
  - helm
  - dashboard
  - service catalog
  - deployment
kubeVersion: ">=1.21.0-0"
>>>>>>> 74a9232c
maintainers:
- name: VMware, Inc.
  url: https://github.com/bitnami/charts
name: kubeapps
sources:
<<<<<<< HEAD
- https://github.com/bitnami/charts/tree/main/bitnami/kubeapps
version: 12.4.11
=======
  - https://github.com/bitnami/charts/tree/main/bitnami/kubeapps
version: 12.4.10
>>>>>>> 74a9232c
<|MERGE_RESOLUTION|>--- conflicted
+++ resolved
@@ -6,7 +6,6 @@
   licenses: Apache-2.0
   images: |
     - name: kubeapps-apis
-<<<<<<< HEAD
       image: docker.io/bitnami/kubeapps-apis:2.8.0-debian-11-r44
     - name: kubeapps-apprepository-controller
       image: docker.io/bitnami/kubeapps-apprepository-controller:2.8.0-debian-11-r15
@@ -20,21 +19,6 @@
       image: docker.io/bitnami/nginx:1.25.2-debian-11-r2
     - name: oauth2-proxy
       image: docker.io/bitnami/oauth2-proxy:7.4.0-debian-11-r275
-=======
-      image: docker.io/bitnami/kubeapps-apis:2.8.0-debian-11-r40
-    - name: kubeapps-apprepository-controller
-      image: docker.io/bitnami/kubeapps-apprepository-controller:2.8.0-debian-11-r13
-    - name: kubeapps-asset-syncer
-      image: docker.io/bitnami/kubeapps-asset-syncer:2.8.0-debian-11-r13
-    - name: kubeapps-pinniped-proxy
-      image: docker.io/bitnami/kubeapps-pinniped-proxy:2.8.0-debian-11-r40
-    - name: kubeapps-dashboard
-      image: docker.io/bitnami/kubeapps-dashboard:2.8.0-debian-11-r37
-    - name: nginx
-      image: docker.io/bitnami/nginx:1.25.2-debian-11-r0
-    - name: oauth2-proxy
-      image: docker.io/bitnami/oauth2-proxy:7.4.0-debian-11-r272
->>>>>>> 74a9232c
 apiVersion: v2
 appVersion: DEVEL
 dependencies:
@@ -55,28 +39,15 @@
 home: https://bitnami.com
 icon: https://bitnami.com/assets/stacks/kubeapps/img/kubeapps-stack-220x234.png
 keywords:
-<<<<<<< HEAD
-- helm
-- dashboard
-- service catalog
-- deployment
-kubeVersion: '>=1.21.0-0'
-=======
   - helm
   - dashboard
   - service catalog
   - deployment
 kubeVersion: ">=1.21.0-0"
->>>>>>> 74a9232c
 maintainers:
 - name: VMware, Inc.
   url: https://github.com/bitnami/charts
 name: kubeapps
 sources:
-<<<<<<< HEAD
-- https://github.com/bitnami/charts/tree/main/bitnami/kubeapps
-version: 12.4.11
-=======
   - https://github.com/bitnami/charts/tree/main/bitnami/kubeapps
-version: 12.4.10
->>>>>>> 74a9232c
+version: 12.4.11