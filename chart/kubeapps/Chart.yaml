--- conflicted
+++ resolved
@@ -33,8 +33,4 @@
 name: kubeapps
 sources:
   - https://github.com/kubeapps/kubeapps
-<<<<<<< HEAD
-version: 7.5.8-dev1
-=======
-version: 7.5.9-dev0
->>>>>>> e9b40b3e
+version: 7.5.9-dev1