--- conflicted
+++ resolved
@@ -33,8 +33,4 @@
 name: kubeapps
 sources:
   - https://github.com/kubeapps/kubeapps
-<<<<<<< HEAD
-version: 7.6.2
-=======
-version: 7.6.2-dev1
->>>>>>> 2f640364
+version: 7.6.2-dev1