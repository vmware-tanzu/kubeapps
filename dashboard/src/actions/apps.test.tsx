--- conflicted
+++ resolved
@@ -8,14 +8,9 @@
 import configureMockStore from "redux-mock-store";
 import thunk from "redux-thunk";
 import { App } from "shared/App";
-<<<<<<< HEAD
 import Chart from "shared/Chart";
 import { IAppState, UnprocessableEntity, UpgradeError } from "shared/types";
 import { PluginNames } from "shared/utils";
-=======
-import PackagesService from "shared/PackagesService";
-import { IAppState, UnprocessableEntity } from "shared/types";
->>>>>>> 40813080
 import { getType } from "typesafe-actions";
 import actions from ".";
 
@@ -149,11 +144,7 @@
 
   it("returns true if namespace is correct and deployment is successful", async () => {
     const res = await store.dispatch(
-<<<<<<< HEAD
       actions.apps.installPackage(
-=======
-      actions.apps.deployPackage(
->>>>>>> 40813080
         "target-cluster",
         "target-namespace",
         {
@@ -186,11 +177,7 @@
 
   it("returns false and dispatches UnprocessableEntity if the given values don't satisfy the schema", async () => {
     const res = await store.dispatch(
-<<<<<<< HEAD
       actions.apps.installPackage(
-=======
-      actions.apps.deployPackage(
->>>>>>> 40813080
         "target-cluster",
         "default",
         { name: "my-version" } as AvailablePackageDetail,
@@ -321,9 +308,6 @@
     App.GetInstalledPackageDetail = jest.fn().mockReturnValue({
       installedPackageDetail: installedPackageDetail,
     });
-    PackagesService.getAvailablePackageDetail = jest.fn().mockReturnValue({
-      availablePackageDetail: availablePackageDetail,
-    });
     const res = await store.dispatch(rollbackInstalledPackageAction);
     expect(res).toBe(true);
 
