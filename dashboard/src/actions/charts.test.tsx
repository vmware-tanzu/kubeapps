import {
  AvailablePackageSummary,
  Context,
  GetAvailablePackageSummariesResponse,
} from "gen/kubeappsapis/core/packages/v1alpha1/packages";
import configureMockStore from "redux-mock-store";
import thunk from "redux-thunk";
import { axiosWithAuth } from "shared/AxiosInstance";
import Chart from "shared/Chart";
import { FetchError, NotFoundError } from "shared/types";
import { getType } from "typesafe-actions";
import actions from ".";
import { IReceiveChartsActionPayload } from "../shared/types";

const mockStore = configureMockStore([thunk]);

let axiosGetMock = jest.fn();
let store: any;
let response: any;

const namespace = "chart-namespace";
const cluster = "default";
const repos = "foo";
const defaultPage = 1;
const defaultSize = 0;

const defaultAvailablePackageSummary: AvailablePackageSummary = {
  name: "foo",
  categories: [""],
  displayName: "foo",
  iconUrl: "",
<<<<<<< HEAD
  latestAppVersion: "v1.0.0",
  latestPkgVersion: "",
=======
  latestVersion: { appVersion: "v1.0.0", pkgVersion: "" },
>>>>>>> 636edc9a
  shortDescription: "",
  availablePackageRef: {
    identifier: "foo/foo",
    context: { cluster: "", namespace: "chart-namespace" } as Context,
  },
};

beforeEach(() => {
  store = mockStore();
  axiosGetMock.mockImplementation(() => {
    return {
      status: 200,
      data: response,
    };
  });
  axiosWithAuth.get = axiosGetMock;
});

afterEach(() => {
  jest.resetAllMocks();
});

interface IFetchChartsTestCase {
  name: string;
  response: GetAvailablePackageSummariesResponse;
  requestedRepos: string;
  requestedPage: number;
  requestedQuery?: string;
  expectedActions: any;
  expectedParams: any[];
}

const fetchChartsTestCases: IFetchChartsTestCase[] = [
  {
    name: "fetches charts with query",
    response: {
      availablePackageSummaries: [defaultAvailablePackageSummary],
      nextPageToken: "1",
      categories: ["foo"],
    },
    requestedRepos: "",
    requestedPage: 1,
    requestedQuery: "foo",
    expectedActions: [
      { type: getType(actions.charts.requestCharts), payload: 1 },
      {
        type: getType(actions.charts.receiveCharts),
        payload: {
          response: {
            availablePackageSummaries: [defaultAvailablePackageSummary],
            nextPageToken: "1",
            categories: ["foo"],
          },
          page: 1,
        } as IReceiveChartsActionPayload,
      },
    ],
    expectedParams: [cluster, namespace, "", 1, defaultSize, "foo"],
  },
  {
    name: "fetches charts from a repo (first page)",
    response: {
      availablePackageSummaries: [defaultAvailablePackageSummary],
      nextPageToken: "3",
      categories: ["foo"],
    },
    requestedRepos: repos,
    requestedPage: 1,
    expectedActions: [
      { type: getType(actions.charts.requestCharts), payload: 1 },
      {
        type: getType(actions.charts.receiveCharts),
        payload: {
          response: {
            availablePackageSummaries: [defaultAvailablePackageSummary],
            nextPageToken: "3",
            categories: ["foo"],
          },
          page: 1,
        } as IReceiveChartsActionPayload,
      },
    ],
    expectedParams: [cluster, namespace, repos, 1, defaultSize, undefined],
  },
  {
    name: "fetches charts from a repo (middle page)",
    response: {
      availablePackageSummaries: [defaultAvailablePackageSummary],
      nextPageToken: "3",
      categories: ["foo"],
    },
    requestedRepos: repos,
    requestedPage: 2,
    expectedActions: [
      { type: getType(actions.charts.requestCharts), payload: 2 },
      {
        type: getType(actions.charts.receiveCharts),
        payload: {
          response: {
            availablePackageSummaries: [defaultAvailablePackageSummary],
            nextPageToken: "3",
            categories: ["foo"],
          },
          page: 2,
        } as IReceiveChartsActionPayload,
      },
    ],
    expectedParams: [cluster, namespace, repos, 2, defaultSize, undefined],
  },
  {
    name: "fetches charts from a repo (last page)",
    response: {
      availablePackageSummaries: [defaultAvailablePackageSummary],
      nextPageToken: "3",
      categories: ["foo"],
    },
    requestedRepos: repos,
    requestedPage: 3,
    expectedActions: [
      { type: getType(actions.charts.requestCharts), payload: 3 },
      {
        type: getType(actions.charts.receiveCharts),
        payload: {
          response: {
            availablePackageSummaries: [defaultAvailablePackageSummary],
            nextPageToken: "3",
            categories: ["foo"],
          },
          page: 3,
        } as IReceiveChartsActionPayload,
      },
    ],
    expectedParams: [cluster, namespace, repos, 3, defaultSize, undefined],
  },
  {
    name: "fetches charts from a repo (already processed page)",
    response: {
      availablePackageSummaries: [defaultAvailablePackageSummary],
      nextPageToken: "3",
      categories: ["foo"],
    },
    requestedRepos: repos,
    requestedPage: 2,
    expectedActions: [
      { type: getType(actions.charts.requestCharts), payload: 2 },
      {
        type: getType(actions.charts.receiveCharts),
        payload: {
          response: {
            availablePackageSummaries: [defaultAvailablePackageSummary],
            nextPageToken: "3",
            categories: ["foo"],
          },
          page: 2,
        } as IReceiveChartsActionPayload,
      },
    ],
    expectedParams: [cluster, namespace, repos, 2, defaultSize, undefined],
  },
  {
    name: "fetches charts from a repo (off-limits page)",
    response: {
      availablePackageSummaries: [defaultAvailablePackageSummary],
      nextPageToken: "3",
      categories: ["foo"],
    },
    requestedRepos: repos,
    requestedPage: 4,
    expectedActions: [
      { type: getType(actions.charts.requestCharts), payload: 4 },
      {
        type: getType(actions.charts.receiveCharts),
        payload: {
          response: {
            availablePackageSummaries: [defaultAvailablePackageSummary],
            nextPageToken: "3",
            categories: ["foo"],
          },
          page: 4,
        } as IReceiveChartsActionPayload,
      },
    ],
    expectedParams: [cluster, namespace, repos, 4, defaultSize, undefined],
  },
];

describe("fetchCharts", () => {
  fetchChartsTestCases.forEach(tc => {
    it(tc.name, async () => {
      const mockGetAvailablePackageSummaries = jest
        .fn()
        .mockImplementation(() => Promise.resolve(tc.response));
      jest
        .spyOn(Chart, "getAvailablePackageSummaries")
        .mockImplementation(mockGetAvailablePackageSummaries);

      await store.dispatch(
        actions.charts.fetchCharts(
          cluster,
          namespace,
          tc.requestedRepos,
          tc.requestedPage,
          defaultSize,
          tc.requestedQuery,
        ),
      );
      expect(store.getActions()).toEqual(tc.expectedActions);
      expect(mockGetAvailablePackageSummaries).toHaveBeenCalledWith(...tc.expectedParams);
    });
  });

  it("returns a 404 error", async () => {
    const expectedActions = [
      { type: getType(actions.charts.requestCharts), payload: 1 },
      {
        type: getType(actions.charts.errorChart),
        payload: new FetchError("could not find chart"),
      },
    ];
    const mockGetAvailablePackageSummaries = jest.fn().mockImplementation(() => {
      throw new Error("could not find chart");
    });
    jest
      .spyOn(Chart, "getAvailablePackageSummaries")
      .mockImplementation(mockGetAvailablePackageSummaries);
    await store.dispatch(
      actions.charts.fetchCharts(cluster, namespace, "foo", defaultPage, defaultSize),
    );
    expect(store.getActions()).toEqual(expectedActions);
  });

  it("returns a generic error", async () => {
    const expectedActions = [
      { type: getType(actions.charts.requestCharts), payload: 1 },
      { type: getType(actions.charts.errorChart), payload: new Error("something went wrong") },
    ];
    const mockGetAvailablePackageSummaries = jest.fn().mockImplementation(() => {
      throw new Error("something went wrong");
    });
    jest
      .spyOn(Chart, "getAvailablePackageSummaries")
      .mockImplementation(mockGetAvailablePackageSummaries);
    await store.dispatch(
      actions.charts.fetchCharts(cluster, namespace, "foo", defaultPage, defaultSize),
    );
    expect(store.getActions()).toEqual(expectedActions);
  });

  it("returns a generic error and it is cleared later", async () => {
    const expectedActions = [
      { type: getType(actions.charts.requestCharts), payload: 1 },
      { type: getType(actions.charts.errorChart), payload: new Error("something went wrong") },
      { type: getType(actions.charts.clearErrorChart) },
    ];
    const mockGetAvailablePackageSummaries = jest.fn().mockImplementation(() => {
      throw new Error("something went wrong");
    });
    jest
      .spyOn(Chart, "getAvailablePackageSummaries")
      .mockImplementation(mockGetAvailablePackageSummaries);
    await store.dispatch(
      actions.charts.fetchCharts(cluster, namespace, "foo", defaultPage, defaultSize),
    );
    await store.dispatch(actions.charts.clearErrorChart());
    expect(store.getActions()).toEqual(expectedActions);
  });
});

describe("fetchChartVersions", () => {
  it("fetches chart versions", async () => {
    response = { data: [{ id: "foo" }] };
    const expectedActions = [
      { type: getType(actions.charts.requestCharts) },
      { type: getType(actions.charts.receiveChartVersions), payload: response.data },
    ];
    await store.dispatch(actions.charts.fetchChartVersions(cluster, namespace, "foo"));
    expect(store.getActions()).toEqual(expectedActions);
    expect(axiosGetMock.mock.calls[0][0]).toBe(
      `api/assetsvc/v1/clusters/${cluster}/namespaces/${namespace}/charts/foo/versions`,
    );
  });
});

describe("getChartVersion", () => {
  it("gets a chart version", async () => {
    response = { data: { id: "foo" } };
    const expectedActions = [
      { type: getType(actions.charts.requestChart) },
      {
        type: getType(actions.charts.selectChartVersion),
        payload: {
          chartVersion: response.data,
          schema: { data: response.data },
          values: { data: response.data },
        },
      },
    ];
    await store.dispatch(actions.charts.getChartVersion(cluster, namespace, "foo", "1.0.0"));
    expect(store.getActions()).toEqual(expectedActions);
    expect(axiosGetMock.mock.calls[0][0]).toBe(
      `api/assetsvc/v1/clusters/${cluster}/namespaces/${namespace}/charts/foo/versions/1.0.0`,
    );
  });

  it("gets a chart version with tag", async () => {
    response = { data: { id: "foo" } };
    const expectedActions = [
      { type: getType(actions.charts.requestChart) },
      {
        type: getType(actions.charts.selectChartVersion),
        payload: {
          chartVersion: response.data,
          schema: { data: response.data },
          values: { data: response.data },
        },
      },
    ];
    await store.dispatch(
      actions.charts.getChartVersion(cluster, namespace, "foo", "1.0.0-alpha+1.2.3-beta2"),
    );
    expect(store.getActions()).toEqual(expectedActions);
    expect(axiosGetMock.mock.calls[0][0]).toBe(
      `api/assetsvc/v1/clusters/${cluster}/namespaces/${namespace}/charts/foo/versions/1.0.0-alpha%2B1.2.3-beta2`,
    );
  });

  it("gets a chart version with values and schema", async () => {
    // Call to get the chart version
    axiosGetMock.mockImplementationOnce(() => {
      return {
        status: 200,
        data: { data: { id: "foo" } },
      };
    });
    // Call to get the chart values
    axiosGetMock.mockImplementationOnce(() => {
      return {
        status: 200,
        data: "foo: bar",
      };
    });
    // Call to get the chart schema
    axiosGetMock.mockImplementationOnce(() => {
      return {
        status: 200,
        data: { properties: "foo" },
      };
    });
    const expectedActions = [
      { type: getType(actions.charts.requestChart) },
      {
        type: getType(actions.charts.selectChartVersion),
        payload: { chartVersion: { id: "foo" }, values: "foo: bar", schema: { properties: "foo" } },
      },
    ];
    await store.dispatch(actions.charts.getChartVersion(cluster, namespace, "foo", "1.0.0"));
    expect(store.getActions()).toEqual(expectedActions);
  });

  it("returns an empty schema if not found", async () => {
    // Call to get the chart version
    axiosGetMock.mockImplementationOnce(() => {
      return {
        status: 200,
        data: {
          data: { id: "foo" },
        },
      };
    });
    // Call to get the chart values
    axiosGetMock.mockImplementationOnce(() => {
      throw new NotFoundError();
    });
    // Call to get the chart schema
    axiosGetMock.mockImplementationOnce(() => {
      throw new NotFoundError();
    });
    const expectedActions = [
      { type: getType(actions.charts.requestChart) },
      {
        type: getType(actions.charts.selectChartVersion),
        payload: { chartVersion: { id: "foo" }, values: "", schema: {} },
      },
    ];
    await store.dispatch(actions.charts.getChartVersion(cluster, namespace, "foo", "1.0.0"));
    expect(store.getActions()).toEqual(expectedActions);
  });

  it("dispatches an error if it's unexpected", async () => {
    // Call to get the chart version
    axiosGetMock.mockImplementationOnce(() => {
      return {
        status: 200,
        data: {
          data: { id: "foo" },
        },
      };
    });
    // Call to get the chart values
    axiosGetMock.mockImplementationOnce(() => {
      throw new Error("Boom!");
    });
    // Call to get the chart schema
    axiosGetMock.mockImplementationOnce(() => {
      throw new Error("Boom!");
    });

    const expectedActions = [
      { type: getType(actions.charts.requestChart) },
      { type: getType(actions.charts.errorChart), payload: new Error("Boom!") },
    ];
    await store.dispatch(actions.charts.getChartVersion(cluster, namespace, "foo", "1.0.0"));
    expect(store.getActions()).toEqual(expectedActions);
  });
});

describe("fetchChartVersionsAndSelectVersion", () => {
  it("fetches charts and select a version", async () => {
    response = { data: [{ id: "foo", attributes: { version: "1.0.0" } }] };
    const expectedActions = [
      { type: getType(actions.charts.requestCharts) },
      { type: getType(actions.charts.receiveChartVersions), payload: response.data },
      {
        type: getType(actions.charts.selectChartVersion),
        payload: { chartVersion: response.data[0] },
      },
    ];
    await store.dispatch(
      actions.charts.fetchChartVersionsAndSelectVersion(cluster, namespace, "foo", "1.0.0"),
    );
    expect(store.getActions()).toEqual(expectedActions);
    expect(axiosGetMock.mock.calls[0][0]).toBe(
      `api/assetsvc/v1/clusters/${cluster}/namespaces/${namespace}/charts/foo/versions`,
    );
  });

  it("returns a not found error", async () => {
    response = { data: [{ id: "foo", attributes: { version: "1.0.0" } }] };
    const expectedActions = [
      { type: getType(actions.charts.requestCharts) },
      {
        type: getType(actions.charts.errorChart),
        payload: new FetchError("could not find chart"),
      },
    ];
    axiosGetMock = jest.fn(() => {
      throw new Error("could not find chart");
    });
    axiosWithAuth.get = axiosGetMock;
    await store.dispatch(
      actions.charts.fetchChartVersionsAndSelectVersion(cluster, namespace, "foo", "1.0.0"),
    );
    expect(store.getActions()).toEqual(expectedActions);
    expect(axiosGetMock.mock.calls[0][0]).toBe(
      `api/assetsvc/v1/clusters/${cluster}/namespaces/${namespace}/charts/foo/versions`,
    );
  });

  it("selects the latest version by default", async () => {
    response = {
      data: [
        { id: "foo", attributes: { version: "1.0.0" } },
        { id: "foo", attributes: { version: "1.0.0" } },
      ],
    };
    const expectedActions = [
      { type: getType(actions.charts.requestCharts) },
      { type: getType(actions.charts.receiveChartVersions), payload: response.data },
      {
        type: getType(actions.charts.selectChartVersion),
        payload: { chartVersion: response.data[1] },
      },
    ];
    await store.dispatch(
      actions.charts.fetchChartVersionsAndSelectVersion(cluster, namespace, "foo", ""),
    );
    expect(store.getActions()).toEqual(expectedActions);
    expect(axiosGetMock.mock.calls[0][0]).toBe(
      `api/assetsvc/v1/clusters/${cluster}/namespaces/${namespace}/charts/foo/versions`,
    );
  });
});

describe("getDeployedChartVersion", () => {
  it("should request a deployed chart", async () => {
    response = { data: { id: "foo" } };
    const expectedActions = [
      { type: getType(actions.charts.requestDeployedChartVersion) },
      {
        type: getType(actions.charts.receiveDeployedChartVersion),
        payload: {
          chartVersion: response.data,
          schema: { data: response.data },
          values: { data: response.data },
        },
      },
    ];
    await store.dispatch(
      actions.charts.getDeployedChartVersion(cluster, namespace, "foo", "1.0.0"),
    );
    expect(store.getActions()).toEqual(expectedActions);
  });
});<|MERGE_RESOLUTION|>--- conflicted
+++ resolved
@@ -29,12 +29,7 @@
   categories: [""],
   displayName: "foo",
   iconUrl: "",
-<<<<<<< HEAD
-  latestAppVersion: "v1.0.0",
-  latestPkgVersion: "",
-=======
   latestVersion: { appVersion: "v1.0.0", pkgVersion: "" },
->>>>>>> 636edc9a
   shortDescription: "",
   availablePackageRef: {
     identifier: "foo/foo",
