import {
  AvailablePackageSummary,
  Context,
  GetAvailablePackageSummariesResponse,
} from "gen/kubeappsapis/core/packages/v1alpha1/packages";
import configureMockStore from "redux-mock-store";
import thunk from "redux-thunk";
import { axiosWithAuth } from "shared/AxiosInstance";
import Chart from "shared/Chart";
import { FetchError, NotFoundError } from "shared/types";
import { getType } from "typesafe-actions";
import actions from ".";
<<<<<<< HEAD
import { FetchError, IReceiveChartsActionPayload, NotFoundError } from "../shared/types";
import {
  AvailablePackageSummary,
  Context,
  GetAvailablePackageSummariesResponse,
} from "gen/kubeappsapis/core/packages/v1alpha1/packages";
import Chart from "shared/Chart";
=======
import { IReceiveChartsActionPayload } from "../shared/types";
>>>>>>> 609e090b

const mockStore = configureMockStore([thunk]);

let axiosGetMock = jest.fn();
let store: any;
let response: any;

const namespace = "chart-namespace";
const cluster = "default";
const repos = "foo";
const defaultPage = 1;
const defaultSize = 0;

const defaultAvailablePackageSummary: AvailablePackageSummary = {
  name: "foo",
  categories: [""],
  displayName: "foo",
  iconUrl: "",
  latestAppVersion: "v1.0.0",
  latestPkgVersion: "",
  shortDescription: "",
  availablePackageRef: {
    identifier: "foo/foo",
    context: { cluster: "", namespace: "chart-namespace" } as Context,
  },
};

beforeEach(() => {
  store = mockStore();
  axiosGetMock.mockImplementation(() => {
    return {
      status: 200,
      data: response,
    };
  });
  axiosWithAuth.get = axiosGetMock;
});

afterEach(() => {
  jest.resetAllMocks();
});

interface IFetchChartsTestCase {
  name: string;
  response: GetAvailablePackageSummariesResponse;
  requestedRepos: string;
  requestedPage: number;
  requestedQuery?: string;
  expectedActions: any;
  expectedParams: any[];
}

const fetchChartsTestCases: IFetchChartsTestCase[] = [
  {
    name: "fetches charts with query",
    response: {
      availablePackageSummaries: [defaultAvailablePackageSummary],
      nextPageToken: "1",
      categories: ["foo"],
    },
    requestedRepos: "",
    requestedPage: 1,
    requestedQuery: "foo",
    expectedActions: [
      { type: getType(actions.charts.requestCharts), payload: 1 },
      {
        type: getType(actions.charts.receiveCharts),
        payload: {
          response: {
            availablePackageSummaries: [defaultAvailablePackageSummary],
            nextPageToken: "1",
            categories: ["foo"],
          },
          page: 1,
        } as IReceiveChartsActionPayload,
      },
    ],
    expectedParams: [cluster, namespace, "", 1, defaultSize, "foo"],
  },
  {
    name: "fetches charts from a repo (first page)",
    response: {
      availablePackageSummaries: [defaultAvailablePackageSummary],
      nextPageToken: "3",
      categories: ["foo"],
    },
    requestedRepos: repos,
    requestedPage: 1,
    expectedActions: [
      { type: getType(actions.charts.requestCharts), payload: 1 },
      {
        type: getType(actions.charts.receiveCharts),
        payload: {
          response: {
            availablePackageSummaries: [defaultAvailablePackageSummary],
            nextPageToken: "3",
            categories: ["foo"],
          },
          page: 1,
        } as IReceiveChartsActionPayload,
      },
    ],
    expectedParams: [cluster, namespace, repos, 1, defaultSize, undefined],
  },
  {
    name: "fetches charts from a repo (middle page)",
    response: {
      availablePackageSummaries: [defaultAvailablePackageSummary],
      nextPageToken: "3",
      categories: ["foo"],
    },
    requestedRepos: repos,
    requestedPage: 2,
    expectedActions: [
      { type: getType(actions.charts.requestCharts), payload: 2 },
      {
        type: getType(actions.charts.receiveCharts),
        payload: {
          response: {
            availablePackageSummaries: [defaultAvailablePackageSummary],
            nextPageToken: "3",
            categories: ["foo"],
          },
          page: 2,
        } as IReceiveChartsActionPayload,
      },
    ],
    expectedParams: [cluster, namespace, repos, 2, defaultSize, undefined],
  },
  {
    name: "fetches charts from a repo (last page)",
    response: {
      availablePackageSummaries: [defaultAvailablePackageSummary],
      nextPageToken: "3",
      categories: ["foo"],
    },
    requestedRepos: repos,
    requestedPage: 3,
    expectedActions: [
      { type: getType(actions.charts.requestCharts), payload: 3 },
      {
        type: getType(actions.charts.receiveCharts),
        payload: {
          response: {
            availablePackageSummaries: [defaultAvailablePackageSummary],
            nextPageToken: "3",
            categories: ["foo"],
          },
          page: 3,
        } as IReceiveChartsActionPayload,
      },
    ],
    expectedParams: [cluster, namespace, repos, 3, defaultSize, undefined],
  },
  {
    name: "fetches charts from a repo (already processed page)",
    response: {
      availablePackageSummaries: [defaultAvailablePackageSummary],
      nextPageToken: "3",
      categories: ["foo"],
    },
    requestedRepos: repos,
    requestedPage: 2,
    expectedActions: [
      { type: getType(actions.charts.requestCharts), payload: 2 },
      {
        type: getType(actions.charts.receiveCharts),
        payload: {
          response: {
            availablePackageSummaries: [defaultAvailablePackageSummary],
            nextPageToken: "3",
            categories: ["foo"],
          },
          page: 2,
        } as IReceiveChartsActionPayload,
      },
    ],
    expectedParams: [cluster, namespace, repos, 2, defaultSize, undefined],
  },
  {
    name: "fetches charts from a repo (off-limits page)",
    response: {
      availablePackageSummaries: [defaultAvailablePackageSummary],
      nextPageToken: "3",
      categories: ["foo"],
    },
    requestedRepos: repos,
    requestedPage: 4,
    expectedActions: [
      { type: getType(actions.charts.requestCharts), payload: 4 },
      {
        type: getType(actions.charts.receiveCharts),
        payload: {
          response: {
            availablePackageSummaries: [defaultAvailablePackageSummary],
            nextPageToken: "3",
            categories: ["foo"],
          },
          page: 4,
        } as IReceiveChartsActionPayload,
      },
    ],
    expectedParams: [cluster, namespace, repos, 4, defaultSize, undefined],
  },
];

describe("fetchCharts", () => {
  fetchChartsTestCases.forEach(tc => {
    it(tc.name, async () => {
      const mockGetAvailablePackageSummaries = jest
        .fn()
        .mockImplementation(() => Promise.resolve(tc.response));
      jest
        .spyOn(Chart, "getAvailablePackageSummaries")
        .mockImplementation(mockGetAvailablePackageSummaries);

      await store.dispatch(
        actions.charts.fetchCharts(
          cluster,
          namespace,
          tc.requestedRepos,
          tc.requestedPage,
          defaultSize,
          tc.requestedQuery,
        ),
      );
      expect(store.getActions()).toEqual(tc.expectedActions);
      expect(mockGetAvailablePackageSummaries).toHaveBeenCalledWith(...tc.expectedParams);
    });
  });

  it("returns a 404 error", async () => {
    const expectedActions = [
      { type: getType(actions.charts.requestCharts), payload: 1 },
      {
        type: getType(actions.charts.errorChart),
        payload: new FetchError("could not find chart"),
      },
    ];
    const mockGetAvailablePackageSummaries = jest.fn().mockImplementation(() => {
      throw new Error("could not find chart");
    });
    jest
      .spyOn(Chart, "getAvailablePackageSummaries")
      .mockImplementation(mockGetAvailablePackageSummaries);
    await store.dispatch(
      actions.charts.fetchCharts(cluster, namespace, "foo", defaultPage, defaultSize),
    );
    expect(store.getActions()).toEqual(expectedActions);
  });

  it("returns a generic error", async () => {
    const expectedActions = [
      { type: getType(actions.charts.requestCharts), payload: 1 },
      { type: getType(actions.charts.errorChart), payload: new Error("something went wrong") },
    ];
    const mockGetAvailablePackageSummaries = jest.fn().mockImplementation(() => {
      throw new Error("something went wrong");
    });
    jest
      .spyOn(Chart, "getAvailablePackageSummaries")
      .mockImplementation(mockGetAvailablePackageSummaries);
    await store.dispatch(
      actions.charts.fetchCharts(cluster, namespace, "foo", defaultPage, defaultSize),
    );
    expect(store.getActions()).toEqual(expectedActions);
  });

  it("returns a generic error and it is cleared later", async () => {
    const expectedActions = [
      { type: getType(actions.charts.requestCharts), payload: 1 },
      { type: getType(actions.charts.errorChart), payload: new Error("something went wrong") },
      { type: getType(actions.charts.clearErrorChart) },
    ];
    const mockGetAvailablePackageSummaries = jest.fn().mockImplementation(() => {
      throw new Error("something went wrong");
    });
    jest
      .spyOn(Chart, "getAvailablePackageSummaries")
      .mockImplementation(mockGetAvailablePackageSummaries);
    await store.dispatch(
      actions.charts.fetchCharts(cluster, namespace, "foo", defaultPage, defaultSize),
    );
    await store.dispatch(actions.charts.clearErrorChart());
    expect(store.getActions()).toEqual(expectedActions);
  });
});

describe("fetchChartVersions", () => {
  it("fetches chart versions", async () => {
    response = { data: [{ id: "foo" }] };
    const expectedActions = [
      { type: getType(actions.charts.requestCharts) },
      { type: getType(actions.charts.receiveChartVersions), payload: response.data },
    ];
    await store.dispatch(actions.charts.fetchChartVersions(cluster, namespace, "foo"));
    expect(store.getActions()).toEqual(expectedActions);
    expect(axiosGetMock.mock.calls[0][0]).toBe(
      `api/assetsvc/v1/clusters/${cluster}/namespaces/${namespace}/charts/foo/versions`,
    );
  });
});

describe("getChartVersion", () => {
  it("gets a chart version", async () => {
    response = { data: { id: "foo" } };
    const expectedActions = [
      { type: getType(actions.charts.requestChart) },
      {
        type: getType(actions.charts.selectChartVersion),
        payload: {
          chartVersion: response.data,
          schema: { data: response.data },
          values: { data: response.data },
        },
      },
    ];
    await store.dispatch(actions.charts.getChartVersion(cluster, namespace, "foo", "1.0.0"));
    expect(store.getActions()).toEqual(expectedActions);
    expect(axiosGetMock.mock.calls[0][0]).toBe(
      `api/assetsvc/v1/clusters/${cluster}/namespaces/${namespace}/charts/foo/versions/1.0.0`,
    );
  });

  it("gets a chart version with tag", async () => {
    response = { data: { id: "foo" } };
    const expectedActions = [
      { type: getType(actions.charts.requestChart) },
      {
        type: getType(actions.charts.selectChartVersion),
        payload: {
          chartVersion: response.data,
          schema: { data: response.data },
          values: { data: response.data },
        },
      },
    ];
    await store.dispatch(
      actions.charts.getChartVersion(cluster, namespace, "foo", "1.0.0-alpha+1.2.3-beta2"),
    );
    expect(store.getActions()).toEqual(expectedActions);
    expect(axiosGetMock.mock.calls[0][0]).toBe(
      `api/assetsvc/v1/clusters/${cluster}/namespaces/${namespace}/charts/foo/versions/1.0.0-alpha%2B1.2.3-beta2`,
    );
  });

  it("gets a chart version with values and schema", async () => {
    // Call to get the chart version
    axiosGetMock.mockImplementationOnce(() => {
      return {
        status: 200,
        data: { data: { id: "foo" } },
      };
    });
    // Call to get the chart values
    axiosGetMock.mockImplementationOnce(() => {
      return {
        status: 200,
        data: "foo: bar",
      };
    });
    // Call to get the chart schema
    axiosGetMock.mockImplementationOnce(() => {
      return {
        status: 200,
        data: { properties: "foo" },
      };
    });
    const expectedActions = [
      { type: getType(actions.charts.requestChart) },
      {
        type: getType(actions.charts.selectChartVersion),
        payload: { chartVersion: { id: "foo" }, values: "foo: bar", schema: { properties: "foo" } },
      },
    ];
    await store.dispatch(actions.charts.getChartVersion(cluster, namespace, "foo", "1.0.0"));
    expect(store.getActions()).toEqual(expectedActions);
  });

  it("returns an empty schema if not found", async () => {
    // Call to get the chart version
    axiosGetMock.mockImplementationOnce(() => {
      return {
        status: 200,
        data: {
          data: { id: "foo" },
        },
      };
    });
    // Call to get the chart values
    axiosGetMock.mockImplementationOnce(() => {
      throw new NotFoundError();
    });
    // Call to get the chart schema
    axiosGetMock.mockImplementationOnce(() => {
      throw new NotFoundError();
    });
    const expectedActions = [
      { type: getType(actions.charts.requestChart) },
      {
        type: getType(actions.charts.selectChartVersion),
        payload: { chartVersion: { id: "foo" }, values: "", schema: {} },
      },
    ];
    await store.dispatch(actions.charts.getChartVersion(cluster, namespace, "foo", "1.0.0"));
    expect(store.getActions()).toEqual(expectedActions);
  });

  it("dispatches an error if it's unexpected", async () => {
    // Call to get the chart version
    axiosGetMock.mockImplementationOnce(() => {
      return {
        status: 200,
        data: {
          data: { id: "foo" },
        },
      };
    });
    // Call to get the chart values
    axiosGetMock.mockImplementationOnce(() => {
      throw new Error("Boom!");
    });
    // Call to get the chart schema
    axiosGetMock.mockImplementationOnce(() => {
      throw new Error("Boom!");
    });

    const expectedActions = [
      { type: getType(actions.charts.requestChart) },
      { type: getType(actions.charts.errorChart), payload: new Error("Boom!") },
    ];
    await store.dispatch(actions.charts.getChartVersion(cluster, namespace, "foo", "1.0.0"));
    expect(store.getActions()).toEqual(expectedActions);
  });
});

describe("fetchChartVersionsAndSelectVersion", () => {
  it("fetches charts and select a version", async () => {
    response = { data: [{ id: "foo", attributes: { version: "1.0.0" } }] };
    const expectedActions = [
      { type: getType(actions.charts.requestCharts) },
      { type: getType(actions.charts.receiveChartVersions), payload: response.data },
      {
        type: getType(actions.charts.selectChartVersion),
        payload: { chartVersion: response.data[0] },
      },
    ];
    await store.dispatch(
      actions.charts.fetchChartVersionsAndSelectVersion(cluster, namespace, "foo", "1.0.0"),
    );
    expect(store.getActions()).toEqual(expectedActions);
    expect(axiosGetMock.mock.calls[0][0]).toBe(
      `api/assetsvc/v1/clusters/${cluster}/namespaces/${namespace}/charts/foo/versions`,
    );
  });

  it("returns a not found error", async () => {
    response = { data: [{ id: "foo", attributes: { version: "1.0.0" } }] };
    const expectedActions = [
      { type: getType(actions.charts.requestCharts) },
      {
        type: getType(actions.charts.errorChart),
        payload: new FetchError("could not find chart"),
      },
    ];
    axiosGetMock = jest.fn(() => {
      throw new Error("could not find chart");
    });
    axiosWithAuth.get = axiosGetMock;
    await store.dispatch(
      actions.charts.fetchChartVersionsAndSelectVersion(cluster, namespace, "foo", "1.0.0"),
    );
    expect(store.getActions()).toEqual(expectedActions);
    expect(axiosGetMock.mock.calls[0][0]).toBe(
      `api/assetsvc/v1/clusters/${cluster}/namespaces/${namespace}/charts/foo/versions`,
    );
  });

  it("selects the latest version by default", async () => {
    response = {
      data: [
        { id: "foo", attributes: { version: "1.0.0" } },
        { id: "foo", attributes: { version: "1.0.0" } },
      ],
    };
    const expectedActions = [
      { type: getType(actions.charts.requestCharts) },
      { type: getType(actions.charts.receiveChartVersions), payload: response.data },
      {
        type: getType(actions.charts.selectChartVersion),
        payload: { chartVersion: response.data[1] },
      },
    ];
    await store.dispatch(
      actions.charts.fetchChartVersionsAndSelectVersion(cluster, namespace, "foo", ""),
    );
    expect(store.getActions()).toEqual(expectedActions);
    expect(axiosGetMock.mock.calls[0][0]).toBe(
      `api/assetsvc/v1/clusters/${cluster}/namespaces/${namespace}/charts/foo/versions`,
    );
  });
});

describe("getDeployedChartVersion", () => {
  it("should request a deployed chart", async () => {
    response = { data: { id: "foo" } };
    const expectedActions = [
      { type: getType(actions.charts.requestDeployedChartVersion) },
      {
        type: getType(actions.charts.receiveDeployedChartVersion),
        payload: {
          chartVersion: response.data,
          schema: { data: response.data },
          values: { data: response.data },
        },
      },
    ];
    await store.dispatch(
      actions.charts.getDeployedChartVersion(cluster, namespace, "foo", "1.0.0"),
    );
    expect(store.getActions()).toEqual(expectedActions);
  });
});<|MERGE_RESOLUTION|>--- conflicted
+++ resolved
@@ -10,17 +10,7 @@
 import { FetchError, NotFoundError } from "shared/types";
 import { getType } from "typesafe-actions";
 import actions from ".";
-<<<<<<< HEAD
-import { FetchError, IReceiveChartsActionPayload, NotFoundError } from "../shared/types";
-import {
-  AvailablePackageSummary,
-  Context,
-  GetAvailablePackageSummariesResponse,
-} from "gen/kubeappsapis/core/packages/v1alpha1/packages";
-import Chart from "shared/Chart";
-=======
 import { IReceiveChartsActionPayload } from "../shared/types";
->>>>>>> 609e090b
 
 const mockStore = configureMockStore([thunk]);
 
