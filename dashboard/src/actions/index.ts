import { push } from "connected-react-router";
import * as apps from "./apps";
import * as auth from "./auth";
<<<<<<< HEAD
import * as catalog from "./catalog";
import * as packages from "./packages";
=======
import * as charts from "./charts";
>>>>>>> 944be713
import * as config from "./config";
import * as kube from "./kube";
import * as namespace from "./namespace";
import * as operators from "./operators";
import * as repos from "./repos";

export default {
  apps,
  auth,
<<<<<<< HEAD
  catalog,
  packages,
=======
  charts,
>>>>>>> 944be713
  config,
  kube,
  namespace,
  operators,
  repos,
  shared: {
    pushSearchFilter: (f: string) => push(`?q=${f}`),
    pushAllNSFilter: (y: boolean) => push(`?allns=${y ? "yes" : "no"}`),
  },
};<|MERGE_RESOLUTION|>--- conflicted
+++ resolved
@@ -1,12 +1,7 @@
 import { push } from "connected-react-router";
 import * as apps from "./apps";
 import * as auth from "./auth";
-<<<<<<< HEAD
-import * as catalog from "./catalog";
 import * as packages from "./packages";
-=======
-import * as charts from "./charts";
->>>>>>> 944be713
 import * as config from "./config";
 import * as kube from "./kube";
 import * as namespace from "./namespace";
@@ -16,12 +11,7 @@
 export default {
   apps,
   auth,
-<<<<<<< HEAD
-  catalog,
   packages,
-=======
-  charts,
->>>>>>> 944be713
   config,
   kube,
   namespace,
