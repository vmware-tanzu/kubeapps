--- conflicted
+++ resolved
@@ -159,11 +159,7 @@
   };
 }
 
-<<<<<<< HEAD
 export function installPackage(
-=======
-export function deployPackage(
->>>>>>> 40813080
   targetCluster: string,
   targetNamespace: string,
   availablePackageDetail: AvailablePackageDetail,
@@ -217,10 +213,6 @@
 export function updateInstalledPackage(
   installedPackageRef: InstalledPackageReference,
   availablePackageDetail: AvailablePackageDetail,
-<<<<<<< HEAD
-=======
-  packageNamespace: string,
->>>>>>> 40813080
   values?: string,
   schema?: JSONSchemaType<any>,
 ): ThunkAction<Promise<boolean>, IStoreState, null, AppsAction> {
@@ -238,7 +230,6 @@
           );
         }
       }
-<<<<<<< HEAD
       if (availablePackageDetail?.version?.pkgVersion) {
         await App.UpdateInstalledPackage(
           installedPackageRef,
@@ -256,11 +247,6 @@
         );
         return false;
       }
-=======
-      await App.upgrade(installedPackageRef, packageNamespace, availablePackageDetail, values);
-      dispatch(receiveUpgradeApp());
-      return true;
->>>>>>> 40813080
     } catch (e: any) {
       dispatch(errorApp(new UpgradeError(e.message)));
       return false;
