import { JSONSchemaType } from "ajv";
import { AvailablePackageDetail } from "gen/kubeappsapis/core/packages/v1alpha1/packages";
import { ThunkAction } from "redux-thunk";
import * as semver from "semver";
import { App } from "shared/App";
import Chart from "shared/Chart";
import { hapi } from "shared/hapi/release";
import { validate } from "shared/schema";
import {
  CreateError,
  DeleteError,
  FetchError,
  IAppOverview,
  IChartUpdateInfo,
  IRelease,
  IStoreState,
  RollbackError,
  UnprocessableEntity,
  UpgradeError,
} from "shared/types";
import { ActionType, deprecated } from "typesafe-actions";

const { createAction } = deprecated;

export const requestApps = createAction("REQUEST_APPS");

export const receiveApps = createAction("RECEIVE_APPS", resolve => {
  return (apps: hapi.release.Release[]) => resolve(apps);
});

export const listApps = createAction("REQUEST_APP_LIST");

export const receiveAppList = createAction("RECEIVE_APP_LIST", resolve => {
  return (apps: IAppOverview[]) => resolve(apps);
});

export const requestAppUpdateInfo = createAction("REQUEST_APP_UPDATE_INFO");

export const receiveAppUpdateInfo = createAction("RECEIVE_APP_UPDATE_INFO", resolve => {
  return (payload: { releaseName: string; updateInfo: IChartUpdateInfo }) => resolve(payload);
});

export const requestDeleteApp = createAction("REQUEST_DELETE_APP");

export const receiveDeleteApp = createAction("RECEIVE_DELETE_APP_CONFIRMATION");

export const requestDeployApp = createAction("REQUEST_DEPLOY_APP");

export const receiveDeployApp = createAction("RECEIVE_DEPLOY_APP_CONFIRMATION");

export const requestUpgradeApp = createAction("REQUEST_UPGRADE_APP");

export const receiveUpgradeApp = createAction("RECEIVE_UPGRADE_APP_CONFIRMATION");

export const requestRollbackApp = createAction("REQUEST_ROLLBACK_APP");

export const receiveRollbackApp = createAction("RECEIVE_ROLLBACK_APP_CONFIRMATION");

export const errorApp = createAction("ERROR_APP", resolve => {
  return (err: FetchError | CreateError | UpgradeError | RollbackError | DeleteError) =>
    resolve(err);
});

export const selectApp = createAction("SELECT_APP", resolve => {
  return (app: IRelease) => resolve(app);
});

const allActions = [
  listApps,
  requestApps,
  receiveApps,
  receiveAppList,
  requestAppUpdateInfo,
  receiveAppUpdateInfo,
  requestDeleteApp,
  receiveDeleteApp,
  requestDeployApp,
  receiveDeployApp,
  requestUpgradeApp,
  receiveUpgradeApp,
  requestRollbackApp,
  receiveRollbackApp,
  errorApp,
  selectApp,
];

export type AppsAction = ActionType<typeof allActions[number]>;

export function getApp(
  cluster: string,
  namespace: string,
  releaseName: string,
): ThunkAction<Promise<hapi.release.Release | undefined>, IStoreState, null, AppsAction> {
  return async dispatch => {
    dispatch(requestApps());
    try {
      const app = await App.getRelease(cluster, namespace, releaseName);
      dispatch(selectApp(app));
      return app;
    } catch (e: any) {
      dispatch(errorApp(new FetchError(e.message)));
      return;
    }
  };
}

function getAppUpdateInfo(
  cluster: string,
  namespace: string,
  releaseName: string,
  chartName: string,
  currentVersion: string,
  appVersion: string,
): ThunkAction<Promise<void>, IStoreState, null, AppsAction> {
  return async dispatch => {
    dispatch(requestAppUpdateInfo());
    try {
      // TODO(agamez): remove workaround value once GetInstalledPackageDetail has been implemented
      // it is fetching the summaries if any matching elements exists. If so, gather its details.
      const { availablePackageSummaries } = await Chart.getAvailablePackageSummaries(
        cluster,
        namespace,
        "",
        0,
        1,
        chartName,
      );
      if (availablePackageSummaries[0]) {
        const { availablePackageDetail } = await Chart.getAvailablePackageDetail(
          cluster,
          availablePackageSummaries[0].availablePackageRef?.context?.namespace || namespace,
          availablePackageSummaries[0].availablePackageRef?.identifier || chartName,
        );

        const repoName =
          availablePackageDetail?.availablePackageRef?.identifier?.split("/")[0] ?? "";
        const repoNamespace = availablePackageDetail?.availablePackageRef?.context?.namespace ?? "";
        let updateInfo: IChartUpdateInfo = {
          upToDate: true,
          repository: {
            name: repoName,
            namespace: repoNamespace,
            url: "",
          },
          chartLatestVersion: "",
          appLatestVersion: "",
        };

        if (availablePackageDetail) {
          // The server response already contains the latest version
          const chartLatestVersion = availablePackageDetail.pkgVersion;
          const appLatestVersion = availablePackageDetail.appVersion;
          // Initialize updateInfo with the latest chart found
          updateInfo = {
            ...updateInfo,
            upToDate: semver.gte(currentVersion, chartLatestVersion),
            chartLatestVersion,
            appLatestVersion,
          };
        }
        dispatch(receiveAppUpdateInfo({ releaseName, updateInfo }));
      }
<<<<<<< HEAD
    } catch (e) {
=======
      dispatch(receiveAppUpdateInfo({ releaseName, updateInfo }));
    } catch (e: any) {
>>>>>>> b3f7bf6c
      const updateInfo: IChartUpdateInfo = {
        error: e,
        upToDate: false,
        repository: { name: "", url: "", namespace: "" },
        chartLatestVersion: "",
        appLatestVersion: "",
      };
      dispatch(receiveAppUpdateInfo({ releaseName, updateInfo }));
    }
  };
}

export function getAppWithUpdateInfo(
  cluster: string,
  namespace: string,
  releaseName: string,
): ThunkAction<Promise<void>, IStoreState, null, AppsAction> {
  return async dispatch => {
    try {
      const app = await dispatch(getApp(cluster, namespace, releaseName));
      if (
        app?.chart?.metadata?.name &&
        app?.chart?.metadata?.version &&
        app?.chart?.metadata?.appVersion
      ) {
        dispatch(
          getAppUpdateInfo(
            cluster,
            namespace,
            app.name,
            app.chart.metadata.name,
            app.chart.metadata.version,
            app.chart.metadata.appVersion ? app.chart.metadata.appVersion : "",
          ),
        );
      }
    } catch (e: any) {
      dispatch(errorApp(new FetchError(e.message)));
    }
  };
}

export function deleteApp(
  cluster: string,
  namespace: string,
  releaseName: string,
  purge: boolean,
): ThunkAction<Promise<boolean>, IStoreState, null, AppsAction> {
  return async dispatch => {
    dispatch(requestDeleteApp());
    try {
      await App.delete(cluster, namespace, releaseName, purge);
      dispatch(receiveDeleteApp());
      return true;
    } catch (e: any) {
      dispatch(errorApp(new DeleteError(e.message)));
      return false;
    }
  };
}

// fetchApps returns a list of apps for other actions to compose on top of it
export function fetchApps(
  cluster: string,
  ns?: string,
): ThunkAction<Promise<IAppOverview[]>, IStoreState, null, AppsAction> {
  return async dispatch => {
    dispatch(listApps());
    try {
      const apps = await App.listApps(cluster, ns);
      dispatch(receiveAppList(apps));
      return apps;
    } catch (e: any) {
      dispatch(errorApp(new FetchError(e.message)));
      return [];
    }
  };
}

export function fetchAppsWithUpdateInfo(
  cluster: string,
  namespaceOrAll: string,
): ThunkAction<Promise<void>, IStoreState, null, AppsAction> {
  return async dispatch => {
    try {
      const apps = await dispatch(fetchApps(cluster, namespaceOrAll));
      apps?.forEach(app =>
        dispatch(
          getAppUpdateInfo(
            cluster,
            app.namespace,
            app.releaseName,
            app.chartMetadata.name,
            app.chartMetadata.version,
            app.chartMetadata.appVersion,
          ),
        ),
      );
    } catch (e: any) {
      dispatch(errorApp(new FetchError(e.message)));
    }
  };
}

export function deployChart(
  targetCluster: string,
  targetNamespace: string,
  availablePackageDetail: AvailablePackageDetail,
  releaseName: string,
  values?: string,
  schema?: JSONSchemaType<any>,
): ThunkAction<Promise<boolean>, IStoreState, null, AppsAction> {
  return async dispatch => {
    dispatch(requestDeployApp());
    try {
      if (values && schema) {
        const validation = validate(values, schema);
        if (!validation.valid) {
          const errorText =
            validation.errors &&
            validation.errors.map(e => `  - ${e.instancePath}: ${e.message}`).join("\n");
          throw new UnprocessableEntity(
            `The given values don't match the required format. The following errors were found:\n${errorText}`,
          );
        }
      }

      await App.create(targetCluster, targetNamespace, releaseName, availablePackageDetail, values);
      dispatch(receiveDeployApp());

      return true;
    } catch (e: any) {
      dispatch(errorApp(new CreateError(e.message)));
      return false;
    }
  };
}

export function upgradeApp(
  cluster: string,
  namespace: string,
  chartVersion: AvailablePackageDetail,
  chartNamespace: string,
  releaseName: string,
  values?: string,
  schema?: JSONSchemaType<any>,
): ThunkAction<Promise<boolean>, IStoreState, null, AppsAction> {
  return async dispatch => {
    dispatch(requestUpgradeApp());
    try {
      if (values && schema) {
        const validation = validate(values, schema);
        if (!validation.valid) {
          const errorText =
            validation.errors &&
            validation.errors.map(e => `  - ${e.instancePath}: ${e.message}`).join("\n");
          throw new UnprocessableEntity(
            `The given values don't match the required format. The following errors were found:\n${errorText}`,
          );
        }
      }
      await App.upgrade(cluster, namespace, releaseName, chartNamespace, chartVersion, values);
      dispatch(receiveUpgradeApp());
      return true;
    } catch (e: any) {
      dispatch(errorApp(new UpgradeError(e.message)));
      return false;
    }
  };
}

export function rollbackApp(
  cluster: string,
  namespace: string,
  releaseName: string,
  revision: number,
): ThunkAction<Promise<boolean>, IStoreState, null, AppsAction> {
  return async dispatch => {
    dispatch(requestRollbackApp());
    try {
      await App.rollback(cluster, namespace, releaseName, revision);
      dispatch(receiveRollbackApp());
      dispatch(getAppWithUpdateInfo(cluster, namespace, releaseName));
      return true;
    } catch (e: any) {
      dispatch(errorApp(new RollbackError(e.message)));
      return false;
    }
  };
}<|MERGE_RESOLUTION|>--- conflicted
+++ resolved
@@ -160,12 +160,7 @@
         }
         dispatch(receiveAppUpdateInfo({ releaseName, updateInfo }));
       }
-<<<<<<< HEAD
-    } catch (e) {
-=======
-      dispatch(receiveAppUpdateInfo({ releaseName, updateInfo }));
-    } catch (e: any) {
->>>>>>> b3f7bf6c
+    } catch (e: any) {
       const updateInfo: IChartUpdateInfo = {
         error: e,
         upToDate: false,
