--- conflicted
+++ resolved
@@ -182,17 +182,9 @@
     try {
       const app = await dispatch(getApp(cluster, namespace, releaseName));
       if (
-<<<<<<< HEAD
         app?.chart?.metadata?.name &&
         app?.chart?.metadata?.version &&
         app?.chart?.metadata?.appVersion
-=======
-        app &&
-        app.chart &&
-        app.chart.metadata &&
-        app.chart.metadata.name &&
-        app.chart.metadata.version
->>>>>>> 636edc9a
       ) {
         dispatch(
           getAppUpdateInfo(
