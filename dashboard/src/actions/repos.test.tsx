--- conflicted
+++ resolved
@@ -25,10 +25,7 @@
 import PackagesService from "shared/PackagesService";
 import { initialState } from "shared/specs/mountWrapper";
 import { IPkgRepoFormData, IStoreState, NotFoundError, RepositoryStorageTypes } from "shared/types";
-<<<<<<< HEAD
-=======
 import { PluginNames } from "shared/utils";
->>>>>>> 942e4d6a
 import { getType } from "typesafe-actions";
 import actions from ".";
 import { convertPkgRepoDetailToSummary } from "./repos";
