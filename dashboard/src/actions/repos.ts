--- conflicted
+++ resolved
@@ -24,11 +24,7 @@
 
 // Clear repo is basically receiving an empty repo
 export const clearRepo = createAction("RECEIVE_REPO", resolve => {
-<<<<<<< HEAD
-  return (repo: IAppRepository) => resolve({});
-=======
   return () => resolve({} as IAppRepository);
->>>>>>> bfc23461
 });
 
 export const showForm = createAction("SHOW_FORM");
