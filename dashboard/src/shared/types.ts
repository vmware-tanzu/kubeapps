--- conflicted
+++ resolved
@@ -1,13 +1,10 @@
 import { JSONSchemaType } from "ajv";
 import { RouterState } from "connected-react-router";
-<<<<<<< HEAD
 import {
   AvailablePackageSummary,
   GetAvailablePackageSummariesResponse,
 } from "gen/kubeappsapis/core/packages/v1alpha1/packages";
 import * as jsonSchema from "json-schema";
-=======
->>>>>>> cba1e70b
 import { IOperatorsState } from "reducers/operators";
 import { IAuthState } from "../reducers/auth";
 import { IClustersState } from "../reducers/cluster";
