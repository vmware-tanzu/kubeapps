--- conflicted
+++ resolved
@@ -377,10 +377,6 @@
 }
 
 export interface IBasicFormParam {
-<<<<<<< HEAD
-  name: string;
-=======
->>>>>>> 2fa9e8d9
   path: string;
   value?: any;
 }