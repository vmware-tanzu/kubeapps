// Copyright 2019-2022 the Kubeapps contributors.
// SPDX-License-Identifier: Apache-2.0

import Ajv, { ErrorObject, JSONSchemaType } from "ajv";
// TODO(agamez): check if we can replace this package by js-yaml or vice-versa
import * as yaml from "js-yaml";
import { findIndex, isEmpty, set } from "lodash";
import { DeploymentEvent, IAjvValidateResult, IBasicFormParam } from "shared/types";
// TODO(agamez): check if we can replace this package by js-yaml or vice-versa
import YAML from "yaml";
import { getPathValueInYamlNode, getPathValueInYamlNodeWithDefault } from "./yamlUtils";

const ajv = new Ajv({ strict: false });

const IS_CUSTOM_COMPONENT_PROP_NAME = "x-is-custom-component";

export function retrieveBasicFormParams(
  currentValues: YAML.Document.Parsed<YAML.ParsedNode>,
  packageValues: YAML.Document.Parsed<YAML.ParsedNode>,
  schema: JSONSchemaType<any>,
  deploymentEvent: DeploymentEvent,
  deployedValues?: YAML.Document.Parsed<YAML.ParsedNode>,
  parentPath?: string,
): IBasicFormParam[] {
  let params: IBasicFormParam[] = [];
  if (schema?.properties && !isEmpty(schema.properties)) {
    const properties = schema.properties;
<<<<<<< HEAD
=======
    const requiredProperties = schema.required;
>>>>>>> 644660d5
    const schemaExamples = schema.examples;
    Object.keys(properties).forEach(propertyKey => {
      const schemaProperty = properties[propertyKey] as JSONSchemaType<any>;
      // The param path is its parent path + the object key
      const itemPath = `${parentPath || ""}${propertyKey}`;
      const isUpgrading = deploymentEvent === "upgrade" && deployedValues;
      const isLeaf = !schemaProperty?.properties;

      // get the values for the current property in the examples array
      // for objects, we need to get the value of the property in the example array,
      // for the rest, we can just get the value of the example array
      let examples = schemaProperty.examples;
      if (schemaExamples?.length > 0) {
        examples = schemaExamples?.map((item: any) =>
          typeof item === "object" ? item?.[propertyKey]?.toString() ?? "" : item?.toString() ?? "",
        );
      }

      const param: IBasicFormParam = {
        ...schemaProperty,
        title: schemaProperty.title || propertyKey,
        key: itemPath,
        schema: schemaProperty,
        hasProperties: Boolean(schemaProperty?.properties),
        params: schemaProperty?.properties
          ? retrieveBasicFormParams(
              currentValues,
              packageValues,
              schemaProperty,
              deploymentEvent,
              deployedValues,
              `${itemPath}/`,
            )
          : undefined,
        // get the string values of the enum array
        enum: schemaProperty?.enum?.map((item: { toString: () => any }) => item?.toString() ?? ""),
<<<<<<< HEAD
=======
        // check if the "required" array contains the current property
        required: requiredProperties?.includes(propertyKey),
>>>>>>> 644660d5
        examples: examples,
        // If exists, the value that is currently deployed
        deployedValue: isLeaf
          ? isUpgrading
            ? getPathValueInYamlNode(deployedValues, itemPath)
            : ""
          : "",
        // The default is the value coming from the package values or the one defined in the schema,
        // or vice-verse, which one should take precedence?
        defaultValue: isLeaf
          ? getPathValueInYamlNodeWithDefault(packageValues, itemPath, schemaProperty.default)
          : "",
        // same as default value, but this one will be later overwritten by the user input
        currentValue: isLeaf
          ? getPathValueInYamlNodeWithDefault(currentValues, itemPath, schemaProperty.default)
          : "",
        isCustomComponent:
          schemaProperty?.customComponent || schemaProperty?.[IS_CUSTOM_COMPONENT_PROP_NAME],
      };
      params = params.concat(param);

      if (!schemaProperty?.properties) {
        params = params.concat(
          retrieveBasicFormParams(
            currentValues,
            packageValues,
            schemaProperty,
            deploymentEvent,
            deployedValues,
            `${itemPath}/`,
          ),
        );
      }
    });
  }
  return params;
}

export function updateCurrentConfigByKey(
  paramsList: IBasicFormParam[],
  key: string,
  value: any,
  depth = 1,
): any {
  if (!paramsList) {
    return [];
  }

  // Find item index using findIndex
  const indexLeaf = findIndex(paramsList, { key: key });
  // is it a leaf node?
  if (!paramsList?.[indexLeaf]) {
    const a = key.split("/").slice(0, depth).join("/");
    const index = findIndex(paramsList, { key: a });
    if (paramsList?.[index]?.params) {
      set(
        paramsList[index],
        "currentValue",
        updateCurrentConfigByKey(paramsList?.[index]?.params || [], key, value, depth + 1),
      );
      return paramsList;
    }
  }
  // Replace item at index using native splice
  paramsList?.splice(indexLeaf, 1, {
    ...paramsList[indexLeaf],
    currentValue: value,
  });
  return paramsList;
}

export function schemaToString(schema: JSONSchemaType<any> | undefined): string {
  let schemaString;
  try {
    schemaString = JSON.stringify(schema, null, 2);
  } catch (e) {
    schemaString = "{}";
  }
  return schemaString;
}

export function schemaToObject(schema?: string): JSONSchemaType<any> {
  let schemaObject;
  try {
    schemaObject = JSON.parse(schema || "{}");
  } catch (e) {
    schemaObject = {};
  }
  return schemaObject as JSONSchemaType<any>;
}

// TODO(agamez): stop loading the yaml values with the yaml.load function.
export function validateValuesSchema(
  values: string,
  schema: JSONSchemaType<any> | any,
): { valid: boolean; errors: ErrorObject[] | null | undefined } {
  const valid = ajv.validate(schema, yaml.load(values));
  return { valid: !!valid, errors: ajv.errors } as IAjvValidateResult;
}

export function validateSchema(schema: JSONSchemaType<any>): IAjvValidateResult {
  const valid = ajv.validateSchema(schema);
  return { valid: valid, errors: ajv.errors } as IAjvValidateResult;
}<|MERGE_RESOLUTION|>--- conflicted
+++ resolved
@@ -25,10 +25,7 @@
   let params: IBasicFormParam[] = [];
   if (schema?.properties && !isEmpty(schema.properties)) {
     const properties = schema.properties;
-<<<<<<< HEAD
-=======
     const requiredProperties = schema.required;
->>>>>>> 644660d5
     const schemaExamples = schema.examples;
     Object.keys(properties).forEach(propertyKey => {
       const schemaProperty = properties[propertyKey] as JSONSchemaType<any>;
@@ -65,11 +62,8 @@
           : undefined,
         // get the string values of the enum array
         enum: schemaProperty?.enum?.map((item: { toString: () => any }) => item?.toString() ?? ""),
-<<<<<<< HEAD
-=======
         // check if the "required" array contains the current property
         required: requiredProperties?.includes(propertyKey),
->>>>>>> 644660d5
         examples: examples,
         // If exists, the value that is currently deployed
         deployedValue: isLeaf
