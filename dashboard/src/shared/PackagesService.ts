--- conflicted
+++ resolved
@@ -7,18 +7,14 @@
   GetAvailablePackageSummariesResponse,
   GetAvailablePackageVersionsResponse,
 } from "gen/kubeappsapis/core/packages/v1alpha1/packages";
-import { GetConfiguredPluginsResponse } from "gen/kubeappsapis/core/plugins/v1alpha1/plugins";
 import { KubeappsGrpcClient } from "./KubeappsGrpcClient";
 import { convertGrpcAuthError } from "./utils";
 
 export default class PackagesService {
   public static packagesServiceClient = () =>
     new KubeappsGrpcClient().getPackagesServiceClientImpl();
-<<<<<<< HEAD
-=======
   public static pluginsServiceClientImpl = () =>
     new KubeappsGrpcClient().getPluginsServiceClientImpl();
->>>>>>> 9538ec8a
 
   public static async getAvailablePackageSummaries(
     cluster: string,
@@ -28,7 +24,6 @@
     size: number,
     query?: string,
   ): Promise<GetAvailablePackageSummariesResponse> {
-<<<<<<< HEAD
     return await this.packagesServiceClient()
       .GetAvailablePackageSummaries({
         context: { cluster: cluster, namespace: namespace },
@@ -41,22 +36,11 @@
       .catch((e: any) => {
         throw convertGrpcAuthError(e);
       });
-=======
-    return await this.packagesServiceClient().GetAvailablePackageSummaries({
-      context: { cluster: cluster, namespace: namespace },
-      filterOptions: {
-        query: query,
-        repositories: repos ? repos.split(",") : [],
-      },
-      paginationOptions: { pageSize: size, pageToken: paginationToken },
-    });
->>>>>>> 9538ec8a
   }
 
   public static async getAvailablePackageVersions(
     availablePackageReference?: AvailablePackageReference,
   ): Promise<GetAvailablePackageVersionsResponse> {
-<<<<<<< HEAD
     return await this.packagesServiceClient()
       .GetAvailablePackageVersions({
         availablePackageRef: availablePackageReference,
@@ -64,18 +48,12 @@
       .catch((e: any) => {
         throw convertGrpcAuthError(e);
       });
-=======
-    return await this.packagesServiceClient().GetAvailablePackageVersions({
-      availablePackageRef: availablePackageReference,
-    });
->>>>>>> 9538ec8a
   }
 
   public static async getAvailablePackageDetail(
     availablePackageReference?: AvailablePackageReference,
     version?: string,
   ): Promise<GetAvailablePackageDetailResponse> {
-<<<<<<< HEAD
     return await this.packagesServiceClient()
       .GetAvailablePackageDetail({
         pkgVersion: version,
@@ -84,15 +62,5 @@
       .catch((e: any) => {
         throw convertGrpcAuthError(e);
       });
-=======
-    return await this.packagesServiceClient().GetAvailablePackageDetail({
-      pkgVersion: version,
-      availablePackageRef: availablePackageReference,
-    });
->>>>>>> 9538ec8a
-  }
-
-  public static async getConfiguredPlugins(): Promise<GetConfiguredPluginsResponse> {
-    return await this.pluginsServiceClientImpl().GetConfiguredPlugins({});
   }
 }