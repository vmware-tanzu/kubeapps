<<<<<<< HEAD
=======
// Copyright 2018-2022 the Kubeapps contributors.
// SPDX-License-Identifier: Apache-2.0

import { KubeappsGrpcClient } from "./KubeappsGrpcClient";
>>>>>>> c940dded
import {
  CreateSecretRequest,
  SecretType,
} from "gen/kubeappsapis/plugins/resources/v1alpha1/resources";
import { KubeappsGrpcClient } from "./KubeappsGrpcClient";

export default class Secret {
  public static resourcesClient = () => new KubeappsGrpcClient().getResourcesServiceClientImpl();

  public static async getDockerConfigSecretNames(cluster: string, namespace: string) {
    const result = await this.resourcesClient().GetSecretNames({
      context: {
        cluster,
        namespace,
      },
    });

    const secretNames = [];
    for (const [name, type] of Object.entries(result.secretNames)) {
      if (type === SecretType.SECRET_TYPE_DOCKER_CONFIG_JSON) {
        secretNames.push(name);
      }
    }
    return secretNames;
  }

  public static async createPullSecret(
    cluster: string,
    name: string,
    user: string,
    password: string,
    email: string,
    server: string,
    namespace: string,
  ) {
    const dockercfg = {
      auths: {
        [server]: {
          username: user,
          password,
          email,
          auth: Buffer.from(`${user}:${password}`).toString("base64"),
        },
      },
    };
    await this.resourcesClient().CreateSecret({
      context: {
        cluster,
        namespace,
      },
      name,
      type: SecretType.SECRET_TYPE_DOCKER_CONFIG_JSON,
      stringData: {
        ".dockerconfigjson": JSON.stringify(dockercfg),
      },
    } as CreateSecretRequest);
  }
}<|MERGE_RESOLUTION|>--- conflicted
+++ resolved
@@ -1,10 +1,6 @@
-<<<<<<< HEAD
-=======
 // Copyright 2018-2022 the Kubeapps contributors.
 // SPDX-License-Identifier: Apache-2.0
 
-import { KubeappsGrpcClient } from "./KubeappsGrpcClient";
->>>>>>> c940dded
 import {
   CreateSecretRequest,
   SecretType,
