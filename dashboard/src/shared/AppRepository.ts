import { axiosWithAuth } from "./AxiosInstance";
import { APIBase } from "./Kube";
import { ICreateAppRepositoryResponse } from "./types";
import * as url from "./url";

export class AppRepository {
  public static async list(cluster: string, namespace: string) {
    const {
      data: { appRepository },
    } = await axiosWithAuth.get(url.backend.apprepositories.list(cluster, namespace));
    return appRepository;
  }

  public static async get(cluster: string, namespace: string, name: string) {
    const { data } = await axiosWithAuth.get(AppRepository.getSelfLink(cluster, namespace, name));
    return data;
  }

<<<<<<< HEAD
  public static async resync(cluster: string, name: string, namespace: string) {
    const { data } = await axiosWithAuth.post(
      url.backend.apprepositories.refresh(cluster, namespace, name),
      null,
=======
  public static async resync(cluster: string, namespace: string, name: string) {
    const repo = await AppRepository.get(cluster, namespace, name);
    repo.spec.resyncRequests = repo.spec.resyncRequests || 0;
    repo.spec.resyncRequests++;
    const { data } = await axiosWithAuth.put(
      AppRepository.getSelfLink(cluster, namespace, name),
      repo,
>>>>>>> 953e410a
    );
    return data;
  }

  public static async update(
    cluster: string,
    name: string,
    namespace: string,
    repoURL: string,
    authHeader: string,
    customCA: string,
    syncJobPodTemplate: any,
    registrySecrets: string[],
  ) {
    const { data } = await axiosWithAuth.put<ICreateAppRepositoryResponse>(
      url.backend.apprepositories.update(cluster, namespace, name),
      {
        appRepository: { name, repoURL, authHeader, customCA, syncJobPodTemplate, registrySecrets },
      },
    );
    return data;
  }

  public static async delete(cluster: string, namespace: string, name: string) {
    const { data } = await axiosWithAuth.delete(
      url.backend.apprepositories.delete(cluster, namespace, name),
    );
    return data;
  }

  // create uses the kubeapps backend API
  // TODO(mnelson) Update other endpoints to similarly use the backend API, removing the need
  // for direct k8s api access (for this resource, at least).
  public static async create(
    cluster: string,
    name: string,
    namespace: string,
    repoURL: string,
    authHeader: string,
    customCA: string,
    syncJobPodTemplate: any,
    registrySecrets: string[],
  ) {
    const { data } = await axiosWithAuth.post<ICreateAppRepositoryResponse>(
      url.backend.apprepositories.create(cluster, namespace),
      {
        appRepository: { name, repoURL, authHeader, customCA, syncJobPodTemplate, registrySecrets },
      },
    );
    return data;
  }

  public static async validate(
    cluster: string,
    repoURL: string,
    authHeader: string,
    customCA: string,
  ) {
    const { data } = await axiosWithAuth.post<any>(url.backend.apprepositories.validate(cluster), {
      appRepository: { repoURL, authHeader, customCA },
    });
    return data;
  }

  private static APIEndpoint(cluster: string): string {
    return `${APIBase(cluster)}/apis/kubeapps.com/v1alpha1`;
  }
  private static getSelfLink(cluster: string, namespace: string, name?: string): string {
    return `${AppRepository.APIEndpoint(cluster)}/namespaces/${namespace}/apprepositories${
      name ? `/${name}` : ""
    }`;
  }
}<|MERGE_RESOLUTION|>--- conflicted
+++ resolved
@@ -16,20 +16,10 @@
     return data;
   }
 
-<<<<<<< HEAD
-  public static async resync(cluster: string, name: string, namespace: string) {
+  public static async resync(cluster: string, namespace: string, name: string) {
     const { data } = await axiosWithAuth.post(
       url.backend.apprepositories.refresh(cluster, namespace, name),
       null,
-=======
-  public static async resync(cluster: string, namespace: string, name: string) {
-    const repo = await AppRepository.get(cluster, namespace, name);
-    repo.spec.resyncRequests = repo.spec.resyncRequests || 0;
-    repo.spec.resyncRequests++;
-    const { data } = await axiosWithAuth.put(
-      AppRepository.getSelfLink(cluster, namespace, name),
-      repo,
->>>>>>> 953e410a
     );
     return data;
   }
