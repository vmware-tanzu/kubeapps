--- conflicted
+++ resolved
@@ -82,13 +82,8 @@
         return placeholder;
     }
   } else {
-<<<<<<< HEAD
     switch (plugin.name) {
       case PluginNames.PACKAGES_HELM:
-=======
-    switch (plugin?.name) {
-      case "helm.packages":
->>>>>>> 40813080
         return helmIcon;
       default:
         return placeholder;
