--- conflicted
+++ resolved
@@ -86,15 +86,12 @@
       return getValueFromString(value, "object");
     default:
       return getValueFromString(value);
-<<<<<<< HEAD
-=======
   }
 }
 
 export function getOptionalMin(num1?: number, num2?: number) {
   if (num1 && num2) {
     return Math.min(num1, num2);
->>>>>>> 97b6969a
   }
   return num1 || num2 || undefined;
 }
