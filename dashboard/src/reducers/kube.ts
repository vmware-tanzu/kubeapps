--- conflicted
+++ resolved
@@ -131,17 +131,12 @@
 ): IKubeState => {
   let key: string;
   switch (action.type) {
-<<<<<<< HEAD
-    case getType(actions.kube.requestResource):
+    case getType(actions.kube.requestResource): {
       let item = state.items[action.payload];
       if (!item) {
         item = { isFetching: true };
       }
       const requestedItem = { [action.payload]: item };
-=======
-    case getType(actions.kube.requestResource): {
-      const requestedItem = { [action.payload]: { isFetching: true } };
->>>>>>> 109442c0
       return { ...state, items: { ...state.items, ...requestedItem } };
     }
     case getType(actions.kube.receiveResource): {
