--- conflicted
+++ resolved
@@ -11,12 +11,7 @@
     categories: [""],
     displayName: "foo",
     iconUrl: "",
-<<<<<<< HEAD
-    latestAppVersion: "v1.0.0",
-    latestPkgVersion: "",
-=======
     latestVersion: { appVersion: "v1.0.0", pkgVersion: "" },
->>>>>>> 636edc9a
     shortDescription: "",
     availablePackageRef: {
       identifier: "foo/foo",
@@ -29,12 +24,7 @@
     categories: ["Database"],
     displayName: "bar",
     iconUrl: "",
-<<<<<<< HEAD
-    latestAppVersion: "v2.0.0",
-    latestPkgVersion: "",
-=======
     latestVersion: { appVersion: "v2.0.0", pkgVersion: "" },
->>>>>>> 636edc9a
     shortDescription: "",
     availablePackageRef: {
       identifier: "bar/bar",
