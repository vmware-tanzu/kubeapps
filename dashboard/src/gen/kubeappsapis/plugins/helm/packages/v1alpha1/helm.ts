/* eslint-disable */
import { grpc } from "@improbable-eng/grpc-web";
import { BrowserHeaders } from "browser-headers";
import _m0 from "protobufjs/minimal";
import {
  CreateInstalledPackageRequest,
  CreateInstalledPackageResponse,
  DeleteInstalledPackageRequest,
  DeleteInstalledPackageResponse,
  GetAvailablePackageDetailRequest,
  GetAvailablePackageDetailResponse,
  GetAvailablePackageSummariesRequest,
  GetAvailablePackageSummariesResponse,
  GetAvailablePackageVersionsRequest,
  GetAvailablePackageVersionsResponse,
  GetInstalledPackageDetailRequest,
  GetInstalledPackageDetailResponse,
  GetInstalledPackageResourceRefsRequest,
  GetInstalledPackageResourceRefsResponse,
  GetInstalledPackageSummariesRequest,
  GetInstalledPackageSummariesResponse,
  InstalledPackageReference,
  UpdateInstalledPackageRequest,
  UpdateInstalledPackageResponse,
} from "../../../../core/packages/v1alpha1/packages";
import {
  AddPackageRepositoryRequest,
  AddPackageRepositoryResponse,
  DeletePackageRepositoryRequest,
  DeletePackageRepositoryResponse,
  DockerCredentials,
  GetPackageRepositoryDetailRequest,
  GetPackageRepositoryDetailResponse,
  GetPackageRepositoryPermissionsRequest,
  GetPackageRepositoryPermissionsResponse,
  GetPackageRepositorySummariesRequest,
  GetPackageRepositorySummariesResponse,
  UpdatePackageRepositoryRequest,
  UpdatePackageRepositoryResponse,
} from "../../../../core/packages/v1alpha1/repositories";

export const protobufPackage = "kubeappsapis.plugins.helm.packages.v1alpha1";

/**
 * InstalledPackageDetailCustomDataHelm
 *
 * InstalledPackageDetailCustomDataHelm is a message type used for the
 * InstalledPackageDetail.CustomDetail field by the helm plugin.
 */
export interface InstalledPackageDetailCustomDataHelm {
  /**
   * ReleaseRevision
   *
   * A number identifying the Helm revision
   */
  releaseRevision: number;
}

export interface RollbackInstalledPackageRequest {
  /**
   * Installed package reference
   *
   * A reference uniquely identifying the installed package.
   */
  installedPackageRef?: InstalledPackageReference;
  /**
   * ReleaseRevision
   *
   * A number identifying the Helm revision to which to rollback.
   */
  releaseRevision: number;
}

/**
 * RollbackInstalledPackageResponse
 *
 * Response for RollbackInstalledPackage
 */
export interface RollbackInstalledPackageResponse {
  /**
   * TODO: add example for API docs
   * option (grpc.gateway.protoc_gen_openapiv2.options.openapiv2_schema) = {
   *   example: '{"installed_package_ref": {}}'
   * };
   */
  installedPackageRef?: InstalledPackageReference;
}

export interface ImagesPullSecret {
  /** docker credentials secret reference */
  secretRef: string | undefined;
  /** docker credentials data */
  credentials?: DockerCredentials | undefined;
}

/**
 * HelmPackageRepositoryCustomDetail
 *
 * Custom details for a Helm repository
 */
export interface HelmPackageRepositoryCustomDetail {
  /** docker registry credentials for pull secrets */
  imagesPullSecret?: ImagesPullSecret;
  /** list of oci repositories */
  ociRepositories: string[];
  /** filter rule to apply to the repository */
  filterRule?: RepositoryFilterRule;
  /** whether to perform validation on the repository */
  performValidation: boolean;
}

/**
 * RepositoryFilterRule
 *
 * JQ expression for filtering packages
 */
export interface RepositoryFilterRule {
  /** jq string expression */
  jq: string;
  /** map of variables */
  variables: { [key: string]: string };
}

export interface RepositoryFilterRule_VariablesEntry {
  key: string;
  value: string;
}

function createBaseInstalledPackageDetailCustomDataHelm(): InstalledPackageDetailCustomDataHelm {
  return { releaseRevision: 0 };
}

export const InstalledPackageDetailCustomDataHelm = {
  encode(
    message: InstalledPackageDetailCustomDataHelm,
    writer: _m0.Writer = _m0.Writer.create(),
  ): _m0.Writer {
    if (message.releaseRevision !== 0) {
      writer.uint32(16).int32(message.releaseRevision);
    }
    return writer;
  },

  decode(input: _m0.Reader | Uint8Array, length?: number): InstalledPackageDetailCustomDataHelm {
    const reader = input instanceof _m0.Reader ? input : new _m0.Reader(input);
    let end = length === undefined ? reader.len : reader.pos + length;
    const message = createBaseInstalledPackageDetailCustomDataHelm();
    while (reader.pos < end) {
      const tag = reader.uint32();
      switch (tag >>> 3) {
        case 2:
          message.releaseRevision = reader.int32();
          break;
        default:
          reader.skipType(tag & 7);
          break;
      }
    }
    return message;
  },

  fromJSON(object: any): InstalledPackageDetailCustomDataHelm {
    return { releaseRevision: isSet(object.releaseRevision) ? Number(object.releaseRevision) : 0 };
  },

  toJSON(message: InstalledPackageDetailCustomDataHelm): unknown {
    const obj: any = {};
    message.releaseRevision !== undefined &&
      (obj.releaseRevision = Math.round(message.releaseRevision));
    return obj;
  },

  fromPartial<I extends Exact<DeepPartial<InstalledPackageDetailCustomDataHelm>, I>>(
    object: I,
  ): InstalledPackageDetailCustomDataHelm {
    const message = createBaseInstalledPackageDetailCustomDataHelm();
    message.releaseRevision = object.releaseRevision ?? 0;
    return message;
  },
};

function createBaseRollbackInstalledPackageRequest(): RollbackInstalledPackageRequest {
  return { installedPackageRef: undefined, releaseRevision: 0 };
}

export const RollbackInstalledPackageRequest = {
  encode(
    message: RollbackInstalledPackageRequest,
    writer: _m0.Writer = _m0.Writer.create(),
  ): _m0.Writer {
    if (message.installedPackageRef !== undefined) {
      InstalledPackageReference.encode(
        message.installedPackageRef,
        writer.uint32(10).fork(),
      ).ldelim();
    }
    if (message.releaseRevision !== 0) {
      writer.uint32(16).int32(message.releaseRevision);
    }
    return writer;
  },

  decode(input: _m0.Reader | Uint8Array, length?: number): RollbackInstalledPackageRequest {
    const reader = input instanceof _m0.Reader ? input : new _m0.Reader(input);
    let end = length === undefined ? reader.len : reader.pos + length;
    const message = createBaseRollbackInstalledPackageRequest();
    while (reader.pos < end) {
      const tag = reader.uint32();
      switch (tag >>> 3) {
        case 1:
          message.installedPackageRef = InstalledPackageReference.decode(reader, reader.uint32());
          break;
        case 2:
          message.releaseRevision = reader.int32();
          break;
        default:
          reader.skipType(tag & 7);
          break;
      }
    }
    return message;
  },

  fromJSON(object: any): RollbackInstalledPackageRequest {
    return {
      installedPackageRef: isSet(object.installedPackageRef)
        ? InstalledPackageReference.fromJSON(object.installedPackageRef)
        : undefined,
      releaseRevision: isSet(object.releaseRevision) ? Number(object.releaseRevision) : 0,
    };
  },

  toJSON(message: RollbackInstalledPackageRequest): unknown {
    const obj: any = {};
    message.installedPackageRef !== undefined &&
      (obj.installedPackageRef = message.installedPackageRef
        ? InstalledPackageReference.toJSON(message.installedPackageRef)
        : undefined);
    message.releaseRevision !== undefined &&
      (obj.releaseRevision = Math.round(message.releaseRevision));
    return obj;
  },

  fromPartial<I extends Exact<DeepPartial<RollbackInstalledPackageRequest>, I>>(
    object: I,
  ): RollbackInstalledPackageRequest {
    const message = createBaseRollbackInstalledPackageRequest();
    message.installedPackageRef =
      object.installedPackageRef !== undefined && object.installedPackageRef !== null
        ? InstalledPackageReference.fromPartial(object.installedPackageRef)
        : undefined;
    message.releaseRevision = object.releaseRevision ?? 0;
    return message;
  },
};

function createBaseRollbackInstalledPackageResponse(): RollbackInstalledPackageResponse {
  return { installedPackageRef: undefined };
}

export const RollbackInstalledPackageResponse = {
  encode(
    message: RollbackInstalledPackageResponse,
    writer: _m0.Writer = _m0.Writer.create(),
  ): _m0.Writer {
    if (message.installedPackageRef !== undefined) {
      InstalledPackageReference.encode(
        message.installedPackageRef,
        writer.uint32(10).fork(),
      ).ldelim();
    }
    return writer;
  },

  decode(input: _m0.Reader | Uint8Array, length?: number): RollbackInstalledPackageResponse {
    const reader = input instanceof _m0.Reader ? input : new _m0.Reader(input);
    let end = length === undefined ? reader.len : reader.pos + length;
    const message = createBaseRollbackInstalledPackageResponse();
    while (reader.pos < end) {
      const tag = reader.uint32();
      switch (tag >>> 3) {
        case 1:
          message.installedPackageRef = InstalledPackageReference.decode(reader, reader.uint32());
          break;
        default:
          reader.skipType(tag & 7);
          break;
      }
    }
    return message;
  },

  fromJSON(object: any): RollbackInstalledPackageResponse {
    return {
      installedPackageRef: isSet(object.installedPackageRef)
        ? InstalledPackageReference.fromJSON(object.installedPackageRef)
        : undefined,
    };
  },

  toJSON(message: RollbackInstalledPackageResponse): unknown {
    const obj: any = {};
    message.installedPackageRef !== undefined &&
      (obj.installedPackageRef = message.installedPackageRef
        ? InstalledPackageReference.toJSON(message.installedPackageRef)
        : undefined);
    return obj;
  },

  fromPartial<I extends Exact<DeepPartial<RollbackInstalledPackageResponse>, I>>(
    object: I,
  ): RollbackInstalledPackageResponse {
    const message = createBaseRollbackInstalledPackageResponse();
    message.installedPackageRef =
      object.installedPackageRef !== undefined && object.installedPackageRef !== null
        ? InstalledPackageReference.fromPartial(object.installedPackageRef)
        : undefined;
    return message;
  },
};

function createBaseImagesPullSecret(): ImagesPullSecret {
  return { secretRef: undefined, credentials: undefined };
}

export const ImagesPullSecret = {
  encode(message: ImagesPullSecret, writer: _m0.Writer = _m0.Writer.create()): _m0.Writer {
    if (message.secretRef !== undefined) {
      writer.uint32(10).string(message.secretRef);
    }
    if (message.credentials !== undefined) {
      DockerCredentials.encode(message.credentials, writer.uint32(18).fork()).ldelim();
    }
    return writer;
  },

  decode(input: _m0.Reader | Uint8Array, length?: number): ImagesPullSecret {
    const reader = input instanceof _m0.Reader ? input : new _m0.Reader(input);
    let end = length === undefined ? reader.len : reader.pos + length;
    const message = createBaseImagesPullSecret();
    while (reader.pos < end) {
      const tag = reader.uint32();
      switch (tag >>> 3) {
        case 1:
          message.secretRef = reader.string();
          break;
        case 2:
          message.credentials = DockerCredentials.decode(reader, reader.uint32());
          break;
        default:
          reader.skipType(tag & 7);
          break;
      }
    }
    return message;
  },

  fromJSON(object: any): ImagesPullSecret {
    return {
      secretRef: isSet(object.secretRef) ? String(object.secretRef) : undefined,
      credentials: isSet(object.credentials)
        ? DockerCredentials.fromJSON(object.credentials)
        : undefined,
    };
  },

  toJSON(message: ImagesPullSecret): unknown {
    const obj: any = {};
    message.secretRef !== undefined && (obj.secretRef = message.secretRef);
    message.credentials !== undefined &&
      (obj.credentials = message.credentials
        ? DockerCredentials.toJSON(message.credentials)
        : undefined);
    return obj;
  },

  fromPartial<I extends Exact<DeepPartial<ImagesPullSecret>, I>>(object: I): ImagesPullSecret {
    const message = createBaseImagesPullSecret();
    message.secretRef = object.secretRef ?? undefined;
    message.credentials =
      object.credentials !== undefined && object.credentials !== null
        ? DockerCredentials.fromPartial(object.credentials)
        : undefined;
    return message;
  },
};

function createBaseHelmPackageRepositoryCustomDetail(): HelmPackageRepositoryCustomDetail {
  return {
    imagesPullSecret: undefined,
    ociRepositories: [],
    filterRule: undefined,
    performValidation: false,
  };
}

export const HelmPackageRepositoryCustomDetail = {
  encode(
    message: HelmPackageRepositoryCustomDetail,
    writer: _m0.Writer = _m0.Writer.create(),
  ): _m0.Writer {
    if (message.imagesPullSecret !== undefined) {
      ImagesPullSecret.encode(message.imagesPullSecret, writer.uint32(10).fork()).ldelim();
    }
    for (const v of message.ociRepositories) {
      writer.uint32(18).string(v!);
    }
    if (message.filterRule !== undefined) {
      RepositoryFilterRule.encode(message.filterRule, writer.uint32(26).fork()).ldelim();
    }
    if (message.performValidation === true) {
      writer.uint32(32).bool(message.performValidation);
    }
    return writer;
  },

  decode(input: _m0.Reader | Uint8Array, length?: number): HelmPackageRepositoryCustomDetail {
    const reader = input instanceof _m0.Reader ? input : new _m0.Reader(input);
    let end = length === undefined ? reader.len : reader.pos + length;
    const message = createBaseHelmPackageRepositoryCustomDetail();
    while (reader.pos < end) {
      const tag = reader.uint32();
      switch (tag >>> 3) {
        case 1:
          message.imagesPullSecret = ImagesPullSecret.decode(reader, reader.uint32());
          break;
        case 2:
          message.ociRepositories.push(reader.string());
          break;
        case 3:
          message.filterRule = RepositoryFilterRule.decode(reader, reader.uint32());
          break;
        case 4:
          message.performValidation = reader.bool();
          break;
        default:
          reader.skipType(tag & 7);
          break;
      }
    }
    return message;
  },

  fromJSON(object: any): HelmPackageRepositoryCustomDetail {
    return {
      imagesPullSecret: isSet(object.imagesPullSecret)
        ? ImagesPullSecret.fromJSON(object.imagesPullSecret)
        : undefined,
      ociRepositories: Array.isArray(object?.ociRepositories)
        ? object.ociRepositories.map((e: any) => String(e))
        : [],
      filterRule: isSet(object.filterRule)
        ? RepositoryFilterRule.fromJSON(object.filterRule)
        : undefined,
      performValidation: isSet(object.performValidation)
        ? Boolean(object.performValidation)
        : false,
    };
  },

  toJSON(message: HelmPackageRepositoryCustomDetail): unknown {
    const obj: any = {};
    message.imagesPullSecret !== undefined &&
      (obj.imagesPullSecret = message.imagesPullSecret
        ? ImagesPullSecret.toJSON(message.imagesPullSecret)
        : undefined);
    if (message.ociRepositories) {
      obj.ociRepositories = message.ociRepositories.map(e => e);
    } else {
      obj.ociRepositories = [];
    }
    message.filterRule !== undefined &&
      (obj.filterRule = message.filterRule
        ? RepositoryFilterRule.toJSON(message.filterRule)
        : undefined);
    message.performValidation !== undefined && (obj.performValidation = message.performValidation);
    return obj;
  },

  fromPartial<I extends Exact<DeepPartial<HelmPackageRepositoryCustomDetail>, I>>(
    object: I,
  ): HelmPackageRepositoryCustomDetail {
    const message = createBaseHelmPackageRepositoryCustomDetail();
    message.imagesPullSecret =
      object.imagesPullSecret !== undefined && object.imagesPullSecret !== null
        ? ImagesPullSecret.fromPartial(object.imagesPullSecret)
        : undefined;
    message.ociRepositories = object.ociRepositories?.map(e => e) || [];
    message.filterRule =
      object.filterRule !== undefined && object.filterRule !== null
        ? RepositoryFilterRule.fromPartial(object.filterRule)
        : undefined;
    message.performValidation = object.performValidation ?? false;
    return message;
  },
};

function createBaseRepositoryFilterRule(): RepositoryFilterRule {
  return { jq: "", variables: {} };
}

export const RepositoryFilterRule = {
  encode(message: RepositoryFilterRule, writer: _m0.Writer = _m0.Writer.create()): _m0.Writer {
    if (message.jq !== "") {
      writer.uint32(10).string(message.jq);
    }
    Object.entries(message.variables).forEach(([key, value]) => {
      RepositoryFilterRule_VariablesEntry.encode(
        { key: key as any, value },
        writer.uint32(34).fork(),
      ).ldelim();
    });
    return writer;
  },

  decode(input: _m0.Reader | Uint8Array, length?: number): RepositoryFilterRule {
    const reader = input instanceof _m0.Reader ? input : new _m0.Reader(input);
    let end = length === undefined ? reader.len : reader.pos + length;
    const message = createBaseRepositoryFilterRule();
    while (reader.pos < end) {
      const tag = reader.uint32();
      switch (tag >>> 3) {
        case 1:
          message.jq = reader.string();
          break;
        case 4:
          const entry4 = RepositoryFilterRule_VariablesEntry.decode(reader, reader.uint32());
          if (entry4.value !== undefined) {
            message.variables[entry4.key] = entry4.value;
          }
          break;
        default:
          reader.skipType(tag & 7);
          break;
      }
    }
    return message;
  },

  fromJSON(object: any): RepositoryFilterRule {
    return {
      jq: isSet(object.jq) ? String(object.jq) : "",
      variables: isObject(object.variables)
        ? Object.entries(object.variables).reduce<{ [key: string]: string }>(
            (acc, [key, value]) => {
              acc[key] = String(value);
              return acc;
            },
            {},
          )
        : {},
    };
  },

  toJSON(message: RepositoryFilterRule): unknown {
    const obj: any = {};
    message.jq !== undefined && (obj.jq = message.jq);
    obj.variables = {};
    if (message.variables) {
      Object.entries(message.variables).forEach(([k, v]) => {
        obj.variables[k] = v;
      });
    }
    return obj;
  },

  fromPartial<I extends Exact<DeepPartial<RepositoryFilterRule>, I>>(
    object: I,
  ): RepositoryFilterRule {
    const message = createBaseRepositoryFilterRule();
    message.jq = object.jq ?? "";
    message.variables = Object.entries(object.variables ?? {}).reduce<{ [key: string]: string }>(
      (acc, [key, value]) => {
        if (value !== undefined) {
          acc[key] = String(value);
        }
        return acc;
      },
      {},
    );
    return message;
  },
};

function createBaseRepositoryFilterRule_VariablesEntry(): RepositoryFilterRule_VariablesEntry {
  return { key: "", value: "" };
}

export const RepositoryFilterRule_VariablesEntry = {
  encode(
    message: RepositoryFilterRule_VariablesEntry,
    writer: _m0.Writer = _m0.Writer.create(),
  ): _m0.Writer {
    if (message.key !== "") {
      writer.uint32(10).string(message.key);
    }
    if (message.value !== "") {
      writer.uint32(18).string(message.value);
    }
    return writer;
  },

  decode(input: _m0.Reader | Uint8Array, length?: number): RepositoryFilterRule_VariablesEntry {
    const reader = input instanceof _m0.Reader ? input : new _m0.Reader(input);
    let end = length === undefined ? reader.len : reader.pos + length;
    const message = createBaseRepositoryFilterRule_VariablesEntry();
    while (reader.pos < end) {
      const tag = reader.uint32();
      switch (tag >>> 3) {
        case 1:
          message.key = reader.string();
          break;
        case 2:
          message.value = reader.string();
          break;
        default:
          reader.skipType(tag & 7);
          break;
      }
    }
    return message;
  },

  fromJSON(object: any): RepositoryFilterRule_VariablesEntry {
    return {
      key: isSet(object.key) ? String(object.key) : "",
      value: isSet(object.value) ? String(object.value) : "",
    };
  },

  toJSON(message: RepositoryFilterRule_VariablesEntry): unknown {
    const obj: any = {};
    message.key !== undefined && (obj.key = message.key);
    message.value !== undefined && (obj.value = message.value);
    return obj;
  },

  fromPartial<I extends Exact<DeepPartial<RepositoryFilterRule_VariablesEntry>, I>>(
    object: I,
  ): RepositoryFilterRule_VariablesEntry {
    const message = createBaseRepositoryFilterRule_VariablesEntry();
    message.key = object.key ?? "";
    message.value = object.value ?? "";
    return message;
  },
};

export interface HelmPackagesService {
  /** GetAvailablePackageSummaries returns the available packages managed by the 'helm' plugin */
  GetAvailablePackageSummaries(
    request: DeepPartial<GetAvailablePackageSummariesRequest>,
    metadata?: grpc.Metadata,
  ): Promise<GetAvailablePackageSummariesResponse>;
  /** GetAvailablePackageDetail returns the package details managed by the 'helm' plugin */
  GetAvailablePackageDetail(
    request: DeepPartial<GetAvailablePackageDetailRequest>,
    metadata?: grpc.Metadata,
  ): Promise<GetAvailablePackageDetailResponse>;
  /** GetAvailablePackageVersions returns the package versions managed by the 'helm' plugin */
  GetAvailablePackageVersions(
    request: DeepPartial<GetAvailablePackageVersionsRequest>,
    metadata?: grpc.Metadata,
  ): Promise<GetAvailablePackageVersionsResponse>;
  /** GetInstalledPackageSummaries returns the installed packages managed by the 'helm' plugin */
  GetInstalledPackageSummaries(
    request: DeepPartial<GetInstalledPackageSummariesRequest>,
    metadata?: grpc.Metadata,
  ): Promise<GetInstalledPackageSummariesResponse>;
  /** GetInstalledPackageDetail returns the requested installed package managed by the 'helm' plugin */
  GetInstalledPackageDetail(
    request: DeepPartial<GetInstalledPackageDetailRequest>,
    metadata?: grpc.Metadata,
  ): Promise<GetInstalledPackageDetailResponse>;
  /** CreateInstalledPackage creates an installed package based on the request. */
  CreateInstalledPackage(
    request: DeepPartial<CreateInstalledPackageRequest>,
    metadata?: grpc.Metadata,
  ): Promise<CreateInstalledPackageResponse>;
  /** UpdateInstalledPackage updates an installed package based on the request. */
  UpdateInstalledPackage(
    request: DeepPartial<UpdateInstalledPackageRequest>,
    metadata?: grpc.Metadata,
  ): Promise<UpdateInstalledPackageResponse>;
  /** DeleteInstalledPackage deletes an installed package based on the request. */
  DeleteInstalledPackage(
    request: DeepPartial<DeleteInstalledPackageRequest>,
    metadata?: grpc.Metadata,
  ): Promise<DeleteInstalledPackageResponse>;
  /** RollbackInstalledPackage updates an installed package based on the request. */
  RollbackInstalledPackage(
    request: DeepPartial<RollbackInstalledPackageRequest>,
    metadata?: grpc.Metadata,
  ): Promise<RollbackInstalledPackageResponse>;
  /**
   * GetInstalledPackageResourceRefs returns the references for the Kubernetes resources created by
   * an installed package.
   */
  GetInstalledPackageResourceRefs(
    request: DeepPartial<GetInstalledPackageResourceRefsRequest>,
    metadata?: grpc.Metadata,
  ): Promise<GetInstalledPackageResourceRefsResponse>;
}

export class HelmPackagesServiceClientImpl implements HelmPackagesService {
  private readonly rpc: Rpc;

  constructor(rpc: Rpc) {
    this.rpc = rpc;
    this.GetAvailablePackageSummaries = this.GetAvailablePackageSummaries.bind(this);
    this.GetAvailablePackageDetail = this.GetAvailablePackageDetail.bind(this);
    this.GetAvailablePackageVersions = this.GetAvailablePackageVersions.bind(this);
    this.GetInstalledPackageSummaries = this.GetInstalledPackageSummaries.bind(this);
    this.GetInstalledPackageDetail = this.GetInstalledPackageDetail.bind(this);
    this.CreateInstalledPackage = this.CreateInstalledPackage.bind(this);
    this.UpdateInstalledPackage = this.UpdateInstalledPackage.bind(this);
    this.DeleteInstalledPackage = this.DeleteInstalledPackage.bind(this);
    this.RollbackInstalledPackage = this.RollbackInstalledPackage.bind(this);
    this.GetInstalledPackageResourceRefs = this.GetInstalledPackageResourceRefs.bind(this);
  }

  GetAvailablePackageSummaries(
    request: DeepPartial<GetAvailablePackageSummariesRequest>,
    metadata?: grpc.Metadata,
  ): Promise<GetAvailablePackageSummariesResponse> {
    return this.rpc.unary(
      HelmPackagesServiceGetAvailablePackageSummariesDesc,
      GetAvailablePackageSummariesRequest.fromPartial(request),
      metadata,
    );
  }

  GetAvailablePackageDetail(
    request: DeepPartial<GetAvailablePackageDetailRequest>,
    metadata?: grpc.Metadata,
  ): Promise<GetAvailablePackageDetailResponse> {
    return this.rpc.unary(
      HelmPackagesServiceGetAvailablePackageDetailDesc,
      GetAvailablePackageDetailRequest.fromPartial(request),
      metadata,
    );
  }

  GetAvailablePackageVersions(
    request: DeepPartial<GetAvailablePackageVersionsRequest>,
    metadata?: grpc.Metadata,
  ): Promise<GetAvailablePackageVersionsResponse> {
    return this.rpc.unary(
      HelmPackagesServiceGetAvailablePackageVersionsDesc,
      GetAvailablePackageVersionsRequest.fromPartial(request),
      metadata,
    );
  }

  GetInstalledPackageSummaries(
    request: DeepPartial<GetInstalledPackageSummariesRequest>,
    metadata?: grpc.Metadata,
  ): Promise<GetInstalledPackageSummariesResponse> {
    return this.rpc.unary(
      HelmPackagesServiceGetInstalledPackageSummariesDesc,
      GetInstalledPackageSummariesRequest.fromPartial(request),
      metadata,
    );
  }

  GetInstalledPackageDetail(
    request: DeepPartial<GetInstalledPackageDetailRequest>,
    metadata?: grpc.Metadata,
  ): Promise<GetInstalledPackageDetailResponse> {
    return this.rpc.unary(
      HelmPackagesServiceGetInstalledPackageDetailDesc,
      GetInstalledPackageDetailRequest.fromPartial(request),
      metadata,
    );
  }

  CreateInstalledPackage(
    request: DeepPartial<CreateInstalledPackageRequest>,
    metadata?: grpc.Metadata,
  ): Promise<CreateInstalledPackageResponse> {
    return this.rpc.unary(
      HelmPackagesServiceCreateInstalledPackageDesc,
      CreateInstalledPackageRequest.fromPartial(request),
      metadata,
    );
  }

  UpdateInstalledPackage(
    request: DeepPartial<UpdateInstalledPackageRequest>,
    metadata?: grpc.Metadata,
  ): Promise<UpdateInstalledPackageResponse> {
    return this.rpc.unary(
      HelmPackagesServiceUpdateInstalledPackageDesc,
      UpdateInstalledPackageRequest.fromPartial(request),
      metadata,
    );
  }

  DeleteInstalledPackage(
    request: DeepPartial<DeleteInstalledPackageRequest>,
    metadata?: grpc.Metadata,
  ): Promise<DeleteInstalledPackageResponse> {
    return this.rpc.unary(
      HelmPackagesServiceDeleteInstalledPackageDesc,
      DeleteInstalledPackageRequest.fromPartial(request),
      metadata,
    );
  }

  RollbackInstalledPackage(
    request: DeepPartial<RollbackInstalledPackageRequest>,
    metadata?: grpc.Metadata,
  ): Promise<RollbackInstalledPackageResponse> {
    return this.rpc.unary(
      HelmPackagesServiceRollbackInstalledPackageDesc,
      RollbackInstalledPackageRequest.fromPartial(request),
      metadata,
    );
  }

  GetInstalledPackageResourceRefs(
    request: DeepPartial<GetInstalledPackageResourceRefsRequest>,
    metadata?: grpc.Metadata,
  ): Promise<GetInstalledPackageResourceRefsResponse> {
    return this.rpc.unary(
      HelmPackagesServiceGetInstalledPackageResourceRefsDesc,
      GetInstalledPackageResourceRefsRequest.fromPartial(request),
      metadata,
    );
  }
}

export const HelmPackagesServiceDesc = {
  serviceName: "kubeappsapis.plugins.helm.packages.v1alpha1.HelmPackagesService",
};

export const HelmPackagesServiceGetAvailablePackageSummariesDesc: UnaryMethodDefinitionish = {
  methodName: "GetAvailablePackageSummaries",
  service: HelmPackagesServiceDesc,
  requestStream: false,
  responseStream: false,
  requestType: {
    serializeBinary() {
      return GetAvailablePackageSummariesRequest.encode(this).finish();
    },
  } as any,
  responseType: {
    deserializeBinary(data: Uint8Array) {
      return {
        ...GetAvailablePackageSummariesResponse.decode(data),
        toObject() {
          return this;
        },
      };
    },
  } as any,
};

export const HelmPackagesServiceGetAvailablePackageDetailDesc: UnaryMethodDefinitionish = {
  methodName: "GetAvailablePackageDetail",
  service: HelmPackagesServiceDesc,
  requestStream: false,
  responseStream: false,
  requestType: {
    serializeBinary() {
      return GetAvailablePackageDetailRequest.encode(this).finish();
    },
  } as any,
  responseType: {
    deserializeBinary(data: Uint8Array) {
      return {
        ...GetAvailablePackageDetailResponse.decode(data),
        toObject() {
          return this;
        },
      };
    },
  } as any,
};

export const HelmPackagesServiceGetAvailablePackageVersionsDesc: UnaryMethodDefinitionish = {
  methodName: "GetAvailablePackageVersions",
  service: HelmPackagesServiceDesc,
  requestStream: false,
  responseStream: false,
  requestType: {
    serializeBinary() {
      return GetAvailablePackageVersionsRequest.encode(this).finish();
    },
  } as any,
  responseType: {
    deserializeBinary(data: Uint8Array) {
      return {
        ...GetAvailablePackageVersionsResponse.decode(data),
        toObject() {
          return this;
        },
      };
    },
  } as any,
};

export const HelmPackagesServiceGetInstalledPackageSummariesDesc: UnaryMethodDefinitionish = {
  methodName: "GetInstalledPackageSummaries",
  service: HelmPackagesServiceDesc,
  requestStream: false,
  responseStream: false,
  requestType: {
    serializeBinary() {
      return GetInstalledPackageSummariesRequest.encode(this).finish();
    },
  } as any,
  responseType: {
    deserializeBinary(data: Uint8Array) {
      return {
        ...GetInstalledPackageSummariesResponse.decode(data),
        toObject() {
          return this;
        },
      };
    },
  } as any,
};

export const HelmPackagesServiceGetInstalledPackageDetailDesc: UnaryMethodDefinitionish = {
  methodName: "GetInstalledPackageDetail",
  service: HelmPackagesServiceDesc,
  requestStream: false,
  responseStream: false,
  requestType: {
    serializeBinary() {
      return GetInstalledPackageDetailRequest.encode(this).finish();
    },
  } as any,
  responseType: {
    deserializeBinary(data: Uint8Array) {
      return {
        ...GetInstalledPackageDetailResponse.decode(data),
        toObject() {
          return this;
        },
      };
    },
  } as any,
};

export const HelmPackagesServiceCreateInstalledPackageDesc: UnaryMethodDefinitionish = {
  methodName: "CreateInstalledPackage",
  service: HelmPackagesServiceDesc,
  requestStream: false,
  responseStream: false,
  requestType: {
    serializeBinary() {
      return CreateInstalledPackageRequest.encode(this).finish();
    },
  } as any,
  responseType: {
    deserializeBinary(data: Uint8Array) {
      return {
        ...CreateInstalledPackageResponse.decode(data),
        toObject() {
          return this;
        },
      };
    },
  } as any,
};

export const HelmPackagesServiceUpdateInstalledPackageDesc: UnaryMethodDefinitionish = {
  methodName: "UpdateInstalledPackage",
  service: HelmPackagesServiceDesc,
  requestStream: false,
  responseStream: false,
  requestType: {
    serializeBinary() {
      return UpdateInstalledPackageRequest.encode(this).finish();
    },
  } as any,
  responseType: {
    deserializeBinary(data: Uint8Array) {
      return {
        ...UpdateInstalledPackageResponse.decode(data),
        toObject() {
          return this;
        },
      };
    },
  } as any,
};

export const HelmPackagesServiceDeleteInstalledPackageDesc: UnaryMethodDefinitionish = {
  methodName: "DeleteInstalledPackage",
  service: HelmPackagesServiceDesc,
  requestStream: false,
  responseStream: false,
  requestType: {
    serializeBinary() {
      return DeleteInstalledPackageRequest.encode(this).finish();
    },
  } as any,
  responseType: {
    deserializeBinary(data: Uint8Array) {
      return {
        ...DeleteInstalledPackageResponse.decode(data),
        toObject() {
          return this;
        },
      };
    },
  } as any,
};

export const HelmPackagesServiceRollbackInstalledPackageDesc: UnaryMethodDefinitionish = {
  methodName: "RollbackInstalledPackage",
  service: HelmPackagesServiceDesc,
  requestStream: false,
  responseStream: false,
  requestType: {
    serializeBinary() {
      return RollbackInstalledPackageRequest.encode(this).finish();
    },
  } as any,
  responseType: {
    deserializeBinary(data: Uint8Array) {
      return {
        ...RollbackInstalledPackageResponse.decode(data),
        toObject() {
          return this;
        },
      };
    },
  } as any,
};

export const HelmPackagesServiceGetInstalledPackageResourceRefsDesc: UnaryMethodDefinitionish = {
  methodName: "GetInstalledPackageResourceRefs",
  service: HelmPackagesServiceDesc,
  requestStream: false,
  responseStream: false,
  requestType: {
    serializeBinary() {
      return GetInstalledPackageResourceRefsRequest.encode(this).finish();
    },
  } as any,
  responseType: {
    deserializeBinary(data: Uint8Array) {
      return {
        ...GetInstalledPackageResourceRefsResponse.decode(data),
        toObject() {
          return this;
        },
      };
    },
  } as any,
};

export interface HelmRepositoriesService {
  /** AddPackageRepository add an existing package repository to the set of ones already managed by the Helm plugin */
  AddPackageRepository(
    request: DeepPartial<AddPackageRepositoryRequest>,
    metadata?: grpc.Metadata,
  ): Promise<AddPackageRepositoryResponse>;
  GetPackageRepositoryDetail(
    request: DeepPartial<GetPackageRepositoryDetailRequest>,
    metadata?: grpc.Metadata,
  ): Promise<GetPackageRepositoryDetailResponse>;
  GetPackageRepositorySummaries(
    request: DeepPartial<GetPackageRepositorySummariesRequest>,
    metadata?: grpc.Metadata,
  ): Promise<GetPackageRepositorySummariesResponse>;
  UpdatePackageRepository(
    request: DeepPartial<UpdatePackageRepositoryRequest>,
    metadata?: grpc.Metadata,
  ): Promise<UpdatePackageRepositoryResponse>;
  DeletePackageRepository(
    request: DeepPartial<DeletePackageRepositoryRequest>,
    metadata?: grpc.Metadata,
  ): Promise<DeletePackageRepositoryResponse>;
<<<<<<< HEAD
=======
  /** this endpoint only exists for the purpose of integration tests */
  SetUserManagedSecrets(
    request: DeepPartial<SetUserManagedSecretsRequest>,
    metadata?: grpc.Metadata,
  ): Promise<SetUserManagedSecretsResponse>;
  GetPackageRepositoryPermissions(
    request: DeepPartial<GetPackageRepositoryPermissionsRequest>,
    metadata?: grpc.Metadata,
  ): Promise<GetPackageRepositoryPermissionsResponse>;
>>>>>>> 5b8d1ee7
}

export class HelmRepositoriesServiceClientImpl implements HelmRepositoriesService {
  private readonly rpc: Rpc;

  constructor(rpc: Rpc) {
    this.rpc = rpc;
    this.AddPackageRepository = this.AddPackageRepository.bind(this);
    this.GetPackageRepositoryDetail = this.GetPackageRepositoryDetail.bind(this);
    this.GetPackageRepositorySummaries = this.GetPackageRepositorySummaries.bind(this);
    this.UpdatePackageRepository = this.UpdatePackageRepository.bind(this);
    this.DeletePackageRepository = this.DeletePackageRepository.bind(this);
<<<<<<< HEAD
=======
    this.SetUserManagedSecrets = this.SetUserManagedSecrets.bind(this);
    this.GetPackageRepositoryPermissions = this.GetPackageRepositoryPermissions.bind(this);
>>>>>>> 5b8d1ee7
  }

  AddPackageRepository(
    request: DeepPartial<AddPackageRepositoryRequest>,
    metadata?: grpc.Metadata,
  ): Promise<AddPackageRepositoryResponse> {
    return this.rpc.unary(
      HelmRepositoriesServiceAddPackageRepositoryDesc,
      AddPackageRepositoryRequest.fromPartial(request),
      metadata,
    );
  }

  GetPackageRepositoryDetail(
    request: DeepPartial<GetPackageRepositoryDetailRequest>,
    metadata?: grpc.Metadata,
  ): Promise<GetPackageRepositoryDetailResponse> {
    return this.rpc.unary(
      HelmRepositoriesServiceGetPackageRepositoryDetailDesc,
      GetPackageRepositoryDetailRequest.fromPartial(request),
      metadata,
    );
  }

  GetPackageRepositorySummaries(
    request: DeepPartial<GetPackageRepositorySummariesRequest>,
    metadata?: grpc.Metadata,
  ): Promise<GetPackageRepositorySummariesResponse> {
    return this.rpc.unary(
      HelmRepositoriesServiceGetPackageRepositorySummariesDesc,
      GetPackageRepositorySummariesRequest.fromPartial(request),
      metadata,
    );
  }

  UpdatePackageRepository(
    request: DeepPartial<UpdatePackageRepositoryRequest>,
    metadata?: grpc.Metadata,
  ): Promise<UpdatePackageRepositoryResponse> {
    return this.rpc.unary(
      HelmRepositoriesServiceUpdatePackageRepositoryDesc,
      UpdatePackageRepositoryRequest.fromPartial(request),
      metadata,
    );
  }

  DeletePackageRepository(
    request: DeepPartial<DeletePackageRepositoryRequest>,
    metadata?: grpc.Metadata,
  ): Promise<DeletePackageRepositoryResponse> {
    return this.rpc.unary(
      HelmRepositoriesServiceDeletePackageRepositoryDesc,
      DeletePackageRepositoryRequest.fromPartial(request),
      metadata,
    );
  }
<<<<<<< HEAD
=======

  SetUserManagedSecrets(
    request: DeepPartial<SetUserManagedSecretsRequest>,
    metadata?: grpc.Metadata,
  ): Promise<SetUserManagedSecretsResponse> {
    return this.rpc.unary(
      HelmRepositoriesServiceSetUserManagedSecretsDesc,
      SetUserManagedSecretsRequest.fromPartial(request),
      metadata,
    );
  }

  GetPackageRepositoryPermissions(
    request: DeepPartial<GetPackageRepositoryPermissionsRequest>,
    metadata?: grpc.Metadata,
  ): Promise<GetPackageRepositoryPermissionsResponse> {
    return this.rpc.unary(
      HelmRepositoriesServiceGetPackageRepositoryPermissionsDesc,
      GetPackageRepositoryPermissionsRequest.fromPartial(request),
      metadata,
    );
  }
>>>>>>> 5b8d1ee7
}

export const HelmRepositoriesServiceDesc = {
  serviceName: "kubeappsapis.plugins.helm.packages.v1alpha1.HelmRepositoriesService",
};

export const HelmRepositoriesServiceAddPackageRepositoryDesc: UnaryMethodDefinitionish = {
  methodName: "AddPackageRepository",
  service: HelmRepositoriesServiceDesc,
  requestStream: false,
  responseStream: false,
  requestType: {
    serializeBinary() {
      return AddPackageRepositoryRequest.encode(this).finish();
    },
  } as any,
  responseType: {
    deserializeBinary(data: Uint8Array) {
      return {
        ...AddPackageRepositoryResponse.decode(data),
        toObject() {
          return this;
        },
      };
    },
  } as any,
};

export const HelmRepositoriesServiceGetPackageRepositoryDetailDesc: UnaryMethodDefinitionish = {
  methodName: "GetPackageRepositoryDetail",
  service: HelmRepositoriesServiceDesc,
  requestStream: false,
  responseStream: false,
  requestType: {
    serializeBinary() {
      return GetPackageRepositoryDetailRequest.encode(this).finish();
    },
  } as any,
  responseType: {
    deserializeBinary(data: Uint8Array) {
      return {
        ...GetPackageRepositoryDetailResponse.decode(data),
        toObject() {
          return this;
        },
      };
    },
  } as any,
};

export const HelmRepositoriesServiceGetPackageRepositorySummariesDesc: UnaryMethodDefinitionish = {
  methodName: "GetPackageRepositorySummaries",
  service: HelmRepositoriesServiceDesc,
  requestStream: false,
  responseStream: false,
  requestType: {
    serializeBinary() {
      return GetPackageRepositorySummariesRequest.encode(this).finish();
    },
  } as any,
  responseType: {
    deserializeBinary(data: Uint8Array) {
      return {
        ...GetPackageRepositorySummariesResponse.decode(data),
        toObject() {
          return this;
        },
      };
    },
  } as any,
};

export const HelmRepositoriesServiceUpdatePackageRepositoryDesc: UnaryMethodDefinitionish = {
  methodName: "UpdatePackageRepository",
  service: HelmRepositoriesServiceDesc,
  requestStream: false,
  responseStream: false,
  requestType: {
    serializeBinary() {
      return UpdatePackageRepositoryRequest.encode(this).finish();
    },
  } as any,
  responseType: {
    deserializeBinary(data: Uint8Array) {
      return {
        ...UpdatePackageRepositoryResponse.decode(data),
        toObject() {
          return this;
        },
      };
    },
  } as any,
};

export const HelmRepositoriesServiceDeletePackageRepositoryDesc: UnaryMethodDefinitionish = {
  methodName: "DeletePackageRepository",
  service: HelmRepositoriesServiceDesc,
  requestStream: false,
  responseStream: false,
  requestType: {
    serializeBinary() {
      return DeletePackageRepositoryRequest.encode(this).finish();
    },
  } as any,
  responseType: {
    deserializeBinary(data: Uint8Array) {
      return {
        ...DeletePackageRepositoryResponse.decode(data),
        toObject() {
          return this;
        },
      };
    },
  } as any,
};

<<<<<<< HEAD
=======
export const HelmRepositoriesServiceSetUserManagedSecretsDesc: UnaryMethodDefinitionish = {
  methodName: "SetUserManagedSecrets",
  service: HelmRepositoriesServiceDesc,
  requestStream: false,
  responseStream: false,
  requestType: {
    serializeBinary() {
      return SetUserManagedSecretsRequest.encode(this).finish();
    },
  } as any,
  responseType: {
    deserializeBinary(data: Uint8Array) {
      return {
        ...SetUserManagedSecretsResponse.decode(data),
        toObject() {
          return this;
        },
      };
    },
  } as any,
};

export const HelmRepositoriesServiceGetPackageRepositoryPermissionsDesc: UnaryMethodDefinitionish =
  {
    methodName: "GetPackageRepositoryPermissions",
    service: HelmRepositoriesServiceDesc,
    requestStream: false,
    responseStream: false,
    requestType: {
      serializeBinary() {
        return GetPackageRepositoryPermissionsRequest.encode(this).finish();
      },
    } as any,
    responseType: {
      deserializeBinary(data: Uint8Array) {
        return {
          ...GetPackageRepositoryPermissionsResponse.decode(data),
          toObject() {
            return this;
          },
        };
      },
    } as any,
  };

>>>>>>> 5b8d1ee7
interface UnaryMethodDefinitionishR extends grpc.UnaryMethodDefinition<any, any> {
  requestStream: any;
  responseStream: any;
}

type UnaryMethodDefinitionish = UnaryMethodDefinitionishR;

interface Rpc {
  unary<T extends UnaryMethodDefinitionish>(
    methodDesc: T,
    request: any,
    metadata: grpc.Metadata | undefined,
  ): Promise<any>;
}

export class GrpcWebImpl {
  private host: string;
  private options: {
    transport?: grpc.TransportFactory;

    debug?: boolean;
    metadata?: grpc.Metadata;
    upStreamRetryCodes?: number[];
  };

  constructor(
    host: string,
    options: {
      transport?: grpc.TransportFactory;

      debug?: boolean;
      metadata?: grpc.Metadata;
      upStreamRetryCodes?: number[];
    },
  ) {
    this.host = host;
    this.options = options;
  }

  unary<T extends UnaryMethodDefinitionish>(
    methodDesc: T,
    _request: any,
    metadata: grpc.Metadata | undefined,
  ): Promise<any> {
    const request = { ..._request, ...methodDesc.requestType };
    const maybeCombinedMetadata =
      metadata && this.options.metadata
        ? new BrowserHeaders({ ...this.options?.metadata.headersMap, ...metadata?.headersMap })
        : metadata || this.options.metadata;
    return new Promise((resolve, reject) => {
      grpc.unary(methodDesc, {
        request,
        host: this.host,
        metadata: maybeCombinedMetadata,
        transport: this.options.transport,
        debug: this.options.debug,
        onEnd: function (response) {
          if (response.status === grpc.Code.OK) {
            resolve(response.message);
          } else {
            const err = new GrpcWebError(
              response.statusMessage,
              response.status,
              response.trailers,
            );
            reject(err);
          }
        },
      });
    });
  }
}

type Builtin = Date | Function | Uint8Array | string | number | boolean | undefined;

export type DeepPartial<T> = T extends Builtin
  ? T
  : T extends Array<infer U>
  ? Array<DeepPartial<U>>
  : T extends ReadonlyArray<infer U>
  ? ReadonlyArray<DeepPartial<U>>
  : T extends {}
  ? { [K in keyof T]?: DeepPartial<T[K]> }
  : Partial<T>;

type KeysOfUnion<T> = T extends T ? keyof T : never;
export type Exact<P, I extends P> = P extends Builtin
  ? P
  : P & { [K in keyof P]: Exact<P[K], I[K]> } & { [K in Exclude<keyof I, KeysOfUnion<P>>]: never };

function isObject(value: any): boolean {
  return typeof value === "object" && value !== null;
}

function isSet(value: any): boolean {
  return value !== null && value !== undefined;
}

export class GrpcWebError extends Error {
  constructor(message: string, public code: grpc.Code, public metadata: grpc.Metadata) {
    super(message);
  }
}<|MERGE_RESOLUTION|>--- conflicted
+++ resolved
@@ -1075,18 +1075,10 @@
     request: DeepPartial<DeletePackageRepositoryRequest>,
     metadata?: grpc.Metadata,
   ): Promise<DeletePackageRepositoryResponse>;
-<<<<<<< HEAD
-=======
-  /** this endpoint only exists for the purpose of integration tests */
-  SetUserManagedSecrets(
-    request: DeepPartial<SetUserManagedSecretsRequest>,
-    metadata?: grpc.Metadata,
-  ): Promise<SetUserManagedSecretsResponse>;
   GetPackageRepositoryPermissions(
     request: DeepPartial<GetPackageRepositoryPermissionsRequest>,
     metadata?: grpc.Metadata,
   ): Promise<GetPackageRepositoryPermissionsResponse>;
->>>>>>> 5b8d1ee7
 }
 
 export class HelmRepositoriesServiceClientImpl implements HelmRepositoriesService {
@@ -1099,11 +1091,7 @@
     this.GetPackageRepositorySummaries = this.GetPackageRepositorySummaries.bind(this);
     this.UpdatePackageRepository = this.UpdatePackageRepository.bind(this);
     this.DeletePackageRepository = this.DeletePackageRepository.bind(this);
-<<<<<<< HEAD
-=======
-    this.SetUserManagedSecrets = this.SetUserManagedSecrets.bind(this);
     this.GetPackageRepositoryPermissions = this.GetPackageRepositoryPermissions.bind(this);
->>>>>>> 5b8d1ee7
   }
 
   AddPackageRepository(
@@ -1160,19 +1148,6 @@
       metadata,
     );
   }
-<<<<<<< HEAD
-=======
-
-  SetUserManagedSecrets(
-    request: DeepPartial<SetUserManagedSecretsRequest>,
-    metadata?: grpc.Metadata,
-  ): Promise<SetUserManagedSecretsResponse> {
-    return this.rpc.unary(
-      HelmRepositoriesServiceSetUserManagedSecretsDesc,
-      SetUserManagedSecretsRequest.fromPartial(request),
-      metadata,
-    );
-  }
 
   GetPackageRepositoryPermissions(
     request: DeepPartial<GetPackageRepositoryPermissionsRequest>,
@@ -1184,7 +1159,6 @@
       metadata,
     );
   }
->>>>>>> 5b8d1ee7
 }
 
 export const HelmRepositoriesServiceDesc = {
@@ -1293,30 +1267,6 @@
     deserializeBinary(data: Uint8Array) {
       return {
         ...DeletePackageRepositoryResponse.decode(data),
-        toObject() {
-          return this;
-        },
-      };
-    },
-  } as any,
-};
-
-<<<<<<< HEAD
-=======
-export const HelmRepositoriesServiceSetUserManagedSecretsDesc: UnaryMethodDefinitionish = {
-  methodName: "SetUserManagedSecrets",
-  service: HelmRepositoriesServiceDesc,
-  requestStream: false,
-  responseStream: false,
-  requestType: {
-    serializeBinary() {
-      return SetUserManagedSecretsRequest.encode(this).finish();
-    },
-  } as any,
-  responseType: {
-    deserializeBinary(data: Uint8Array) {
-      return {
-        ...SetUserManagedSecretsResponse.decode(data),
         toObject() {
           return this;
         },
@@ -1348,7 +1298,6 @@
     } as any,
   };
 
->>>>>>> 5b8d1ee7
 interface UnaryMethodDefinitionishR extends grpc.UnaryMethodDefinition<any, any> {
   requestStream: any;
   responseStream: any;
