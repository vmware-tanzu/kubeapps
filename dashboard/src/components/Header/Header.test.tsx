import { shallow } from "enzyme";
import * as React from "react";
import { IClusterState } from "../../reducers/cluster";
import { app } from "../../shared/url";
import Header from "./Header";

const defaultProps = {
  authenticated: true,
  fetchNamespaces: jest.fn(),
  logout: jest.fn(),
  cluster: {
    currentNamespace: "default",
    namespaces: ["default", "other"],
  } as IClusterState,
  defaultNamespace: "kubeapps-user",
  pathname: "",
  push: jest.fn(),
  setNamespace: jest.fn(),
  createNamespace: jest.fn(),
  getNamespace: jest.fn(),
};
it("renders the header links and titles", () => {
  const wrapper = shallow(<Header {...defaultProps} />);
  const menubar = wrapper.find(".header__nav__menu").first();
  const items = menubar.children().map(p => p.props().children.props);
  const expectedItems = [
    { children: "Applications", to: app.apps.list("default") },
    { children: "Catalog", to: app.catalog("default") },
    { children: "Service Instances (alpha)", to: app.servicesInstances("default") },
  ];
  expect(items.length).toEqual(expectedItems.length);
  expectedItems.forEach((expectedItem, index) => {
    expect(expectedItem.children).toBe(items[index].children);
    expect(expectedItem.to).toBe(items[index].to);
  });
});

describe("settings", () => {
  it("renders settings", () => {
<<<<<<< HEAD
    const wrapper = shallow(<Header {...defaultProps} featureFlags={{ operators: false }} />);
=======
    const wrapper = shallow(
      <Header {...defaultProps} featureFlags={{ operators: false, additionalClusters: [] }} />,
    );
>>>>>>> 8d8fd4d8
    const settingsbar = wrapper.find(".header__nav__submenu").first();
    const items = settingsbar.find("NavLink").map(p => p.props());
    const expectedItems = [
      { children: "App Repositories", to: "/config/ns/default/repos" },
      { children: "Service Brokers", to: "/config/brokers" },
    ];
    items.forEach((item, index) => {
      expect(item.children).toBe(expectedItems[index].children);
      expect(item.to).toBe(expectedItems[index].to);
    });
  });

  it("renders operators link", () => {
<<<<<<< HEAD
    const wrapper = shallow(<Header {...defaultProps} featureFlags={{ operators: true }} />);
=======
    const wrapper = shallow(
      <Header {...defaultProps} featureFlags={{ operators: true, additionalClusters: [] }} />,
    );
>>>>>>> 8d8fd4d8
    const settingsbar = wrapper.find(".header__nav__submenu").first();
    const items = settingsbar.find("NavLink").map(p => p.props());
    const expectedItems = [
      { children: "App Repositories", to: "/config/ns/default/repos" },
      { children: "Service Brokers", to: "/config/brokers" },
      { children: "Operators", to: "/ns/default/operators" },
    ];
    items.forEach((item, index) => {
      expect(item.children).toBe(expectedItems[index].children);
      expect(item.to).toBe(expectedItems[index].to);
    });
  });
});

it("updates state when the path changes", () => {
  const wrapper = shallow(<Header {...defaultProps} />);
  wrapper.setState({ configOpen: true, mobileOpne: true });
  wrapper.setProps({ pathname: "foo" });
  expect(wrapper.state()).toMatchObject({ configOpen: false, mobileOpen: false });
});

it("renders the namespace switcher", () => {
  const wrapper = shallow(<Header {...defaultProps} />);

  const namespaceSelector = wrapper.find("NamespaceSelector");

  expect(namespaceSelector).toExist();
  expect(namespaceSelector.props()).toEqual(
    expect.objectContaining({
      defaultNamespace: defaultProps.defaultNamespace,
      cluster: defaultProps.cluster,
    }),
  );
});

it("call setNamespace and getNamespace when selecting a namespace", () => {
  const setNamespace = jest.fn();
  const createNamespace = jest.fn();
  const getNamespace = jest.fn();
  const cluster = {
    currentNamespace: "foo",
    namespaces: ["foo", "bar"],
  };
  const wrapper = shallow(
    <Header
      {...defaultProps}
      setNamespace={setNamespace}
      cluster={cluster}
      createNamespace={createNamespace}
      getNamespace={getNamespace}
    />,
  );

  const namespaceSelector = wrapper.find("NamespaceSelector");
  expect(namespaceSelector).toExist();
  const onChange = namespaceSelector.prop("onChange") as (ns: any) => void;
  onChange("bar");

  expect(setNamespace).toHaveBeenCalledWith("bar");
  expect(getNamespace).toHaveBeenCalledWith("bar");
  expect(createNamespace).not.toHaveBeenCalled();
});

it("doesn't call getNamespace when selecting all namespaces", () => {
  const setNamespace = jest.fn();
  const getNamespace = jest.fn();
  const cluster = {
    currentNamespace: "foo",
    namespaces: ["foo", "bar"],
  };
  const wrapper = shallow(
    <Header
      {...defaultProps}
      setNamespace={setNamespace}
      cluster={cluster}
      getNamespace={getNamespace}
    />,
  );

  const namespaceSelector = wrapper.find("NamespaceSelector");
  expect(namespaceSelector).toExist();
  const onChange = namespaceSelector.prop("onChange") as (ns: any) => void;
  onChange("_all");

  expect(setNamespace).toHaveBeenCalledWith("_all");
  expect(getNamespace).not.toHaveBeenCalled();
});<|MERGE_RESOLUTION|>--- conflicted
+++ resolved
@@ -37,13 +37,9 @@
 
 describe("settings", () => {
   it("renders settings", () => {
-<<<<<<< HEAD
-    const wrapper = shallow(<Header {...defaultProps} featureFlags={{ operators: false }} />);
-=======
     const wrapper = shallow(
       <Header {...defaultProps} featureFlags={{ operators: false, additionalClusters: [] }} />,
     );
->>>>>>> 8d8fd4d8
     const settingsbar = wrapper.find(".header__nav__submenu").first();
     const items = settingsbar.find("NavLink").map(p => p.props());
     const expectedItems = [
@@ -57,13 +53,9 @@
   });
 
   it("renders operators link", () => {
-<<<<<<< HEAD
-    const wrapper = shallow(<Header {...defaultProps} featureFlags={{ operators: true }} />);
-=======
     const wrapper = shallow(
       <Header {...defaultProps} featureFlags={{ operators: true, additionalClusters: [] }} />,
     );
->>>>>>> 8d8fd4d8
     const settingsbar = wrapper.find(".header__nav__submenu").first();
     const items = settingsbar.find("NavLink").map(p => p.props());
     const expectedItems = [
