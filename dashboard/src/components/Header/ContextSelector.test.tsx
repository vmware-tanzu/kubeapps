// Copyright 2020-2023 the Kubeapps contributors.
// SPDX-License-Identifier: Apache-2.0

import { CdsButton } from "@cds/react/button";
import { CdsModal } from "@cds/react/modal";
import { act, screen } from "@testing-library/react";
import actions from "actions";
<<<<<<< HEAD
import AlertGroup from "components/AlertGroup";
import { createMemoryHistory } from "history";
=======
import Alert from "components/js/Alert";
>>>>>>> 51f86bc4
import { cloneDeep } from "lodash";
import * as ReactRedux from "react-redux";
import * as ReactRouter from "react-router";
import { IClusterState, IClustersState } from "reducers/cluster";
import {
  defaultStore,
  getStore,
  initialState,
  mountWrapper,
  renderWithProviders,
} from "shared/specs/mountWrapper";
import { IStoreState } from "shared/types";
import ContextSelector from "./ContextSelector";
import userEvent from "@testing-library/user-event";

let spyOnUseDispatch: jest.SpyInstance;
let spyOnUseNavigate: jest.SpyInstance;
const kubeActions = { ...actions.operators };
beforeEach(() => {
  actions.namespace = {
    ...actions.namespace,
    fetchNamespaces: jest.fn(),
    checkNamespaceExists: jest.fn(),
    setNamespace: jest.fn(),
    createNamespace: jest.fn(),
  };
  const mockDispatch = jest.fn(res => res);
  spyOnUseDispatch = jest.spyOn(ReactRedux, "useDispatch").mockReturnValue(mockDispatch);
  spyOnUseNavigate = jest.spyOn(ReactRouter, "useNavigate").mockReturnValue(jest.fn() as any);
});

afterEach(() => {
  actions.operators = { ...kubeActions };
  spyOnUseDispatch.mockRestore();
  spyOnUseNavigate.mockRestore();
});

it("gets a namespace", () => {
  const checkNamespaceExists = jest.fn();
  actions.namespace.checkNamespaceExists = checkNamespaceExists;
  mountWrapper(defaultStore, <ContextSelector />);

  expect(checkNamespaceExists).toHaveBeenCalledWith(
    initialState.clusters.currentCluster,
    initialState.clusters.clusters[initialState.clusters.currentCluster].currentNamespace,
  );
});

it("opens the dropdown menu", () => {
  const wrapper = mountWrapper(defaultStore, <ContextSelector />);
  expect(wrapper.find(".dropdown")).not.toHaveClassName("open");
  const menu = wrapper.find("button");
  menu.simulate("click");
  wrapper.update();
  expect(wrapper.find(".dropdown")).toHaveClassName("open");
});

it("selects a different namespace", () => {
  const setNamespace = jest.fn();
  actions.namespace = {
    ...actions.namespace,
    setNamespace,
  };
  const wrapper = mountWrapper(defaultStore, <ContextSelector />);
  wrapper
    .find("select")
    .findWhere(s => s.prop("name") === "namespaces")
    .simulate("change", { target: { value: "other" } });
  act(() => {
    (
      wrapper
        .find(CdsButton)
        .filterWhere(b => b.text() === "Change Context")
        .prop("onClick") as any
    )();
  });
  expect(setNamespace).toHaveBeenCalledWith(initialState.clusters.currentCluster, "other");
});

it("shows the current cluster", () => {
  const clusters = {
    currentCluster: "bar",
    clusters: {
      foo: {
        currentNamespace: "default",
        namespaces: ["default"],
        canCreateNS: true,
      },
      bar: {
        currentNamespace: "default",
        namespaces: ["default"],
        canCreateNS: true,
      },
    },
  } as IClustersState;
  const wrapper = mountWrapper(getStore({ clusters } as Partial<IStoreState>), <ContextSelector />);
  expect(wrapper.find("select").at(0).prop("value")).toBe("bar");
});

it("shows the current namespace", () => {
  const clusters = cloneDeep(initialState.clusters);
  clusters.clusters[clusters.currentCluster].currentNamespace = "other";
  const wrapper = mountWrapper(getStore({ clusters } as Partial<IStoreState>), <ContextSelector />);
  expect(wrapper.find("select").at(1).prop("value")).toBe("other");
});

it("submits the form to create a new namespace", () => {
  const createNamespace = jest.fn();
  actions.namespace.createNamespace = createNamespace;
  const wrapper = mountWrapper(defaultStore, <ContextSelector />);

  const modalButton = wrapper.find(".flat-btn").first();
  act(() => {
    (modalButton.prop("onClick") as any)();
  });
  wrapper.update();
  expect(wrapper.find(CdsModal)).toExist();

  act(() => {
    wrapper.find("input").simulate("change", { target: { value: "new-ns" } });
  });
  wrapper.update();

  act(() => {
    wrapper.find("form").simulate("submit", { preventDefault: jest.fn() });
  });
  wrapper.update();

  expect(createNamespace).toHaveBeenCalledWith(initialState.clusters.currentCluster, "new-ns", {});
});

it("submits the form to create a new namespace with custom labels", () => {
  const createNamespace = jest.fn();
  actions.namespace.createNamespace = createNamespace;

  const config = cloneDeep(initialState.config);
  config.createNamespaceLabels = {
    "managed-by": "kubeapps",
  };
  const wrapper = mountWrapper(getStore({ config } as Partial<IStoreState>), <ContextSelector />);

  const modalButton = wrapper.find(".flat-btn").first();
  act(() => {
    (modalButton.prop("onClick") as any)();
  });
  wrapper.update();
  expect(wrapper.find(CdsModal)).toExist();

  act(() => {
    wrapper.find("input").simulate("change", { target: { value: "new-ns" } });
  });
  wrapper.update();

  act(() => {
    wrapper.find("form").simulate("submit", { preventDefault: jest.fn() });
  });
  wrapper.update();

  expect(createNamespace).toHaveBeenCalledWith(initialState.clusters.currentCluster, "new-ns", {
    "managed-by": "kubeapps",
  });
});

it("shows an error creating a namespace", () => {
  const clusters = cloneDeep(initialState.clusters);
  clusters.clusters[clusters.currentCluster].error = { error: new Error("Boom"), action: "create" };

  const wrapper = mountWrapper(getStore({ clusters } as Partial<IStoreState>), <ContextSelector />);

  const modalButton = wrapper.find(".flat-btn").first();
  act(() => {
    (modalButton.prop("onClick") as any)();
  });
  wrapper.update();

  // The error will be within the modal
  expect(wrapper.find(CdsModal).find(AlertGroup)).toExist();
});

it("disables the create button if not allowed", () => {
  const clusters = {
    currentCluster: "foo",
    clusters: {
      foo: {
        currentNamespace: "default",
        namespaces: ["default"],
        canCreateNS: false,
      },
    },
  } as IClustersState;
  const wrapper = mountWrapper(getStore({ clusters } as Partial<IStoreState>), <ContextSelector />);
  expect(wrapper.find(".flat-btn").first()).toBeDisabled();
});

it("disables the change context button if namespace is not loaded yet", () => {
  const clusters = {
    currentCluster: "foo",
    clusters: {
      foo: {
        currentNamespace: "default",
        namespaces: [],
        canCreateNS: false,
      },
    },
  } as IClustersState;
  const wrapper = mountWrapper(getStore({ clusters } as Partial<IStoreState>), <ContextSelector />);
  expect(wrapper.find(CdsButton).filterWhere(b => b.text() === "Change Context")).toBeDisabled();
});

it("changes the location with the new namespace", async () => {
  const navigate = jest.fn();
  spyOnUseNavigate = jest.spyOn(ReactRouter, "useNavigate").mockReturnValue(navigate as any);

  renderWithProviders(<ContextSelector />, {
    preloadedState: {
      clusters: {
        currentCluster: "default-cluster",
        clusters: {
          "default-cluster": {
            currentNamespace: "default",
            namespaces: ["default", "ns-bar", "other"],
          } as Partial<IClusterState>,
        },
      } as Partial<IClustersState>,
    },
    initialEntries: ["/c/default-cluster/ns/ns-bar/catalog"],
  });

  await userEvent.selectOptions(screen.getByTestId("select-namespace"), "other");
  await userEvent.click(screen.getByText("Change Context"));

  expect(navigate).toBeCalledWith("/c/default-cluster/ns/other/catalog");
});

it("changes the location with the new cluster and namespace", async () => {
  const navigate = jest.fn();
  spyOnUseNavigate = jest.spyOn(ReactRouter, "useNavigate").mockReturnValue(navigate as any);

  renderWithProviders(<ContextSelector />, {
    preloadedState: {
      clusters: {
        currentCluster: "default-cluster",
        clusters: {
          "default-cluster": {
            currentNamespace: "default",
            namespaces: ["default", "ns-bar", "other"],
          } as Partial<IClusterState>,
          "other-cluster": {
            currentNamespace: "default",
            namespaces: ["default", "ns-bar", "other"],
          } as Partial<IClusterState>,
        },
      } as Partial<IClustersState>,
    },
    initialEntries: ["/c/other-cluster/ns/other/catalog"],
  });

  await userEvent.selectOptions(screen.getByTestId("select-cluster"), "other-cluster");
  await userEvent.selectOptions(screen.getByTestId("select-namespace"), "other");
  await userEvent.click(screen.getByText("Change Context"));

  expect(navigate).toBeCalledWith("/c/other-cluster/ns/other/catalog");
});<|MERGE_RESOLUTION|>--- conflicted
+++ resolved
@@ -4,13 +4,9 @@
 import { CdsButton } from "@cds/react/button";
 import { CdsModal } from "@cds/react/modal";
 import { act, screen } from "@testing-library/react";
+import userEvent from "@testing-library/user-event";
 import actions from "actions";
-<<<<<<< HEAD
 import AlertGroup from "components/AlertGroup";
-import { createMemoryHistory } from "history";
-=======
-import Alert from "components/js/Alert";
->>>>>>> 51f86bc4
 import { cloneDeep } from "lodash";
 import * as ReactRedux from "react-redux";
 import * as ReactRouter from "react-router";
@@ -24,7 +20,6 @@
 } from "shared/specs/mountWrapper";
 import { IStoreState } from "shared/types";
 import ContextSelector from "./ContextSelector";
-import userEvent from "@testing-library/user-event";
 
 let spyOnUseDispatch: jest.SpyInstance;
 let spyOnUseNavigate: jest.SpyInstance;
