.drawer {
  position: absolute;
  overflow: hidden;
  bottom: 0;
  right: 0;
  left: 0;
}

.kubeapps-menu {
  display: flex;
  opacity: 0.75;
  align-items: center;
  &:hover {
    opacity: 1;
    background-color: #25333d;
  }
  &.open {
    opacity: 1;
    background-color: #25333d;
  }
  button {
    padding: 0 1.5rem 0 1.5rem;
    height: 100%;
  }
}

.drawer-backdrop {
  z-index: 1015;
  position: absolute;
  top: 3rem;
  bottom: 0;
  left: 0;
  right: 0;
  background-color: var(--cds-global-color-gray-900, #313131);
  opacity: 0.85;
  height: calc(100vh - 3rem);
}

.dropdown-configuration-menu {
  height: calc(100vh - 3rem);
  z-index: 1017;
  position: absolute;
  right: 0;
  display: flex;
  flex-direction: column;
  justify-content: space-between;
}

.dropdown-menu {
  margin-top: 0 !important;
}

.dropdown-menu-label {
  text-transform: uppercase;
  letter-spacing: 0.02em;
  opacity: 0.8;
  color: var(--cds-global-color-gray-50, #fafafa);
  font-weight: 600;
  font-size: 13px;
}

.dropdown-menu-link {
  &:hover {
    text-decoration: none;
  }
}

.dropdown-divider {
  opacity: 0.2;
}

.dropdown-menu-item {
  margin-left: 1rem;
  font-weight: 500;
  display: flex;
  align-items: center;
  color: var(--cds-global-color-gray-50, #fafafa);
  padding: 0.2rem 0 0.2rem 0;
  opacity: 0.65;
  img {
    margin-right: 0.5rem;
    max-width: 20px;
  }
  &:hover {
    transform: translateY(-0.1rem);
    transition: border 0.2s ease, transform 0.2s;
    opacity: 1;
  }
}

.logout-button cds-button {
  display: grid;
  width: 100%;
  --color: var(--cds-global-color-gray-50, #fafafa);
  --border-color: var(--cds-global-color-gray-50, #fafafa);
  &:hover {
    --color: var(--cds-global-color-gray-50, #fafafa);
    --border-color: var(--cds-global-color-gray-50, #fafafa);
  }
}

.dropdown-menu-subtext {
  margin-right: 1rem;
  margin-top: 2rem;
  margin-bottom: 0.5rem;
  text-align: end;
  font-size: smaller;
<<<<<<< HEAD
  a {
    color: var(--cds-global-color-blue-400, #2ec0ff) !important;
  }
  &:visited {
    color: var(--cds-global-color-lavender-300 #8b8dda) !important;
  }
  &:hover {
    color: var(--cds-global-color-blue-500, #fff) !important;
=======
  & a:link {
    color: var(--cds-global-color-blue-400, #2ec0ff);
  }
  & a:visited {
    color: var(--cds-global-color-blue-400, #2ec0ff);
>>>>>>> 114ce8fe
  }
}

.transition-drawer-enter {
  opacity: 0;
  transform: translateX(15rem);
}
.transition-drawer-enter-active {
  opacity: 1;
  transform: translateX(0);
  transition: opacity 300ms, transform 300ms;
}
.transition-drawer-exit {
  opacity: 1;
}
.transition-drawer-exit-active {
  opacity: 0;
  transform: translateX(15rem);
  transition: opacity 300ms, transform 300ms;
}<|MERGE_RESOLUTION|>--- conflicted
+++ resolved
@@ -105,22 +105,11 @@
   margin-bottom: 0.5rem;
   text-align: end;
   font-size: smaller;
-<<<<<<< HEAD
-  a {
-    color: var(--cds-global-color-blue-400, #2ec0ff) !important;
-  }
-  &:visited {
-    color: var(--cds-global-color-lavender-300 #8b8dda) !important;
-  }
-  &:hover {
-    color: var(--cds-global-color-blue-500, #fff) !important;
-=======
   & a:link {
     color: var(--cds-global-color-blue-400, #2ec0ff);
   }
   & a:visited {
     color: var(--cds-global-color-blue-400, #2ec0ff);
->>>>>>> 114ce8fe
   }
 }
 
