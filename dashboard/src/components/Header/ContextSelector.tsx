// Copyright 2020-2023 the Kubeapps contributors.
// SPDX-License-Identifier: Apache-2.0

import { CdsButton } from "@cds/react/button";
import { CdsFormGroup } from "@cds/react/forms";
import { CdsIcon } from "@cds/react/icon";
import { CdsInput } from "@cds/react/input";
import { CdsModal, CdsModalActions, CdsModalContent, CdsModalHeader } from "@cds/react/modal";
import actions from "actions";
<<<<<<< HEAD
import AlertGroup from "components/AlertGroup";
import Column from "components/Column";
import Row from "components/Row";
import useOutsideClick from "components/hooks/useOutsideClick";
=======
import Column from "components/Column";
import Row from "components/Row";
import useOutsideClick from "components/hooks/useOutsideClick";
import Alert from "components/js/Alert";
>>>>>>> 51f86bc4
import { useEffect, useRef, useState } from "react";
import { useDispatch, useSelector } from "react-redux";
import * as ReactRouter from "react-router-dom";
import { Action } from "redux";
import { ThunkDispatch } from "redux-thunk";
import { IStoreState } from "shared/types";
import { app } from "shared/url";
import "./ContextSelector.css";

function ContextSelector() {
  const location = ReactRouter.useLocation();
  const navigate = ReactRouter.useNavigate();
  const dispatch: ThunkDispatch<IStoreState, null, Action> = useDispatch();
  const { clusters } = useSelector((state: IStoreState) => state);
  const currentCluster = clusters.clusters[clusters.currentCluster];
  const namespaceSelected = currentCluster.currentNamespace;
  const canCreateNS = currentCluster.canCreateNS;
  const error = currentCluster.error;
  const [open, setOpen] = useState(false);
  const [enableChangeContext, setEnableChangeContext] = useState(false);
  const [cluster, setStateCluster] = useState(clusters.currentCluster);
  const [namespace, setStateNamespace] = useState(namespaceSelected);
  const [newNSModalIsOpen, setNewNSModalIsOpen] = useState(false);
  const [newNS, setNewNS] = useState("");
  const { createNamespaceLabels } = useSelector((state: IStoreState) => state.config);

  // Control when users click outside
  const ref = useRef(null);
  useOutsideClick(setOpen, [ref], open);

  useEffect(() => {
    if (namespaceSelected) {
      dispatch(actions.namespace.checkNamespaceExists(clusters.currentCluster, namespaceSelected));
    }
  }, [dispatch, namespaceSelected, clusters.currentCluster]);

  useEffect(() => {
    setStateNamespace(namespaceSelected);
  }, [namespaceSelected]);

  useEffect(() => {
    setStateNamespace(clusters.clusters[cluster].currentNamespace);
    setEnableChangeContext(clusters.clusters[cluster].namespaces.length === 0);
  }, [clusters.clusters, cluster]);

  const toggleOpen = () => setOpen(!open);
  const selectCluster = (event: React.ChangeEvent<HTMLSelectElement>) => {
    setStateCluster(event.target.value);
    dispatch(actions.namespace.fetchNamespaces(event.target.value));
  };
  const selectNamespace = (event: React.ChangeEvent<HTMLSelectElement>) =>
    setStateNamespace(event.target.value);
  const changeContext = () => {
    dispatch(actions.namespace.setNamespace(cluster, namespace));
    // Regex matching a namespaced route: e.g. /c/cluster/ns/namespace
    const nsRegex = /^\/c\/([^/]*)\/ns\/[^/]*\//;
    if (nsRegex.test(location.pathname)) {
      // Change the namespace in the route
      navigate(
        location.pathname
          .replace(nsRegex, `/c/${cluster}/ns/${namespace}/`)
          .concat(location.search),
      );
    }
    setOpen(false);
  };
  const openNewNSModal = () => setNewNSModalIsOpen(true);
  const closeNewNSModal = () => setNewNSModalIsOpen(false);
  const onChangeNewNS = (event: React.ChangeEvent<HTMLInputElement>) =>
    setNewNS(event.target.value);
  const createNewNS = async (e: React.FormEvent<HTMLFormElement>) => {
    e.preventDefault();
    const created = await dispatch(
      actions.namespace.createNamespace(cluster, newNS, createNamespaceLabels),
    );
    if (created) {
      closeNewNSModal();
      dispatch(actions.namespace.setNamespace(cluster, newNS));
      navigate(app.apps.list(cluster, newNS));
      setOpen(false);
    }
  };

  /* eslint-disable jsx-a11y/label-has-associated-control */
  return (
    <>
      <div
        className={`dropdown kubeapps-align-center kubeapps-dropdown ${open ? "open" : ""}`}
        ref={ref}
      >
        <button
          className="kubeapps-nav-link"
          onClick={toggleOpen}
          aria-expanded={open}
          aria-haspopup="menu"
        >
          <Row>
            <Column span={10}>
              <div className="kubeapps-dropdown-section">
                <span className="kubeapps-dropdown-header">Current Context</span>
                <div className="kubeapps-dropdown-items">
                  <CdsIcon size="sm" shape="cluster" />
                  <label htmlFor="clusters" className="kubeapps-dropdown-text">
                    {clusters.currentCluster}
                  </label>
                  <CdsIcon size="sm" shape="file-group" />
                  <label htmlFor="namespaces" className="kubeapps-dropdown-text">
                    {namespaceSelected}
                  </label>
                </div>
              </div>
            </Column>
            <Column span={2}>
              <div
                className={`kubeapps-align-center angle ${open ? "angle-opened" : "angle-closed"}`}
              >
                <CdsIcon shape="angle" direction={open ? "up" : "down"} />
              </div>
            </Column>
          </Row>
        </button>
        <div className="dropdown-menu" role="menu" hidden={!open}>
          <span className="context-selector-header dropdown-menu-padding">
            Select a cluster and a namespace to manage applications
          </span>
          <div className="dropdown-menu-padding" role="menuitem">
            <CdsIcon size="sm" shape="cluster" />
            <span className="kubeapps-dropdown-text">Cluster</span>
            <div className="clr-select-wrapper">
              <select
                name="clusters"
                className="clr-page-size-select"
                onChange={selectCluster}
                value={cluster}
                data-testid="select-cluster"
              >
                {Object.keys(clusters.clusters).map(c => {
                  return (
                    <option key={`kubeapps-dropdown-cluster-${c}`} value={c}>
                      {c}
                    </option>
                  );
                })}
              </select>
            </div>
          </div>
          <div className="dropdown-menu-padding" role="menuitem">
            <CdsIcon size="sm" shape="file-group" />
            <span className="kubeapps-dropdown-text">Namespace</span>
            <div className="clr-select-wrapper">
              <select
                name="namespaces"
                className="clr-page-size-select"
                onChange={selectNamespace}
                value={namespace}
                data-testid="select-namespace"
              >
                {clusters.clusters[cluster].namespaces.map(n => {
                  return (
                    <option key={`kubeapps-dropdown-namespace-${n}`} value={n}>
                      {n}
                    </option>
                  );
                })}
              </select>
            </div>
            <div className="kubeapps-create-new-ns">
              {newNSModalIsOpen && (
                <CdsModal closable={true} onCloseChange={closeNewNSModal}>
                  <CdsModalHeader>Create a New Namespace</CdsModalHeader>
                  {error && (
                    <AlertGroup status="danger">
                      An error occurred: {error.error.message}.
                    </AlertGroup>
                  )}

                  <form onSubmit={createNewNS}>
                    <CdsModalContent>
                      <CdsFormGroup>
                        <CdsInput>
                          <label>Name:</label>
                          <input type="text" required={true} onChange={onChangeNewNS} />
                        </CdsInput>
                      </CdsFormGroup>
                    </CdsModalContent>
                    <CdsModalActions>
                      <CdsButton type="button" action="outline" onClick={closeNewNSModal}>
                        Cancel
                      </CdsButton>
                      <CdsButton type="submit">Submit</CdsButton>
                    </CdsModalActions>
                  </form>
                </CdsModal>
              )}
              <CdsButton
                disabled={!canCreateNS}
                title={
                  canCreateNS
                    ? "Create a new namespace in the current cluster"
                    : "You don't have permission to create namespaces on the cluster"
                }
                size="sm"
                action="flat"
                className="flat-btn"
                onClick={openNewNSModal}
              >
                Create Namespace
              </CdsButton>
            </div>
          </div>
          <div className="dropdown-menu-padding">
            <CdsButton
              status="primary"
              size="sm"
              onClick={changeContext}
              disabled={enableChangeContext}
            >
              Change Context
            </CdsButton>
          </div>
        </div>
      </div>
    </>
  );
}

export default ContextSelector;<|MERGE_RESOLUTION|>--- conflicted
+++ resolved
@@ -7,17 +7,10 @@
 import { CdsInput } from "@cds/react/input";
 import { CdsModal, CdsModalActions, CdsModalContent, CdsModalHeader } from "@cds/react/modal";
 import actions from "actions";
-<<<<<<< HEAD
 import AlertGroup from "components/AlertGroup";
 import Column from "components/Column";
 import Row from "components/Row";
 import useOutsideClick from "components/hooks/useOutsideClick";
-=======
-import Column from "components/Column";
-import Row from "components/Row";
-import useOutsideClick from "components/hooks/useOutsideClick";
-import Alert from "components/js/Alert";
->>>>>>> 51f86bc4
 import { useEffect, useRef, useState } from "react";
 import { useDispatch, useSelector } from "react-redux";
 import * as ReactRouter from "react-router-dom";
