--- conflicted
+++ resolved
@@ -1,32 +1,23 @@
 // Copyright 2020-2023 the Kubeapps contributors.
 // SPDX-License-Identifier: Apache-2.0
 
+import "@testing-library/jest-dom/extend-expect";
+import { screen } from "@testing-library/react";
 import actions from "actions";
 import AlertGroup from "components/AlertGroup";
+import { act } from "react-dom/test-utils";
 import * as ReactRedux from "react-redux";
-<<<<<<< HEAD
-import { MemoryRouter, Route } from "react-router-dom";
+import { Route, Routes } from "react-router-dom";
 import { IClusterState } from "reducers/cluster";
 import { IOperatorsState } from "reducers/operators";
-import { defaultStore, getStore, initialState, mountWrapper } from "shared/specs/mountWrapper";
-import { IStoreState } from "shared/types";
-import OperatorNew from "./OperatorNew";
-=======
 import {
   getStore,
   initialState,
   mountWrapper,
   renderWithProviders,
 } from "shared/specs/mountWrapper";
-import "@testing-library/jest-dom/extend-expect";
 import { IStoreState } from "shared/types";
 import OperatorNew from "./OperatorNew";
-import { IOperatorsState } from "reducers/operators";
-import { IClusterState } from "reducers/cluster";
-import { Route, Routes } from "react-router-dom";
-import { screen } from "@testing-library/react";
-import { act } from "react-dom/test-utils";
->>>>>>> 51f86bc4
 
 const defaultOperator = {
   metadata: {
@@ -171,17 +162,11 @@
     },
   );
 
-<<<<<<< HEAD
-  expect(wrapper.find(AlertGroup)).toIncludeText(
-    "Operator foo doesn't define a valid channel. This is needed to extract required info",
-  );
-=======
   expect(
     screen.getByText(
       "The Operator foo doesn't define a valid channel. This is needed to extract required info.",
     ),
   ).toBeInTheDocument();
->>>>>>> 51f86bc4
 });
 
 it("disables the submit button if the operators ns is selected", () => {
@@ -203,16 +188,9 @@
       },
       initialEntries: ["/c/default-cluster/ns/operators/operators/new/foo"],
     },
-<<<<<<< HEAD
-  } as Partial<IStoreState>);
-  const wrapper = mountWrapper(store, <OperatorNew />);
-  expect(wrapper.find(CdsButton)).toBeDisabled();
-  expect(wrapper.find(AlertGroup)).toIncludeText(
-=======
   );
 
   expect(screen.getByRole("alert")).toHaveTextContent(
->>>>>>> 51f86bc4
     'It\'s not possible to install a namespaced operator in the "operators" namespace',
   );
   // Something with Clarity is stopping the button from having a disabled attribute.
