--- conflicted
+++ resolved
@@ -3,20 +3,12 @@
 
 import { CdsButton } from "@cds/react/button";
 import actions from "actions";
-<<<<<<< HEAD
 import AlertGroup from "components/AlertGroup";
-=======
->>>>>>> 51f86bc4
 import Column from "components/Column";
 import LoadingWrapper from "components/LoadingWrapper";
 import OperatorSummary from "components/OperatorSummary/OperatorSummary";
 import Row from "components/Row";
-<<<<<<< HEAD
-import { push } from "connected-react-router";
-=======
-import Alert from "components/js/Alert";
 import { usePush } from "hooks/push";
->>>>>>> 51f86bc4
 import { useEffect, useState } from "react";
 import { useDispatch, useSelector } from "react-redux";
 import { useParams } from "react-router-dom";
