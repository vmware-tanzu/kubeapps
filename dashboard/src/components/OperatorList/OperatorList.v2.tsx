--- conflicted
+++ resolved
@@ -1,10 +1,7 @@
+import { CdsButton } from "@clr/react/button";
 import { CdsIcon } from "@clr/react/icon";
 import actions from "actions";
 import CardGrid from "components/Card/CardGrid.v2";
-<<<<<<< HEAD
-import { CdsButton, CdsIcon } from "components/Clarity/clarity";
-=======
->>>>>>> 50fa2dbd
 import FilterGroup from "components/FilterGroup/FilterGroup";
 import Alert from "components/js/Alert";
 import Column from "components/js/Column";
