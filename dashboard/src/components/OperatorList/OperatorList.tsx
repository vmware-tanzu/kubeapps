import { RouterAction } from "connected-react-router";
import * as React from "react";

import { ForbiddenError, IClusterServiceVersion, IPackageManifest } from "../../shared/types";
import { api, app } from "../../shared/url";
import { escapeRegExp } from "../../shared/utils";
import { CardGrid } from "../Card";
import { ErrorSelector, MessageAlert } from "../ErrorAlert";
import InfoCard from "../InfoCard";
import LoadingWrapper from "../LoadingWrapper";
import PageHeader from "../PageHeader";
import SearchFilter from "../SearchFilter";
import OLMNotFound from "./OLMNotFound";

export interface IOperatorListProps {
  isFetching: boolean;
  checkOLMInstalled: () => Promise<boolean>;
  isOLMInstalled: boolean;
  namespace: string;
  getOperators: (namespace: string) => Promise<void>;
  operators: IPackageManifest[];
  error?: Error;
  getCSVs: (namespace: string) => Promise<IClusterServiceVersion[]>;
  csvs: IClusterServiceVersion[];
  filter: string;
  pushSearchFilter: (filter: string) => RouterAction;
}

export interface IOperatorListState {
  filter: string;
}

class OperatorList extends React.Component<IOperatorListProps, IOperatorListState> {
  public state: IOperatorListState = {
    filter: "",
  };

  public componentDidMount() {
    this.props.checkOLMInstalled();
    this.props.getOperators(this.props.namespace);
    this.props.getCSVs(this.props.namespace);
    this.setState({ filter: this.props.filter });
  }

  public componentDidUpdate(prevProps: IOperatorListProps) {
    if (prevProps.namespace !== this.props.namespace) {
      this.props.getOperators(this.props.namespace);
      this.props.getCSVs(this.props.namespace);
    }
    if (this.props.filter !== prevProps.filter) {
      this.props.getOperators(this.props.namespace);
      this.props.getCSVs(this.props.namespace);
      this.setState({ filter: this.props.filter });
    }
  }

  public render() {
<<<<<<< HEAD
    const { isFetching } = this.props;
=======
    const { isFetching, isOLMInstalled, pushSearchFilter } = this.props;
>>>>>>> 823821d3
    return (
      <div>
        <PageHeader>
          <h1>Operators</h1>
          <SearchFilter
            className="margin-l-big"
            placeholder="search operators..."
            onChange={this.handleFilterQueryChange}
            value={this.state.filter}
            onSubmit={pushSearchFilter}
          />
        </PageHeader>
        <main>
          <MessageAlert level="warning">
            <div>
              Operators integration is under heavy development and currently in alpha state. If you
              find an issue please report it{" "}
              <a target="_blank" href="https://github.com/kubeapps/kubeapps/issues">
                here.
              </a>
            </div>
          </MessageAlert>
          <LoadingWrapper loaded={!isFetching}>{this.renderOperators()}</LoadingWrapper>
        </main>
      </div>
    );
  }

  private renderOperators() {
<<<<<<< HEAD
    const { operators, error, csvs, isOLMInstalled } = this.props;
    if (error && error.constructor === ForbiddenError) {
      return (
        <ErrorSelector
          error={error}
          action="list"
          resource="Operators"
          namespace={this.props.namespace}
        />
      );
    }
    if (!isOLMInstalled) {
      return <OLMNotFound />;
    }
=======
    const { operators, error, csvs } = this.props;
    const { filter } = this.state;
>>>>>>> 823821d3
    if (error) {
      return (
        <ErrorSelector
          error={error}
          action="list"
          resource="Operators"
          namespace={this.props.namespace}
        />
      );
    }
    const csvNames = csvs.map(csv => csv.metadata.name);
    const installedOperators: IPackageManifest[] = [];
    const availableOperators: IPackageManifest[] = [];
    const filteredOperators = operators.filter(c =>
      new RegExp(escapeRegExp(filter), "i").test(c.metadata.name),
    );
    if (filteredOperators.length === 0) {
      return <p>No Operator found</p>;
    }
    filteredOperators.forEach(operator => {
      const defaultChannel = operator.status.defaultChannel;
      const channel = operator.status.channels.find(ch => ch.name === defaultChannel);
      if (csvNames.some(csvName => csvName === channel?.currentCSV)) {
        installedOperators.push(operator);
      } else {
        availableOperators.push(operator);
      }
    });
    return (
      <>
        {installedOperators.length > 0 && (
          <>
            <h3>Installed</h3>
            <CardGrid>
              {installedOperators.map(operator => {
                return (
                  <InfoCard
                    key={operator.metadata.name}
                    link={app.operators.view(this.props.namespace, operator.metadata.name)}
                    title={operator.metadata.name}
                    icon={api.operators.operatorIcon(this.props.namespace, operator.metadata.name)}
                    info={`v${operator.status.channels[0].currentCSVDesc.version}`}
                    tag1Content={operator.status.channels[0].currentCSVDesc.annotations.categories}
                    tag2Content={operator.status.provider.name}
                  />
                );
              })}
            </CardGrid>
          </>
        )}
        <h3>Available Operators</h3>
        <CardGrid>
          {availableOperators.map(operator => {
            return (
              <InfoCard
                key={operator.metadata.name}
                link={app.operators.view(this.props.namespace, operator.metadata.name)}
                title={operator.metadata.name}
                icon={api.operators.operatorIcon(this.props.namespace, operator.metadata.name)}
                info={`v${operator.status.channels[0].currentCSVDesc.version}`}
                tag1Content={operator.status.channels[0].currentCSVDesc.annotations.categories}
                tag2Content={operator.status.provider.name}
              />
            );
          })}
        </CardGrid>
      </>
    );
  }

  private handleFilterQueryChange = (filter: string) => {
    this.setState({
      filter,
    });
  };
}

export default OperatorList;<|MERGE_RESOLUTION|>--- conflicted
+++ resolved
@@ -55,11 +55,7 @@
   }
 
   public render() {
-<<<<<<< HEAD
-    const { isFetching } = this.props;
-=======
-    const { isFetching, isOLMInstalled, pushSearchFilter } = this.props;
->>>>>>> 823821d3
+    const { isFetching, pushSearchFilter } = this.props;
     return (
       <div>
         <PageHeader>
@@ -89,8 +85,8 @@
   }
 
   private renderOperators() {
-<<<<<<< HEAD
     const { operators, error, csvs, isOLMInstalled } = this.props;
+    const { filter } = this.state;
     if (error && error.constructor === ForbiddenError) {
       return (
         <ErrorSelector
@@ -104,10 +100,6 @@
     if (!isOLMInstalled) {
       return <OLMNotFound />;
     }
-=======
-    const { operators, error, csvs } = this.props;
-    const { filter } = this.state;
->>>>>>> 823821d3
     if (error) {
       return (
         <ErrorSelector
