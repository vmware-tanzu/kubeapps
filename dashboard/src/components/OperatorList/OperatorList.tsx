--- conflicted
+++ resolved
@@ -10,13 +10,7 @@
 import LoadingWrapper from "components/LoadingWrapper";
 import Row from "components/Row";
 import Alert from "components/js/Alert";
-<<<<<<< HEAD
-import { push } from "connected-react-router";
-=======
-import Column from "components/js/Column";
-import Row from "components/js/Row";
 import { usePush } from "hooks/push";
->>>>>>> 6cffd05c
 import { flatten, get, intersection, uniq, without } from "lodash";
 import qs, { ParsedQs } from "qs";
 import { useEffect, useMemo, useState } from "react";
