// Copyright 2020-2023 the Kubeapps contributors.
// SPDX-License-Identifier: Apache-2.0

import { CdsButton } from "@cds/react/button";
import { CdsIcon } from "@cds/react/icon";
import actions from "actions";
import AlertGroup from "components/AlertGroup";
import { filtersToQuery } from "components/Catalog/Catalog";
import Column from "components/Column";
import FilterGroup from "components/FilterGroup/FilterGroup";
import LoadingWrapper from "components/LoadingWrapper";
import Row from "components/Row";
<<<<<<< HEAD
import { push } from "connected-react-router";
=======
import Alert from "components/js/Alert";
import { usePush } from "hooks/push";
>>>>>>> 51f86bc4
import { flatten, get, intersection, uniq, without } from "lodash";
import qs, { ParsedQs } from "qs";
import { useEffect, useMemo, useState } from "react";
import { useDispatch, useSelector } from "react-redux";
import { useLocation } from "react-router-dom";
import { IPackageManifest, IPackageManifestStatus, IStoreState } from "shared/types";
import { app } from "shared/url";
import { escapeRegExp } from "shared/utils";
import {
  AUTO_PILOT,
  BASIC_INSTALL,
  DEEP_INSIGHTS,
  FULL_LIFECYCLE,
  SEAMLESS_UPGRADES,
} from "../OperatorView/OperatorCapabilityLevel";
import PageHeader from "../PageHeader/PageHeader";
import SearchFilter from "../SearchFilter/SearchFilter";
import OLMNotFound from "./OLMNotFound";
import OperatorItems from "./OperatorItems";
import "./OperatorList.css";

export interface IOperatorListProps {
  filter: ParsedQs;
}

function getDefaultChannel(packageStatus: IPackageManifestStatus) {
  const defaultChannel = packageStatus.defaultChannel;
  const channel = packageStatus.channels.find(ch => ch.name === defaultChannel);
  return channel!;
}

function getCategories(packageStatus: IPackageManifestStatus) {
  const channel = getDefaultChannel(packageStatus);
  return get(channel, "currentCSVDesc.annotations.categories", "Unknown")
    .split(",")
    .map((c: string) => c.trim());
}

function getCapabilities(packageStatus: IPackageManifestStatus) {
  const channel = getDefaultChannel(packageStatus);
  return get(channel, "currentCSVDesc.annotations.capabilities", BASIC_INSTALL);
}

function getProvider(packageStatus: IPackageManifestStatus) {
  const channel = getDefaultChannel(packageStatus);
  return get(channel, "currentCSVDesc.provider.name", "");
}

export const filterNames = {
  SEARCH: "Search",
  CAPABILITY: "Capability",
  CATEGORY: "Category",
  PROVIDER: "Provider",
};

function initialFilterState() {
  const result: { [index: string]: any } = {};
  Object.values(filterNames).forEach(f => (result[f] = []));
  return result;
}

export default function OperatorList() {
  const dispatch = useDispatch();
  const [filters, setFilters] = useState(initialFilterState());
  const location = useLocation();
  const propsFilter = useMemo(
    () => qs.parse(location.search, { ignoreQueryPrefix: true }),
    [location.search],
  );
  const {
    operators: {
      operators,
      isFetching,
      errors: {
        operator: { fetch: opError },
        subscriptions: { fetch: subsError },
      },
      subscriptions,
      isOLMInstalled,
    },
    clusters: { currentCluster: cluster, clusters },
  } = useSelector((state: IStoreState) => state);
  const namespace = clusters[cluster].currentNamespace;

  useEffect(() => {
    const tmpStrRegex = /__/g;
    const newFilters: { [index: string]: any } = {};
    Object.keys(propsFilter).forEach(filter => {
      const filterValue = propsFilter[filter]?.toString() || "";
      newFilters[filter] = filterValue.split(",").map(a => a.replace(tmpStrRegex, ","));
    });
    setFilters({
      ...initialFilterState(),
      ...newFilters,
    });
  }, [propsFilter]);

  const push = usePush();
  const pushFilters = (newFilters: any) => {
    push(app.operators.list(cluster, namespace) + filtersToQuery(newFilters));
  };
  const addFilter = (type: string, value: string) => {
    pushFilters({
      ...filters,
      [type]: filters[type].concat(value),
    });
  };
  const removeFilter = (type: string, value: string) => {
    pushFilters({
      ...filters,
      [type]: without(filters[type], value),
    });
  };
  const removeFilterFunc = (type: string, value: string) => {
    return () => removeFilter(type, value);
  };
  const clearAllFilters = () => {
    pushFilters({});
  };
  const submitFilters = () => {
    pushFilters(filters);
  };

  // Only one search filter can be set
  const searchFilter = filters[filterNames.SEARCH][0] || "";
  const setSearchFilter = (searchTerm: string) => {
    setFilters({
      ...filters,
      [filterNames.SEARCH]: [searchTerm],
    });
  };

  useEffect(() => {
    dispatch(actions.operators.checkOLMInstalled(cluster, namespace));
  }, [dispatch, cluster, namespace]);

  const error = opError || subsError;

  useEffect(() => {
    if (isOLMInstalled) {
      dispatch(actions.operators.getOperators(cluster, namespace));
      dispatch(actions.operators.listSubscriptions(cluster, namespace));
    }
  }, [dispatch, cluster, namespace, isOLMInstalled]);

  const allCapabilities = [
    BASIC_INSTALL,
    SEAMLESS_UPGRADES,
    FULL_LIFECYCLE,
    DEEP_INSIGHTS,
    AUTO_PILOT,
  ];
  const allCategories = uniq(
    flatten(operators.map(operator => getCategories(operator.status))),
  ).sort();
  const allProviders = uniq(operators.map(operator => getProvider(operator.status))).sort();

  const subscriptionNames = subscriptions.map(subscription => subscription.spec.name);
  const installedOperators: IPackageManifest[] = [];
  const availableOperators: IPackageManifest[] = [];
  const filteredOperators = operators
    .filter(
      c =>
        filters[filterNames.CAPABILITY].length === 0 ||
        filters[filterNames.CAPABILITY].includes(getCapabilities(c.status)),
    )
    .filter(c => new RegExp(escapeRegExp(searchFilter), "i").test(c.metadata.name))
    .filter(
      c =>
        filters[filterNames.CATEGORY].length === 0 ||
        intersection(filters[filterNames.CATEGORY], getCategories(c.status)).length,
    )
    .filter(
      c =>
        filters[filterNames.PROVIDER].length === 0 ||
        filters[filterNames.PROVIDER].includes(getProvider(c.status)),
    );
  filteredOperators.forEach(operator => {
    if (subscriptionNames.includes(operator.metadata.name)) {
      installedOperators.push(operator);
    } else {
      availableOperators.push(operator);
    }
  });

  /* eslint-disable jsx-a11y/label-has-associated-control */
  return (
    <section>
      <PageHeader
        title="Operators"
        filter={
          <SearchFilter
            key="searchFilter"
            placeholder="search operators..."
            onChange={setSearchFilter}
            value={searchFilter}
            submitFilters={submitFilters}
          />
        }
      />
      <AlertGroup status="warning">
        Operators integration is under heavy development and currently in beta state. If you find an
        issue, please{" "}
        <a
          target="_blank"
          rel="noopener noreferrer"
          href="https://github.com/vmware-tanzu/kubeapps/issues/new"
        >
          report it here
        </a>
        .
      </AlertGroup>
      <LoadingWrapper
        className="margin-t-xxl"
        loadingText="Fetching Operators..."
        loaded={!isFetching}
      >
        {!isOLMInstalled ? (
          <OLMNotFound />
        ) : (
          <>
            {error && (
              <AlertGroup status="danger">
                An error occurred while fetching Operators: {error.message}.
              </AlertGroup>
            )}
            {operators.length === 0 ? (
              <div className="section-not-found">
                <div>
                  <CdsIcon shape="bundle" size="64" />
                  <h4>The list of Operators is empty</h4>
                  <p>
                    This may mean that the OLM is still populating the catalog or that it found an
                    error. Check the OLM logs for more information.
                  </p>
                </div>
              </div>
            ) : (
              <Row>
                <Column span={2}>
                  <div className="filters-menu">
                    <h5>
                      Filters{" "}
                      {flatten(Object.values(filters)).length ? (
                        <CdsButton size="sm" action="flat" onClick={clearAllFilters}>
                          Clear All
                        </CdsButton>
                      ) : (
                        <></>
                      )}{" "}
                    </h5>
                    {allCategories.length > 0 && (
                      <div className="filter-section">
                        <label className="filter-label">Category</label>
                        <FilterGroup
                          name={filterNames.CATEGORY}
                          options={allCategories}
                          currentFilters={filters[filterNames.CATEGORY]}
                          onAddFilter={addFilter}
                          onRemoveFilter={removeFilter}
                        />
                      </div>
                    )}
                    {allCapabilities.length > 0 && (
                      <div className="filter-section">
                        <label>Capability</label>
                        <FilterGroup
                          name={filterNames.CAPABILITY}
                          options={allCapabilities}
                          currentFilters={filters[filterNames.CAPABILITY]}
                          onAddFilter={addFilter}
                          onRemoveFilter={removeFilter}
                        />
                      </div>
                    )}
                    {allProviders.length > 0 && (
                      <div className="filter-section">
                        <label>Provider</label>
                        <FilterGroup
                          name={filterNames.PROVIDER}
                          options={allProviders}
                          currentFilters={filters[filterNames.PROVIDER]}
                          onAddFilter={addFilter}
                          onRemoveFilter={removeFilter}
                        />
                      </div>
                    )}
                  </div>
                </Column>
                <Column span={10}>
                  <>
                    <div className="filter-summary">
                      {Object.keys(filters).map(filterName => {
                        if (filters[filterName].length) {
                          return filters[filterName].map((filterValue: string) => (
                            <span key={`${filterName}-${filterValue}`} className="label label-info">
                              {filterName}: {filterValue}{" "}
                              <CdsIcon
                                shape="times"
                                onClick={removeFilterFunc(filterName, filterValue)}
                              />
                            </span>
                          ));
                        }
                        return null;
                      })}
                    </div>
                    {installedOperators.length > 0 && (
                      <>
                        <div className="operator-list-container">
                          <h3>Installed</h3>
                          <Row>
                            <OperatorItems operators={installedOperators} cluster={cluster} />
                          </Row>
                        </div>
                      </>
                    )}
                    <div className="operator-list-container">
                      <h3>Available Operators</h3>
                      <Row>
                        <OperatorItems operators={availableOperators} cluster={cluster} />
                      </Row>
                    </div>
                  </>
                </Column>
              </Row>
            )}
          </>
        )}
      </LoadingWrapper>
    </section>
  );
}<|MERGE_RESOLUTION|>--- conflicted
+++ resolved
@@ -10,12 +10,7 @@
 import FilterGroup from "components/FilterGroup/FilterGroup";
 import LoadingWrapper from "components/LoadingWrapper";
 import Row from "components/Row";
-<<<<<<< HEAD
-import { push } from "connected-react-router";
-=======
-import Alert from "components/js/Alert";
 import { usePush } from "hooks/push";
->>>>>>> 51f86bc4
 import { flatten, get, intersection, uniq, without } from "lodash";
 import qs, { ParsedQs } from "qs";
 import { useEffect, useMemo, useState } from "react";
