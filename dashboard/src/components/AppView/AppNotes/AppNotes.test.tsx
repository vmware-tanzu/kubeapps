--- conflicted
+++ resolved
@@ -1,4 +1,6 @@
-<<<<<<< HEAD
+// Copyright 2021-2022 the Kubeapps contributors.
+// SPDX-License-Identifier: Apache-2.0
+
 import ReactMarkdown from "react-markdown";
 import { Link } from "react-router-dom";
 import { defaultStore, mountWrapper } from "shared/specs/mountWrapper";
@@ -62,17 +64,4 @@
   };
   const wrapper = mountWrapper(defaultStore, <AppNotes {...props} />);
   expect(wrapper.find(Link)).toExist();
-=======
-// Copyright 2021-2022 the Kubeapps contributors.
-// SPDX-License-Identifier: Apache-2.0
-
-import { shallow } from "enzyme";
-import AppNotes from "./AppNotes";
-
-it("renders AppNotes", () => {
-  // Basic content testing
-  expect(shallow(<AppNotes notes="" />).text()).toBe("");
-  // eslint-disable-next-line redos/no-vulnerable
-  expect(shallow(<AppNotes notes="Foo" />).text()).toMatch(/Notes.*Foo/);
->>>>>>> c940dded
 });