--- conflicted
+++ resolved
@@ -8,18 +8,14 @@
 import ErrorAlert from "components/ErrorAlert";
 import LoadingWrapper from "components/LoadingWrapper";
 import PageHeader from "components/PageHeader/PageHeader";
-<<<<<<< HEAD
 import Row from "components/Row";
 import Alert from "components/js/Alert";
-import { push } from "connected-react-router";
-=======
-import { usePush } from "hooks/push";
->>>>>>> 6cffd05c
 import {
   InstalledPackageReference,
   ResourceRef,
 } from "gen/kubeappsapis/core/packages/v1alpha1/packages_pb";
 import { Plugin } from "gen/kubeappsapis/core/plugins/v1alpha1/plugins_pb";
+import { usePush } from "hooks/push";
 import placeholder from "icons/placeholder.svg";
 import { useEffect, useMemo, useState } from "react";
 import { useDispatch, useSelector } from "react-redux";
