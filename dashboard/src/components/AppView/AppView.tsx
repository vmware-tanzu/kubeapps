// Copyright 2018-2023 the Kubeapps contributors.
// SPDX-License-Identifier: Apache-2.0

import { CdsButton } from "@cds/react/button";
import actions from "actions";
import { handleErrorAction } from "actions/auth";
<<<<<<< HEAD
import AlertGroup from "components/AlertGroup";
=======
>>>>>>> 51f86bc4
import Column from "components/Column";
import ErrorAlert from "components/ErrorAlert";
import LoadingWrapper from "components/LoadingWrapper";
import PageHeader from "components/PageHeader/PageHeader";
import Row from "components/Row";
<<<<<<< HEAD
import { push } from "connected-react-router";
=======
import Alert from "components/js/Alert";
>>>>>>> 51f86bc4
import {
  InstalledPackageReference,
  ResourceRef,
} from "gen/kubeappsapis/core/packages/v1alpha1/packages_pb";
import { Plugin } from "gen/kubeappsapis/core/plugins/v1alpha1/plugins_pb";
import { usePush } from "hooks/push";
import placeholder from "icons/placeholder.svg";
import { useEffect, useMemo, useState } from "react";
import { useDispatch, useSelector } from "react-redux";
import * as ReactRouter from "react-router-dom";
import { Link } from "react-router-dom";
import { Action } from "redux";
import { ThunkDispatch } from "redux-thunk";
import { InstalledPackage } from "shared/InstalledPackage";
import {
  CustomInstalledPackageDetail,
  DeleteError,
  FetchError,
  FetchWarning,
  IStoreState,
  NotFoundNetworkError,
} from "shared/types";
import * as url from "shared/url";
import { getPluginsSupportingRollback } from "shared/utils";
import { parseToJS, parseToString } from "shared/yamlUtils";
import ApplicationStatus from "../ApplicationStatus/ApplicationStatus";
import AccessURLTable from "./AccessURLTable/AccessURLTable";
import DeleteButton from "./AppControls/DeleteButton/DeleteButton";
import RollbackButton from "./AppControls/RollbackButton/RollbackButton";
import UpgradeButton from "./AppControls/UpgradeButton/UpgradeButton";
import AppNotes from "./AppNotes/AppNotes";
import AppSecrets from "./AppSecrets";
import AppValues from "./AppValues/AppValues";
import CustomAppView from "./CustomAppView";
import PackageInfo from "./PackageInfo/PackageInfo";
import ResourceTabs from "./ResourceTabs";
export interface IAppViewResourceRefs {
  deployments: ResourceRef[];
  statefulsets: ResourceRef[];
  daemonsets: ResourceRef[];
  services: ResourceRef[];
  ingresses: ResourceRef[];
  secrets: ResourceRef[];
  otherResources: ResourceRef[];
}

function parseResources(resourceRefs: Array<ResourceRef>) {
  const result: IAppViewResourceRefs = {
    ingresses: [],
    deployments: [],
    statefulsets: [],
    daemonsets: [],
    otherResources: [],
    services: [],
    secrets: [],
  };
  resourceRefs.forEach(ref => {
    switch (ref.kind) {
      case "Deployment":
        result.deployments.push(ref);
        break;
      case "StatefulSet":
        result.statefulsets.push(ref);
        break;
      case "DaemonSet":
        result.daemonsets.push(ref);
        break;
      case "Service":
        result.services.push(ref);
        break;
      case "Ingress":
        result.ingresses.push(ref);
        break;
      case "Secret":
        result.secrets.push(ref);
        break;
      default:
        result.otherResources.push(ref);
    }
  });
  return result;
}

function getButtons(installedPkg: CustomInstalledPackageDetail, error: any, revision: number) {
  if (
    !installedPkg ||
    !installedPkg?.installedPackageRef ||
    !installedPkg.installedPackageRef.plugin
  ) {
    return [];
  }

  const buttons = [];

  // Upgrade is a core operation, it will always be available
  buttons.push(
    <UpgradeButton
      key="upgrade-button"
      installedPackageRef={installedPkg.installedPackageRef}
      releaseStatus={installedPkg?.status}
      disabled={error !== undefined}
    />,
  );

  // Rollback is a helm-only operation, it will only be available for helm-plugin packages
  if (getPluginsSupportingRollback().includes(installedPkg.installedPackageRef.plugin.name)) {
    buttons.push(
      <RollbackButton
        key="rollback-button"
        installedPackageRef={installedPkg.installedPackageRef}
        revision={revision}
        releaseStatus={installedPkg?.status}
        disabled={error !== undefined}
      />,
    );
  }

  // Delete is a core operation, it will always be available
  buttons.push(
    <DeleteButton
      key="delete-button"
      installedPackageRef={installedPkg.installedPackageRef}
      releaseStatus={installedPkg?.status}
    />,
  );

  return buttons;
}

export interface IRouteParams {
  cluster: string;
  namespace: string;
  releaseName: string;
  pluginName: string;
  pluginVersion: string;
}

export default function AppView() {
  const dispatch: ThunkDispatch<IStoreState, null, Action> = useDispatch();
  const { cluster, namespace, releaseName, pluginName, pluginVersion } = ReactRouter.useParams();
  const [appViewResourceRefs, setAppViewResourceRefs] = useState({
    ingresses: [],
    deployments: [],
    statefulsets: [],
    daemonsets: [],
    otherResources: [],
    services: [],
    secrets: [],
  } as IAppViewResourceRefs);
  const {
    apps: {
      error,
      isFetching,
      selected: selectedInstalledPkg,
      selectedDetails: selectedAvailablePkg,
    },
    config: { customAppViews },
  } = useSelector((state: IStoreState) => state);
  const push = usePush();

  const [fetchError, setFetchError] = useState(error);
  const [pluginObj] = useState({ name: pluginName, version: pluginVersion } as Plugin);
  const [resourceRefs, setResourceRefs] = useState([] as ResourceRef[]);

  // useMemo used so that when installedPkgRef is a dependency of other effects,
  // it does not trigger the effect on every render.
  const installedPkgRef = useMemo(() => {
    return {
      context: { cluster, namespace },
      identifier: releaseName,
      plugin: pluginObj,
    } as InstalledPackageReference;
  }, [cluster, namespace, releaseName, pluginObj]);

  useEffect(() => {
    dispatch(actions.installedpackages.getInstalledPackage(installedPkgRef));
  }, [dispatch, installedPkgRef]);

  useEffect(() => {
    // TODO(minelson): currently it is not possible for a client to determine
    // whether resource refs are unavailable because the package is being
    // installed (ie.  Package is "Pending" the actual installation) or the
    // package is currently unable to be installed because the RBAC isn't yet
    // correct (ie. Package is "Pending" required RBAC). The work-around here
    // is to continue polling for the resource refs every two seconds as long
    // as a `NotFound` is returned.
    // See https://github.com/vmware-tanzu/kubeapps/issues/4337
    let abort = false;
    const fetchResourceRefs = async () => {
      while (!abort) {
        try {
          const response = await InstalledPackage.GetInstalledPackageResourceRefs(installedPkgRef);
          if (abort) {
            return;
          }
          setResourceRefs(response.resourceRefs);
          return;
        } catch (e: any) {
          if (e.constructor !== NotFoundNetworkError) {
            // If we get any other error, we want the user to know about it.
            dispatch(handleErrorAction(e));
            setFetchError(new FetchError("unable to fetch resource references", [e]));
            return;
          }
          await new Promise(r => setTimeout(r, 2000));
        }
      }
    };
    fetchResourceRefs();

    // Ensure we abort fetching resource refs when unmounted.
    return () => {
      abort = true;
    };
  }, [dispatch, installedPkgRef]);

  useEffect(() => {
    if (resourceRefs.length === 0) {
      return () => {};
    }

    const parsedRefs = parseResources(resourceRefs);
    setAppViewResourceRefs(parsedRefs);
    return () => {};
  }, [resourceRefs]);

  useEffect(() => {
    if (!selectedInstalledPkg?.installedPackageRef) {
      return () => {};
    }
    const installedPackageRef = selectedInstalledPkg.installedPackageRef;
    // Watch Deployments, StatefulSets, DaemonSets, Ingresses and Services.
    const refsToWatch = appViewResourceRefs.deployments.concat(
      appViewResourceRefs.statefulsets,
      appViewResourceRefs.daemonsets,
      appViewResourceRefs.ingresses,
      appViewResourceRefs.services,
    );
    // And just get the rest.
    const refsToGet = appViewResourceRefs.secrets.concat(appViewResourceRefs.otherResources);
    if (refsToGet.length > 0) {
      dispatch(actions.kube.getResources(installedPackageRef, refsToGet, false));
    }
    if (refsToWatch.length > 0) {
      dispatch(actions.kube.getResources(installedPackageRef, refsToWatch, true));
      return () => {};
    }
    return () => {};
  }, [dispatch, selectedInstalledPkg?.installedPackageRef, appViewResourceRefs]);

  const forceRetry = () => {
    dispatch(actions.installedpackages.clearErrorInstalledPackage());
    dispatch(actions.installedpackages.getInstalledPackage(installedPkgRef));
  };

  const goToAppsView = () => {
    push(url.app.apps.list(cluster, namespace));
  };

  if (fetchError) {
    if (fetchError.constructor === FetchError) {
      return (
        <ErrorAlert error={fetchError}>
          <CdsButton size="sm" action="flat" onClick={forceRetry} type="button">
            {" "}
            Try again{" "}
          </CdsButton>
        </ErrorAlert>
      );
    }
  }
  const { services, ingresses, deployments, statefulsets, daemonsets, secrets, otherResources } =
    appViewResourceRefs;
  const revision = selectedInstalledPkg?.revision ?? 0;
  const icon = selectedAvailablePkg?.iconUrl ?? placeholder;

  // If the package identifier matches the current list of loaded customAppViews,
  // then load the custom view from external bundle instead of the default one.
  const pkgRepo = selectedInstalledPkg?.availablePackageRef?.identifier.split("/")[0];
  const pkgName = selectedInstalledPkg?.availablePackageRef?.identifier.split("/")[1];
  const pkgPlugin = selectedInstalledPkg?.availablePackageRef?.plugin?.name;
  if (
    customAppViews.some(
      entry => entry.name === pkgName && entry.plugin === pkgPlugin && entry.repository === pkgRepo,
    )
  ) {
    return (
      <CustomAppView
        resourceRefs={appViewResourceRefs}
        app={selectedInstalledPkg!}
        appDetails={selectedAvailablePkg!}
      />
    );
  }

  return (
    <LoadingWrapper
      loaded={!isFetching}
      loadingText="Retrieving application..."
      className="margin-t-xl"
    >
      {!selectedInstalledPkg || !selectedInstalledPkg?.installedPackageRef ? (
        error ? (
          <AlertGroup
            status="danger"
            alertActions={<CdsButton onClick={goToAppsView}>Go back</CdsButton>}
          >
            An error occurred while fetching the application: {error?.message}.
          </AlertGroup>
        ) : (
          <></>
        )
      ) : (
        <section>
          <PageHeader
            title={releaseName || ""}
            titleSize="md"
            subtitle={
              selectedAvailablePkg?.availablePackageRef ? (
                <span>
                  from package{" "}
                  <Link
                    to={url.app.packages.get(
                      cluster || "",
                      namespace || "",
                      selectedAvailablePkg.availablePackageRef,
                    )}
                  >
                    {selectedAvailablePkg.displayName}
                  </Link>
                </span>
              ) : (
                <span>from an unknown package</span>
              )
            }
            plugin={selectedInstalledPkg?.availablePackageRef?.plugin}
            icon={icon}
            buttons={getButtons(selectedInstalledPkg, error, revision)}
          />
          {error &&
            (error.constructor === FetchWarning ? (
              <AlertGroup status="warning">
                There is a problem with this package: {error["message"]}.
              </AlertGroup>
            ) : error.constructor === DeleteError ? (
              <AlertGroup status="danger">
                Unable to delete the application. Received: {error["message"]}.
              </AlertGroup>
            ) : (
              <AlertGroup status="danger">An error occurred: {error["message"]}.</AlertGroup>
            ))}
          {!selectedInstalledPkg || !selectedInstalledPkg?.status ? (
            <LoadingWrapper loadingText={`Loading ${releaseName}...`} />
          ) : (
            <Row>
              <Column span={3}>
                <PackageInfo
                  installedPackageDetail={selectedInstalledPkg}
                  availablePackageDetail={selectedAvailablePkg!}
                />
              </Column>
              <Column span={9}>
                <div className="appview-separator">
                  <div className="appview-first-row">
                    <ApplicationStatus
                      deployRefs={deployments}
                      statefulsetRefs={statefulsets}
                      daemonsetRefs={daemonsets}
                      info={selectedInstalledPkg}
                    />
                    <AccessURLTable serviceRefs={services} ingressRefs={ingresses} />
                    <AppSecrets secretRefs={secrets} />
                  </div>
                </div>
                <div className="appview-separator">
                  <AppNotes notes={selectedInstalledPkg?.postInstallationNotes} />
                </div>
                <div className="appview-separator">
                  <ResourceTabs
                    {...{
                      deployments,
                      statefulsets,
                      daemonsets,
                      secrets,
                      services,
                      otherResources,
                    }}
                  />
                </div>
                <div className="appview-separator">
                  <AppValues
                    values={parseToString(parseToJS(selectedInstalledPkg.valuesApplied))}
                  />
                </div>
              </Column>
            </Row>
          )}
        </section>
      )}
    </LoadingWrapper>
  );
}<|MERGE_RESOLUTION|>--- conflicted
+++ resolved
@@ -4,20 +4,12 @@
 import { CdsButton } from "@cds/react/button";
 import actions from "actions";
 import { handleErrorAction } from "actions/auth";
-<<<<<<< HEAD
 import AlertGroup from "components/AlertGroup";
-=======
->>>>>>> 51f86bc4
 import Column from "components/Column";
 import ErrorAlert from "components/ErrorAlert";
 import LoadingWrapper from "components/LoadingWrapper";
 import PageHeader from "components/PageHeader/PageHeader";
 import Row from "components/Row";
-<<<<<<< HEAD
-import { push } from "connected-react-router";
-=======
-import Alert from "components/js/Alert";
->>>>>>> 51f86bc4
 import {
   InstalledPackageReference,
   ResourceRef,
