--- conflicted
+++ resolved
@@ -5,11 +5,7 @@
 import SecretTable from "../../containers/SecretsTableContainer";
 import { Auth } from "../../shared/Auth";
 import { hapi } from "../../shared/hapi/release";
-<<<<<<< HEAD
 import { IKubeItem, IRBACRole, IResource, ISecret } from "../../shared/types";
-=======
-import { IRBACRole, IResource, ISecret } from "../../shared/types";
->>>>>>> 4f6f94c2
 import WebSocketHelper from "../../shared/WebSocketHelper";
 import DeploymentStatus from "../DeploymentStatus";
 import { ErrorSelector } from "../ErrorAlert";
@@ -21,40 +17,25 @@
 import ChartInfo from "./ChartInfo";
 import DeploymentTable from "./DeploymentTable";
 import OtherResourcesTable from "./OtherResourcesTable";
-import SecretTable from "./SecretsTable";
 import ServiceTable from "./ServiceTable";
 
 export interface IAppViewProps {
   namespace: string;
   releaseName: string;
   app: hapi.release.Release;
-  resources: { [r: string]: IKubeItem };
   // TODO(miguel) how to make optional props? I tried adding error? but the container complains
   error: Error | undefined;
   deleteError: Error | undefined;
   getApp: (releaseName: string, namespace: string) => void;
   deleteApp: (releaseName: string, namespace: string, purge: boolean) => Promise<boolean>;
-  getResource: (
-    apiVersion: string,
-    resource: string,
-    namespace: string,
-    name: string,
-    query?: string,
-  ) => void;
 }
 
 interface IAppViewState {
-  manifest: IResource[];
-  deployments: { [d: string]: { resource?: IResource; isFetching: boolean } };
+  deployments: { [d: string]: IKubeItem<IResource> };
   otherResources: { [r: string]: IResource };
-<<<<<<< HEAD
-  services: { [s: string]: { resource?: IResource; isFetching: boolean } };
-  ingresses: { [i: string]: { resource?: IResource; isFetching: boolean } };
-=======
-  services: { [s: string]: IResource };
-  ingresses: { [i: string]: IResource };
+  services: { [s: string]: IKubeItem<IResource> };
+  ingresses: { [i: string]: IKubeItem<IResource> };
   secrets: { [s: string]: ISecret };
->>>>>>> 4f6f94c2
   sockets: WebSocket[];
   manifest: IResource[];
 }
@@ -74,11 +55,6 @@
   ],
 };
 
-interface IError {
-  resource: string;
-  error: Error;
-}
-
 class AppView extends React.Component<IAppViewProps, IAppViewState> {
   public state: IAppViewState = {
     manifest: [],
@@ -88,7 +64,6 @@
     services: {},
     secrets: {},
     sockets: [],
-    manifest: [],
   };
 
   public async componentDidMount() {
@@ -125,11 +100,7 @@
       return;
     }
 
-<<<<<<< HEAD
-    const watchedKinds = ["Deployment", "Service", "Secret"];
-=======
     const kindsWithTable = ["Deployment", "Service", "Secret"];
->>>>>>> 4f6f94c2
     const otherResources = manifest
       .filter(d => kindsWithTable.indexOf(d.kind) < 0)
       .reduce((acc, r) => {
@@ -143,45 +114,25 @@
     this.setState({ otherResources });
 
     const sockets: WebSocket[] = [];
-<<<<<<< HEAD
-    manifest.forEach(i => {
-      const id = `${i.kind}/${i.metadata.name}`;
-      switch (i.kind) {
-        case "Deployment":
-          this.setState({ deployments: { ...this.state.deployments, [id]: { isFetching: true } } });
-=======
     let secrets = {};
     manifest.forEach((i: IResource | ISecret) => {
       switch (i.kind) {
         case "Deployment":
->>>>>>> 4f6f94c2
           sockets.push(
             this.getSocket("deployments", i.apiVersion, i.metadata.name, newApp.namespace),
           );
           break;
         case "Service":
-<<<<<<< HEAD
-          this.setState({ services: { ...this.state.services, [id]: { isFetching: true } } });
           sockets.push(this.getSocket("services", i.apiVersion, i.metadata.name, newApp.namespace));
           break;
         case "Ingress":
-          this.setState({ ingresses: { ...this.state.ingresses, [id]: { isFetching: true } } });
-=======
-          sockets.push(this.getSocket("services", i.apiVersion, i.metadata.name, newApp.namespace));
-          break;
-        case "Ingress":
->>>>>>> 4f6f94c2
           sockets.push(
             this.getSocket("ingresses", i.apiVersion, i.metadata.name, newApp.namespace),
           );
           break;
         case "Secret":
-<<<<<<< HEAD
-          this.props.getResource(i.apiVersion, "secrets", newApp.namespace, i.metadata.name);
-=======
           const secret = i as ISecret;
           secrets = { ...secrets, [secret.metadata.name]: secret };
->>>>>>> 4f6f94c2
           break;
       }
     });
@@ -202,17 +153,17 @@
     switch (resource.kind) {
       case "Deployment":
         this.setState({
-          deployments: { ...this.state.deployments, [key]: { resource, isFetching: false } },
+          deployments: { ...this.state.deployments, [key]: { item: resource, isFetching: false } },
         });
         break;
       case "Service":
         this.setState({
-          services: { ...this.state.services, [key]: { resource, isFetching: false } },
+          services: { ...this.state.services, [key]: { item: resource, isFetching: false } },
         });
         break;
       case "Ingress":
         this.setState({
-          ingresses: { ...this.state.ingresses, [key]: { resource, isFetching: false } },
+          ingresses: { ...this.state.ingresses, [key]: { item: resource, isFetching: false } },
         });
         break;
     }
@@ -270,10 +221,7 @@
               <div className="col-9">
                 <div className="row padding-t-bigger">
                   <div className="col-4">
-                    <DeploymentStatus
-                      deployments={this.arrayFromState("deployments")}
-                      info={app.info!}
-                    />
+                    <DeploymentStatus deployments={deployments} info={app.info!} />
                   </div>
                   <div className="col-8 text-r">
                     <AppControls app={app} deleteApp={this.deleteApp} />
@@ -284,9 +232,10 @@
                   <AccessURLTable services={services} ingresses={ingresses} />
                 </LoadingWrapper>
                 <AppNotes notes={app.info && app.info.status && app.info.status.notes} />
-<<<<<<< HEAD
-                <h6>Secrets</h6>
-                {this.renderSecrets()}
+                <SecretTable
+                  namespace={app.namespace}
+                  secretNames={Object.keys(this.state.secrets)}
+                />
                 <h6>Deployments</h6>
                 <LoadingWrapper loaded={!areDeploymentsLoading} size="small">
                   <DeploymentTable deployments={deployments} />
@@ -297,17 +246,6 @@
                 </LoadingWrapper>
                 <h6>Other Resources</h6>
                 <OtherResourcesTable otherResources={this.state.otherResources} />
-=======
-                <SecretTable
-                  namespace={app.namespace}
-                  secretNames={Object.keys(this.state.secrets)}
-                />
-                <AppDetails
-                  deployments={this.state.deployments}
-                  services={this.state.services}
-                  otherResources={this.state.otherResources}
-                />
->>>>>>> 4f6f94c2
               </div>
             </div>
           </div>
@@ -360,58 +298,6 @@
   private deleteApp = (purge: boolean) => {
     return this.props.deleteApp(this.props.releaseName, this.props.namespace, purge);
   };
-
-  private filterResourceByType = (type: string) => {
-    return _.pickBy(this.props.resources, (r, k) => {
-      return k.indexOf(`/${type}/`) > -1;
-    });
-  };
-
-  private findError = (resources: { [s: string]: IKubeItem }): IError | null => {
-    let error = null;
-    _.each(resources, (i, k) => {
-      if (i.error) {
-        error = { resource: k, error: i.error };
-      }
-    });
-    return error;
-  };
-
-  private findLoadingResource = (resources: { [s: string]: IKubeItem }): boolean => {
-    let isFetching = false;
-    _.each(resources, i => {
-      if (i.isFetching) {
-        isFetching = true;
-      }
-    });
-    return isFetching;
-  };
-
-  private renderSecrets = () => {
-    const secrets = this.filterResourceByType("secrets");
-    const isFetching = this.findLoadingResource(secrets);
-    const secretItems: ISecret[] = [];
-    Object.keys(secrets).forEach(k => {
-      if (secrets[k].item) {
-        secretItems.push(secrets[k].item as ISecret);
-      }
-    });
-    const secretError = this.findError(secrets);
-    return (
-      <LoadingWrapper loaded={!isFetching} size="small">
-        <SecretTable secrets={secretItems} />
-        {secretError && (
-          <ErrorSelector
-            error={secretError.error}
-            defaultRequiredRBACRoles={RequiredRBACRoles}
-            action="get"
-            resource={`Secret ${secretError.resource}`}
-            namespace={this.props.namespace}
-          />
-        )}
-      </LoadingWrapper>
-    );
-  };
 }
 
 export default AppView;