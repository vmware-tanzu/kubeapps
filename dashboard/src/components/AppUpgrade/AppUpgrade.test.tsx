--- conflicted
+++ resolved
@@ -250,11 +250,7 @@
     expect(wrapper.state("repo")).toEqual(repo);
   });
 
-<<<<<<< HEAD
-  it("should request the deployed chart when teh app and repo are populated", () => {
-=======
   it("should request the deployed chart when the app and repo are populated", () => {
->>>>>>> a10f05ce
     const repo = { metadata: { name: "stable" } };
     const app = {
       chart: {
@@ -271,8 +267,6 @@
     wrapper.setProps({ repo, app });
     expect(getDeployedChartVersion).toHaveBeenCalledWith("stable/bar", "1.0.0");
   });
-<<<<<<< HEAD
-=======
 
   it("a new app should re-trigger the deployed chart retrieval", () => {
     const repo = { metadata: { name: "stable" } };
@@ -302,5 +296,4 @@
     wrapper.setProps({ app: app2 });
     expect(getDeployedChartVersion).toHaveBeenCalledWith("stable/foobar", "1.0.0");
   });
->>>>>>> a10f05ce
 });