--- conflicted
+++ resolved
@@ -59,21 +59,12 @@
     fetchRepositories();
   }
 
-<<<<<<< HEAD
-  public componentWillReceiveProps(nextProps: IAppUpgradeProps) {
-    const { repos, app } = nextProps;
-    let repo = this.state.repo;
-    // Retrieve the current repo
-    if (!repo) {
-      repo = nextProps.repo;
-=======
   public componentDidUpdate(prevProps: IAppUpgradeProps) {
     const { repos, app } = this.props;
     let repo = this.state.repo;
     // Retrieve the current repo
     if (!repo) {
       repo = this.props.repo;
->>>>>>> a10f05ce
       if (repo && repo.metadata) {
         // If the repository comes from the properties, use it
         this.setState({ repo });
@@ -87,10 +78,6 @@
           if (repoWithLatest) {
             this.setState({ repo: repoWithLatest });
             repo = repoWithLatest;
-<<<<<<< HEAD
-            this.setState({ repo });
-=======
->>>>>>> a10f05ce
           }
         }
       }
@@ -106,11 +93,7 @@
         repo &&
         repo.metadata &&
         repo.metadata.name &&
-<<<<<<< HEAD
-        !nextProps.deployed.requested
-=======
         prevProps.app !== app
->>>>>>> a10f05ce
       ) {
         const chartID = `${repo.metadata.name}/${chart.metadata.name}`;
         this.props.getDeployedChartVersion(chartID, chart.metadata.version);
