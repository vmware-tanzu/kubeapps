--- conflicted
+++ resolved
@@ -1,13 +1,6 @@
 import actions from "actions";
 import Alert from "components/js/Alert";
-import {
-<<<<<<< HEAD
-  InstalledPackageDetail,
-=======
-  AvailablePackageReference,
->>>>>>> 40813080
-  InstalledPackageReference,
-} from "gen/kubeappsapis/core/packages/v1alpha1/packages";
+import { InstalledPackageReference } from "gen/kubeappsapis/core/packages/v1alpha1/packages";
 import { Plugin } from "gen/kubeappsapis/core/plugins/v1alpha1/plugins";
 import { useEffect, useState } from "react";
 import { useDispatch, useSelector } from "react-redux";
@@ -33,19 +26,13 @@
     ReactRouter.useParams() as IRouteParams;
 
   const {
-<<<<<<< HEAD
     apps: {
       selected: installedAppInstalledPackageDetail,
       isFetching: appsIsFetching,
       error,
       selectedDetails: installedAppAvailablePackageDetail,
     },
-    charts: { isFetching: chartsIsFetching, selected: selectedPackage },
-=======
-    apps: { selected: app, isFetching: appsIsFetching, error },
-    packages: { isFetching: packagesIsFetching, selected, deployed },
-    repos: { repo },
->>>>>>> 40813080
+    packages: { isFetching: chartsIsFetching, selected: selectedPackage },
   } = useSelector((state: IStoreState) => state);
 
   const isFetching = appsIsFetching || chartsIsFetching;
@@ -61,27 +48,7 @@
         plugin: pluginObj,
       } as InstalledPackageReference),
     );
-<<<<<<< HEAD
   }, [dispatch, cluster, namespace, pluginObj, releaseName]);
-=======
-  }, [dispatch, cluster, namespace, releaseName, pluginObj]);
-
-  useEffect(() => {
-    dispatch(
-      actions.packages.fetchDeployedAvailablePackageDetail(
-        {
-          context: {
-            cluster: app?.availablePackageRef?.context?.cluster ?? cluster,
-            namespace: repoNamespace ?? "",
-          },
-          identifier: app?.availablePackageRef?.identifier ?? "",
-          plugin: app?.availablePackageRef?.plugin,
-        } as AvailablePackageReference,
-        app?.currentVersion?.pkgVersion,
-      ),
-    );
-  }, [dispatch, app, repoName, repoNamespace, cluster]);
->>>>>>> 40813080
 
   if (error && error.constructor === FetchError) {
     return <Alert theme="danger">Unable to retrieve the current app: {error.message}</Alert>;
@@ -103,24 +70,7 @@
   if (installedAppAvailablePackageDetail && installedAppInstalledPackageDetail && selectedPackage) {
     return (
       <div>
-<<<<<<< HEAD
         <UpgradeForm />
-=======
-        <UpgradeForm
-          appCurrentVersion={app.currentVersion.pkgVersion}
-          appCurrentValues={app.valuesApplied}
-          packageId={app.availablePackageRef.identifier}
-          packagesIsFetching={packagesIsFetching}
-          repoNamespace={repoNamespace}
-          namespace={namespace}
-          cluster={cluster}
-          releaseName={releaseName}
-          selected={selected}
-          deployed={deployed}
-          error={error}
-          plugin={pluginObj}
-        />
->>>>>>> 40813080
       </div>
     );
   }
