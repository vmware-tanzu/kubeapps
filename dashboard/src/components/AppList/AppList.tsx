--- conflicted
+++ resolved
@@ -83,13 +83,7 @@
     // to list/get secrets in all of them.
     Kube.canI(cluster, "", "secrets", "list", "")
       .then(allowed => setCanSetAllNS(allowed))
-<<<<<<< HEAD
-      .catch(() => {
-        setCanSetAllNS(false);
-      });
-=======
       ?.catch(() => setCanSetAllNS(false));
->>>>>>> d69ff82b
   }, [cluster]);
 
   useEffect(() => {
