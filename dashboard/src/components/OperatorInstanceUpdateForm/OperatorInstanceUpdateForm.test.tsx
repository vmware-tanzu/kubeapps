// Copyright 2020-2023 the Kubeapps contributors.
// SPDX-License-Identifier: Apache-2.0

import actions from "actions";
<<<<<<< HEAD
import AlertGroup from "components/AlertGroup";
import OperatorInstanceFormBody from "components/OperatorInstanceFormBody/OperatorInstanceFormBody";
import OperatorHeader from "components/OperatorView/OperatorHeader";
import * as ReactRedux from "react-redux";
import { MemoryRouter, Route } from "react-router-dom";
import { IClusterState } from "reducers/cluster";
import { IOperatorsState } from "reducers/operators";
import { defaultStore, getStore, initialState, mountWrapper } from "shared/specs/mountWrapper";
import { FetchError, IStoreState } from "shared/types";
import OperatorInstanceUpdateForm from "./OperatorInstanceUpdateForm";
=======
import Alert from "components/js/Alert";
import OperatorHeader from "components/OperatorView/OperatorHeader";
import * as ReactRedux from "react-redux";
import {
  getStore,
  initialState,
  mountWrapper,
  renderWithProviders,
} from "shared/specs/mountWrapper";
import { FetchError, IStoreState } from "shared/types";
import OperatorInstanceUpdateForm from "./OperatorInstanceUpdateForm";
import { Route, Routes } from "react-router-dom";
import { IOperatorsState } from "reducers/operators";
import { IClusterState } from "reducers/cluster";
import { screen } from "@testing-library/react";
import userEvent from "@testing-library/user-event";
import "@testing-library/jest-dom/extend-expect";

// Ensure the monaco editor doesn't run any browser-only js.
jest.mock("react-monaco-editor", () => {
  const FakeEditor = jest.fn(props => {
    return (
      <textarea
        data-auto={props.wrapperClassName}
        onChange={e => props.onChange(e.target.value)}
        value={props.value}
      ></textarea>
    );
  });
  return {
    MonacoDiffEditor: FakeEditor,
  };
});
>>>>>>> 51f86bc4

const defaultResource = {
  kind: "Foo",
  apiVersion: "v1",
  metadata: {
    name: "my-foo",
  },
} as any;

const defaultCRD = {
  name: "foo-cluster",
  kind: "Foo",
  description: "useful description",
} as any;

const defaultCSV = {
  metadata: {
    annotations: {
      "alm-examples": '[{"kind": "Foo", "apiVersion": "v1"}]',
    },
  },
  spec: {
    customresourcedefinitions: {
      owned: [defaultCRD],
    },
  },
} as any;

let spyOnUseDispatch: jest.SpyInstance;
const kubeActions = { ...actions.operators };
beforeEach(() => {
  actions.operators = {
    ...actions.operators,
    getCSV: jest.fn(),
    getResource: jest.fn(),
  };
  const mockDispatch = jest.fn(res => res);
  spyOnUseDispatch = jest.spyOn(ReactRedux, "useDispatch").mockReturnValue(mockDispatch);
  // mock the window.matchMedia for selecting the theme
  Object.defineProperty(window, "matchMedia", {
    writable: true,
    configurable: true,
    value: jest.fn().mockImplementation(query => ({
      matches: false,
      media: query,
      onchange: null,
      addListener: jest.fn(),
      removeListener: jest.fn(),
      addEventListener: jest.fn(),
      removeEventListener: jest.fn(),
      dispatchEvent: jest.fn(),
    })),
  });

  // mock the window.ResizeObserver, required by the MonacoDiffEditor for the layout
  Object.defineProperty(window, "ResizeObserver", {
    writable: true,
    configurable: true,
    value: jest.fn().mockImplementation(() => ({
      observe: jest.fn(),
      unobserve: jest.fn(),
      disconnect: jest.fn(),
    })),
  });

  // mock the window.HTMLCanvasElement.getContext(), required by the MonacoDiffEditor for the layout
  Object.defineProperty(HTMLCanvasElement.prototype, "getContext", {
    writable: true,
    configurable: true,
    value: jest.fn().mockImplementation(() => ({
      clearRect: jest.fn(),
    })),
  });
});

afterEach(() => {
  actions.operators = { ...kubeActions };
  spyOnUseDispatch.mockRestore();
  jest.restoreAllMocks();
});

it("gets resource and CSV", () => {
  const getResource = jest.fn();
  const store = getStore({
    operators: {
      resource: defaultResource,
      csv: defaultCSV,
    } as Partial<IOperatorsState>,
    clusters: {
      currentCluster: "default-cluster",
      clusters: {
        "default-cluster": {
          currentNamespace: "kubeapps",
        } as Partial<IClusterState>,
      },
    },
  } as Partial<IStoreState>);
  const getCSV = jest.fn();
  actions.operators.getResource = getResource;
  actions.operators.getCSV = getCSV;
  renderWithProviders(
    <Routes>
      <Route
        path={"/c/:cluster/ns/:namespace/operators-instances/new/:csv/:crd/:instanceName/update"}
        element={<OperatorInstanceUpdateForm />}
      />
    </Routes>,
    {
      store,
      initialEntries: [
        "/c/default/ns/default/operators-instances/new/foo/foo-cluster/my-foo/update",
      ],
    },
  );

  expect(getCSV).toHaveBeenCalledWith("default-cluster", "kubeapps", "foo");
  expect(getResource).toHaveBeenCalledWith(
    "default-cluster",
    "kubeapps",
    "foo",
    "foo-cluster",
    "my-foo",
  );
});

it("set default and deployed values", () => {
  const store = getStore({
    operators: {
      resource: defaultResource,
      csv: defaultCSV,
    },
  } as Partial<IStoreState>);
  renderWithProviders(
    <Routes>
      <Route
        path={"/c/:cluster/ns/:namespace/operators-instances/new/:csv/:crd/:instanceName/update"}
        element={<OperatorInstanceUpdateForm />}
      />
    </Routes>,
    {
      store,
      initialEntries: [
        "/c/default/ns/default/operators-instances/new/foo/foo-cluster/my-foo/update",
      ],
    },
  );

  expect(screen.getByRole("textbox")).toHaveTextContent(
    'kind: "Foo" apiVersion: "v1" metadata: name: "my-foo"',
  );
});

it("renders an error if the resource is not populated", () => {
  renderWithProviders(
    <Routes>
      <Route
        path={"/c/:cluster/ns/:namespace/operators-instances/new/:csv/:crd/:instanceName/update"}
        element={<OperatorInstanceUpdateForm />}
      />
    </Routes>,
    {
      initialEntries: [
        "/c/default/ns/default/operators-instances/new/foo/foo-cluster/my-foo/update",
      ],
    },
  );
<<<<<<< HEAD
  expect(wrapper.find(AlertGroup)).toIncludeText("Resource my-foo not found");
=======

  expect(screen.getByRole("alert")).toHaveTextContent("Resource my-foo not found");
>>>>>>> 51f86bc4
});

it("renders only an error if the resource is not found", () => {
  const wrapper = mountWrapper(
    getStore({
      ...initialState,
      operators: {
        ...initialState.operators,
        errors: {
          ...initialState.operators.errors,
          fetch: new FetchError("not found"),
        },
      },
    } as Partial<IStoreState>),
    <OperatorInstanceUpdateForm />,
  );
  expect(wrapper.find(AlertGroup)).toIncludeText("not found");
  expect(wrapper.find(OperatorHeader)).not.toExist();
});

it("should submit the form", async () => {
  const updateResource = jest.fn();
  actions.operators.updateResource = updateResource;
  const store = getStore({
    operators: {
      resource: defaultResource,
      csv: defaultCSV,
    } as Partial<IOperatorsState>,
    clusters: {
      currentCluster: "default-cluster",
      clusters: {
        "default-cluster": {
          currentNamespace: "kubeapps",
        } as Partial<IClusterState>,
      },
    },
  } as Partial<IStoreState>);
  renderWithProviders(
    <Routes>
      <Route
        path={"/c/:cluster/ns/:namespace/operators-instances/new/:csv/:crd/:instanceName/update"}
        element={<OperatorInstanceUpdateForm />}
      />
    </Routes>,
    {
      store,
      initialEntries: [
        "/c/default/ns/default/operators-instances/new/foo/foo-cluster/my-foo/update",
      ],
    },
  );

  await userEvent.click(screen.getByText("Deploy"));

  expect(updateResource).toHaveBeenCalledWith(
    "default-cluster",
    "kubeapps",
    "v1",
    "foo-cluster",
    "my-foo",
    { apiVersion: "v1", kind: "Foo", metadata: { name: "my-foo" } },
  );
});<|MERGE_RESOLUTION|>--- conflicted
+++ resolved
@@ -1,22 +1,16 @@
 // Copyright 2020-2023 the Kubeapps contributors.
 // SPDX-License-Identifier: Apache-2.0
 
+import "@testing-library/jest-dom/extend-expect";
+import { screen } from "@testing-library/react";
+import userEvent from "@testing-library/user-event";
 import actions from "actions";
-<<<<<<< HEAD
 import AlertGroup from "components/AlertGroup";
-import OperatorInstanceFormBody from "components/OperatorInstanceFormBody/OperatorInstanceFormBody";
 import OperatorHeader from "components/OperatorView/OperatorHeader";
 import * as ReactRedux from "react-redux";
-import { MemoryRouter, Route } from "react-router-dom";
+import { Route, Routes } from "react-router-dom";
 import { IClusterState } from "reducers/cluster";
 import { IOperatorsState } from "reducers/operators";
-import { defaultStore, getStore, initialState, mountWrapper } from "shared/specs/mountWrapper";
-import { FetchError, IStoreState } from "shared/types";
-import OperatorInstanceUpdateForm from "./OperatorInstanceUpdateForm";
-=======
-import Alert from "components/js/Alert";
-import OperatorHeader from "components/OperatorView/OperatorHeader";
-import * as ReactRedux from "react-redux";
 import {
   getStore,
   initialState,
@@ -25,12 +19,6 @@
 } from "shared/specs/mountWrapper";
 import { FetchError, IStoreState } from "shared/types";
 import OperatorInstanceUpdateForm from "./OperatorInstanceUpdateForm";
-import { Route, Routes } from "react-router-dom";
-import { IOperatorsState } from "reducers/operators";
-import { IClusterState } from "reducers/cluster";
-import { screen } from "@testing-library/react";
-import userEvent from "@testing-library/user-event";
-import "@testing-library/jest-dom/extend-expect";
 
 // Ensure the monaco editor doesn't run any browser-only js.
 jest.mock("react-monaco-editor", () => {
@@ -47,7 +35,6 @@
     MonacoDiffEditor: FakeEditor,
   };
 });
->>>>>>> 51f86bc4
 
 const defaultResource = {
   kind: "Foo",
@@ -214,12 +201,8 @@
       ],
     },
   );
-<<<<<<< HEAD
-  expect(wrapper.find(AlertGroup)).toIncludeText("Resource my-foo not found");
-=======
 
   expect(screen.getByRole("alert")).toHaveTextContent("Resource my-foo not found");
->>>>>>> 51f86bc4
 });
 
 it("renders only an error if the resource is not found", () => {
