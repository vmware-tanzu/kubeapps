--- conflicted
+++ resolved
@@ -2,36 +2,15 @@
 import { IBasicFormParam } from "shared/types";
 
 export interface IBasicDeploymentFormProps {
-<<<<<<< HEAD
-  params: IBasicFormParam[];
-  handleBasicFormParamChange: (
-=======
   params: { [name: string]: IBasicFormParam };
   handleBasicFormParamChange: (
     name: string,
->>>>>>> 2fa9e8d9
     p: IBasicFormParam,
   ) => (e: React.FormEvent<HTMLInputElement>) => void;
 }
 
 class BasicDeploymentForm extends React.Component<IBasicDeploymentFormProps> {
   public render() {
-<<<<<<< HEAD
-    return this.props.params.map(param => {
-      return this.renderParam(param);
-    });
-  }
-
-  private renderParam(param: IBasicFormParam) {
-    switch (param.name) {
-      case "username":
-        return (
-          <div key={param.name}>
-            <label htmlFor="username">Username</label>
-            <input
-              id="username"
-              onChange={this.props.handleBasicFormParamChange(param)}
-=======
     return Object.keys(this.props.params).map(paramName => {
       return this.renderParam(paramName, this.props.params[paramName]);
     });
@@ -46,7 +25,6 @@
             <input
               id="username"
               onChange={this.props.handleBasicFormParamChange(name, param)}
->>>>>>> 2fa9e8d9
               value={param.value}
             />
           </div>
