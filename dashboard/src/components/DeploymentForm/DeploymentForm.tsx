--- conflicted
+++ resolved
@@ -99,7 +99,6 @@
       }
     }
 
-<<<<<<< HEAD
     if (nextProps.selected.schema && nextProps.selected.values) {
       this.setState({
         basicFormParameters: retrieveBasicFormParams(
@@ -107,10 +106,6 @@
           nextProps.selected.schema,
         ),
       });
-=======
-    if (nextProps.selected.schema) {
-      this.setState({ basicFormParameters: retrieveBasicFormParams(nextProps.selected.schema) });
->>>>>>> 2fa9e8d9
     }
   }
 
@@ -210,7 +205,9 @@
 
   public handleChartVersionChange = (e: React.FormEvent<HTMLSelectElement>) => {
     this.props.push(
-      `/apps/ns/${this.props.namespace}/new/${this.props.chartID}/versions/${e.currentTarget.value}`,
+      `/apps/ns/${this.props.namespace}/new/${this.props.chartID}/versions/${
+        e.currentTarget.value
+      }`,
     );
   };
 
@@ -228,11 +225,7 @@
           </TabList>
           <TabPanel>
             <BasicDeploymentForm
-<<<<<<< HEAD
-              params={Object.values(this.state.basicFormParameters)}
-=======
               params={this.state.basicFormParameters}
->>>>>>> 2fa9e8d9
               handleBasicFormParamChange={this.handleBasicFormParamChange}
             />
           </TabPanel>
@@ -247,11 +240,7 @@
     );
   };
 
-<<<<<<< HEAD
-  private handleBasicFormParamChange = (param: IBasicFormParam) => {
-=======
   private handleBasicFormParamChange = (name: string, param: IBasicFormParam) => {
->>>>>>> 2fa9e8d9
     return (e: React.FormEvent<HTMLInputElement>) => {
       // Change raw values
       this.handleValuesChange(setValue(this.state.appValues, param.path, e.currentTarget.value));
@@ -259,12 +248,7 @@
       this.setState({
         basicFormParameters: {
           ...this.state.basicFormParameters,
-<<<<<<< HEAD
-          [param.name]: {
-            name: param.name,
-=======
           [name]: {
->>>>>>> 2fa9e8d9
             path: param.path,
             value: e.currentTarget.value,
           },
