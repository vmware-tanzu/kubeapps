import { RouterAction } from "connected-react-router";
import * as Moniker from "moniker-native";
import * as React from "react";

import { JSONSchema4 } from "json-schema";
import { IChartState, IChartVersion } from "../../shared/types";
import DeploymentFormBody from "../DeploymentFormBody/DeploymentFormBody";
import { ErrorSelector } from "../ErrorAlert";
import LoadingWrapper from "../LoadingWrapper";

import "react-tabs/style/react-tabs.css";

export interface IDeploymentFormProps {
  kubeappsNamespace: string;
  chartID: string;
  chartVersion: string;
  error: Error | undefined;
  selected: IChartState["selected"];
  deployChart: (
    version: IChartVersion,
    releaseName: string,
    namespace: string,
    values?: string,
    schema?: JSONSchema4,
  ) => Promise<boolean>;
  push: (location: string) => RouterAction;
  fetchChartVersions: (id: string) => void;
  getChartVersion: (id: string, chartVersion: string) => void;
  namespace: string;
}

export interface IDeploymentFormState {
  isDeploying: boolean;
  releaseName: string;
  // Name of the release that was submitted for creation
  // This is different than releaseName since it is also used in the error banner
  // and we do not want to use releaseName since it is controller by the form field.
  latestSubmittedReleaseName: string;
  appValues: string;
  valuesModified: boolean;
}

class DeploymentForm extends React.Component<IDeploymentFormProps, IDeploymentFormState> {
  public state: IDeploymentFormState = {
    releaseName: Moniker.choose(),
    appValues: this.props.selected.values || "",
    isDeploying: false,
    latestSubmittedReleaseName: "",
    valuesModified: false,
  };

<<<<<<< HEAD
  public componentDidMount() {
    this.props.fetchChartVersions(this.props.chartID);
  }

  public componentWillReceiveProps(nextProps: IDeploymentFormProps) {
    if (nextProps.selected.version !== this.props.selected.version && !this.state.valuesModified) {
      this.setState({ appValues: nextProps.selected.values || "" });
=======
  public componentDidUpdate(prevProps: IDeploymentFormProps) {
    if (prevProps.selected.version !== this.props.selected.version && !this.state.valuesModified) {
      this.setState({ appValues: this.props.selected.values || "" });
>>>>>>> a10f05ce
    }
  }

  public render() {
    const { namespace } = this.props;
    if (this.props.error) {
      return (
        <ErrorSelector
          error={this.props.error}
          namespace={namespace}
          action="create"
          resource={this.state.latestSubmittedReleaseName}
        />
      );
    }
    if (this.state.isDeploying) {
      return <LoadingWrapper />;
    }
    return (
      <form className="container padding-b-bigger" onSubmit={this.handleDeploy}>
        <div className="row">
          <div className="col-12">
            <h2>{this.props.chartID}</h2>
          </div>
          <div className="col-8">
            <div>
              <label htmlFor="releaseName">Name</label>
              <input
                id="releaseName"
                pattern="[a-z0-9]([-a-z0-9]*[a-z0-9])?(\.[a-z0-9]([-a-z0-9]*[a-z0-9])?)*"
                title="Use lower case alphanumeric characters, '-' or '.'"
                onChange={this.handleReleaseNameChange}
                value={this.state.releaseName}
                required={true}
              />
            </div>
            <DeploymentFormBody
              chartID={this.props.chartID}
              chartVersion={this.props.chartVersion}
              namespace={this.props.namespace}
              selected={this.props.selected}
              push={this.props.push}
              getChartVersion={this.props.getChartVersion}
              setValues={this.handleValuesChange}
              appValues={this.state.appValues}
              setValuesModified={this.setValuesModified}
            />
          </div>
        </div>
      </form>
    );
  }

  public handleValuesChange = (value: string) => {
    this.setState({ appValues: value });
  };

  public setValuesModified = () => {
    this.setState({ valuesModified: true });
  };

  public handleDeploy = async (e: React.FormEvent<HTMLFormElement>) => {
    e.preventDefault();
    const { selected, deployChart, push, namespace } = this.props;
    const { releaseName, appValues } = this.state;

    this.setState({ isDeploying: true, latestSubmittedReleaseName: releaseName });
    if (selected.version) {
      const deployed = await deployChart(
        selected.version,
        releaseName,
        namespace,
        appValues,
        selected.schema,
      );
      this.setState({ isDeploying: false });
      if (deployed) {
        push(`/apps/ns/${namespace}/${releaseName}`);
      }
    }
  };

  public handleReleaseNameChange = (e: React.FormEvent<HTMLInputElement>) => {
    this.setState({ releaseName: e.currentTarget.value });
  };
}

export default DeploymentForm;<|MERGE_RESOLUTION|>--- conflicted
+++ resolved
@@ -49,19 +49,13 @@
     valuesModified: false,
   };
 
-<<<<<<< HEAD
   public componentDidMount() {
     this.props.fetchChartVersions(this.props.chartID);
   }
 
-  public componentWillReceiveProps(nextProps: IDeploymentFormProps) {
-    if (nextProps.selected.version !== this.props.selected.version && !this.state.valuesModified) {
-      this.setState({ appValues: nextProps.selected.values || "" });
-=======
   public componentDidUpdate(prevProps: IDeploymentFormProps) {
     if (prevProps.selected.version !== this.props.selected.version && !this.state.valuesModified) {
       this.setState({ appValues: this.props.selected.values || "" });
->>>>>>> a10f05ce
     }
   }
 
