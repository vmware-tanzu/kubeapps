// Copyright 2019-2022 the Kubeapps contributors.
// SPDX-License-Identifier: Apache-2.0

import { CdsControlMessage } from "@cds/react/forms";
import { CdsToggle, CdsToggleGroup } from "@cds/react/toggle";
import Column from "components/js/Column";
import Row from "components/js/Row";
import { useState } from "react";
import { IBasicFormParam } from "shared/types";
import { getStringValue } from "shared/utils";

export interface IBooleanParamProps {
  id: string;
  label: string;
  param: IBasicFormParam;
  handleBasicFormParamChange: (
    p: IBasicFormParam,
  ) => (e: React.FormEvent<HTMLInputElement>) => void;
}
export default function BooleanParam(props: IBooleanParamProps) {
  const { id, label, param, handleBasicFormParamChange } = props;

  const [currentValue, setCurrentValue] = useState(param.currentValue || false);
  const [isValueModified, setIsValueModified] = useState(false);

  const onChange = (e: React.FormEvent<HTMLInputElement>) => {
    // create an event that "getValueFromEvent" can process,
    const event = {
      currentTarget: {
        //convert the boolean "checked" prop to a normal "value" string one
        value: getStringValue(e.currentTarget?.checked),
        type: "checkbox",
      },
    } as React.FormEvent<HTMLInputElement>;
    setCurrentValue(e.currentTarget?.checked);
    setIsValueModified(e.currentTarget?.checked !== param.currentValue);
    handleBasicFormParamChange(param)(event);
  };

  const unsavedMessage = isValueModified ? "Unsaved" : "";

  const isModified =
    isValueModified ||
    (param.currentValue !== param.defaultValue && param.currentValue !== param.deployedValue);

  const input = (
    <CdsToggleGroup id={id + "_group"}>
      <label htmlFor={id + "_group"}>{""}</label>
      <CdsToggle>
        <input
<<<<<<< HEAD
          required={param.required}
=======
          required={param.isRequired}
>>>>>>> 97b6969a
          disabled={param.readOnly}
          aria-label={label}
          id={id}
          type="checkbox"
          onChange={onChange}
          checked={currentValue}
        />
        <CdsControlMessage className={isModified ? "italics" : ""}>
          {currentValue ? "true" : "false"}
        </CdsControlMessage>
      </CdsToggle>
      <CdsControlMessage>{unsavedMessage}</CdsControlMessage>
    </CdsToggleGroup>
  );

  return (
    <Row>
      <Column span={10}>{input}</Column>
    </Row>
  );
}<|MERGE_RESOLUTION|>--- conflicted
+++ resolved
@@ -48,11 +48,7 @@
       <label htmlFor={id + "_group"}>{""}</label>
       <CdsToggle>
         <input
-<<<<<<< HEAD
-          required={param.required}
-=======
           required={param.isRequired}
->>>>>>> 97b6969a
           disabled={param.readOnly}
           aria-label={label}
           id={id}
