// Copyright 2022 the Kubeapps contributors.
// SPDX-License-Identifier: Apache-2.0

import { CdsButton } from "@cds/react/button";
import { CdsControlMessage } from "@cds/react/forms";
import { CdsIcon } from "@cds/react/icon";
import { CdsInput } from "@cds/react/input";
import { CdsRange } from "@cds/react/range";
import { CdsSelect } from "@cds/react/select";
import { CdsToggle } from "@cds/react/toggle";
import Column from "components/js/Column";
import Row from "components/js/Row";
import { isEmpty } from "lodash";
import { useState } from "react";
import { validateValuesSchema } from "shared/schema";
import { IAjvValidateResult, IBasicFormParam } from "shared/types";
<<<<<<< HEAD
import { basicFormsDebounceTime, getStringValue, getValueFromString } from "shared/utils";
=======
import {
  basicFormsDebounceTime,
  getOptionalMin,
  getStringValue,
  getValueFromString,
} from "shared/utils";
>>>>>>> 97b6969a

export interface IArrayParamProps {
  id: string;
  label: string;
  type: string;
  param: IBasicFormParam;
  step: number;
  handleBasicFormParamChange: (
    param: IBasicFormParam,
  ) => (e: React.FormEvent<HTMLInputElement | HTMLTextAreaElement | HTMLSelectElement>) => void;
}

const getDefaultDataFromType = (type: string) => {
  switch (type) {
    case "number":
    case "integer":
      return 0;
    case "boolean":
      return false;
    case "object":
      return {};
    case "array":
      return [];
    case "string":
    default:
      return "";
  }
};

<<<<<<< HEAD
=======
type supportedTypes = string | number | boolean | object | Array<any>;

>>>>>>> 97b6969a
export default function ArrayParam(props: IArrayParamProps) {
  const { id, label, type, param, step, handleBasicFormParamChange } = props;

  const initCurrentValue = () => {
    const currentValueInit = [];
    if (param.minItems) {
      for (let index = 0; index < param.minItems; index++) {
        currentValueInit[index] = getDefaultDataFromType(type);
      }
    }
    return currentValueInit;
  };

  const [currentArrayItems, setCurrentArrayItems] = useState<
    (string | number | boolean | object | Array<any>)[]
  >(param.currentValue ? param.currentValue : initCurrentValue());
  const [validated, setValidated] = useState<IAjvValidateResult>();

<<<<<<< HEAD
=======
  const initCurrentValue = () => {
    const currentValueInit = [];
    if (param.minItems) {
      for (let index = 0; index < param.minItems; index++) {
        currentValueInit[index] = getDefaultDataFromType(type);
      }
    }
    return currentValueInit;
  };

  const [currentArrayItems, setCurrentArrayItems] = useState<supportedTypes[]>(() => {
    return initCurrentValue();
  });
  const [validated, setValidated] = useState<IAjvValidateResult>();
>>>>>>> 97b6969a
  const [timeout, setThisTimeout] = useState({} as NodeJS.Timeout);

  const setArrayChangesInParam = () => {
    clearTimeout(timeout);
    const func = handleBasicFormParamChange(param);
    // The reference to target get lost, so we need to keep a copy
    const targetCopy = {
      currentTarget: {
        value: getStringValue(currentArrayItems),
        type: "array",
      },
    } as React.FormEvent<HTMLInputElement | HTMLTextAreaElement | HTMLSelectElement>;
    setThisTimeout(setTimeout(() => func(targetCopy), basicFormsDebounceTime));
  };

  const onChangeArrayItem = (
    e: React.FormEvent<HTMLInputElement | HTMLTextAreaElement | HTMLSelectElement>,
    index: number,
<<<<<<< HEAD
    value: string | number | boolean | object | Array<any>,
=======
    value: supportedTypes,
>>>>>>> 97b6969a
  ) => {
    currentArrayItems[index] = value;
    setCurrentArrayItems([...currentArrayItems]);
    setArrayChangesInParam();

    // twofold validation: using the json schema (with ajv) and the html5 validation
    setValidated(validateValuesSchema(getStringValue(currentArrayItems), param.schema));
<<<<<<< HEAD
    e.currentTarget.reportValidity();
=======
    e.currentTarget?.reportValidity();
>>>>>>> 97b6969a
  };

  const renderControlMsg = () =>
    !validated?.valid &&
    !isEmpty(validated?.errors) && (
      <>
        <CdsControlMessage status="error">
          {validated?.errors?.map((e: any) => e?.message).join(", ")}
        </CdsControlMessage>
        <br />
      </>
    );

<<<<<<< HEAD
=======
  const step = param?.multipleOf || (type === "number" ? 0.5 : 1);

>>>>>>> 97b6969a
  const renderInput = (type: string, index: number) => {
    if (!isEmpty(param?.items?.enum)) {
      return (
        <>
          <CdsSelect layout="horizontal">
            <select
<<<<<<< HEAD
              required={param.required}
=======
              required={param.isRequired}
>>>>>>> 97b6969a
              disabled={param.readOnly}
              aria-label={label}
              id={id}
              value={currentArrayItems[index] as string}
              onChange={e => onChangeArrayItem(e, index, e.currentTarget.value)}
            >
              <option disabled={true} key={""}>
                {""}
              </option>
              {param?.items?.enum?.map((enumValue: any) => (
                <option value={getValueFromString(enumValue)} key={enumValue}>
                  {enumValue}
                </option>
              ))}
            </select>
            {renderControlMsg()}
          </CdsSelect>
        </>
      );
    } else {
      switch (type) {
        case "number":
        case "integer":
          return (
            <>
              <CdsInput className="self-center">
                <input
<<<<<<< HEAD
                  required={param.required}
                  disabled={param.readOnly}
                  min={Math.min(param.minimum, param.exclusiveMinimum) || undefined}
                  max={Math.min(param.maximum, param.exclusiveMaximum) || undefined}
=======
                  required={param.isRequired}
                  disabled={param.readOnly}
                  min={getOptionalMin(param.exclusiveMinimum, param.minimum)}
                  max={getOptionalMin(param.exclusiveMaximum, param.maximum)}
>>>>>>> 97b6969a
                  aria-label={label}
                  id={`${id}-${index}_text`}
                  type="number"
                  onChange={e => onChangeArrayItem(e, index, Number(e.currentTarget.value))}
                  value={Number(currentArrayItems[index])}
                  step={step}
                />
              </CdsInput>
              <CdsRange>
                <input
<<<<<<< HEAD
                  required={param.required}
                  disabled={param.readOnly}
                  min={param.minimum}
                  max={param.maximum}
=======
                  required={param.isRequired}
                  disabled={param.readOnly}
                  min={getOptionalMin(param.exclusiveMinimum, param.minimum)}
                  max={getOptionalMin(param.exclusiveMaximum, param.maximum)}
>>>>>>> 97b6969a
                  aria-label={label}
                  id={`${id}-${index}_range`}
                  type="range"
                  onChange={e => onChangeArrayItem(e, index, Number(e.currentTarget.value))}
                  value={Number(currentArrayItems[index])}
                  step={step}
                />
              </CdsRange>
            </>
          );
        case "boolean":
          return (
            <CdsToggle>
<<<<<<< HEAD
              <input
                required={param.required}
                disabled={param.readOnly}
                aria-label={label}
                id={`${id}-${index}_toggle`}
                type="checkbox"
                onChange={e => onChangeArrayItem(e, index, e.currentTarget.checked)}
                checked={!!currentArrayItems[index]}
              />
            </CdsToggle>
          );
        case "object":
          return (
            <CdsInput>
              <input
                required={param.required}
                disabled={param.readOnly}
                aria-label={label}
=======
              <input
                required={param.isRequired}
                disabled={param.readOnly}
                aria-label={label}
                id={`${id}-${index}_toggle`}
                type="checkbox"
                onChange={e => onChangeArrayItem(e, index, e.currentTarget.checked)}
                checked={!!currentArrayItems[index]}
              />
            </CdsToggle>
          );
        case "object":
          return (
            <CdsInput>
              <input
                required={param.isRequired}
                disabled={param.readOnly}
                aria-label={label}
>>>>>>> 97b6969a
                value={getStringValue(currentArrayItems[index])}
                onChange={e =>
                  onChangeArrayItem(e, index, getValueFromString(e.currentTarget.value, "object"))
                }
              />
            </CdsInput>
          );
        case "array":
          return (
            <CdsInput>
              <input
<<<<<<< HEAD
                required={param.required}
=======
                required={param.isRequired}
>>>>>>> 97b6969a
                disabled={param.readOnly}
                aria-label={label}
                value={getStringValue(currentArrayItems[index])}
                onChange={e =>
                  onChangeArrayItem(e, index, getValueFromString(e.currentTarget.value, "array"))
                }
              />
            </CdsInput>
          );
        case "string":
        default:
          return (
            <CdsInput>
              <input
<<<<<<< HEAD
                required={param.required}
=======
                required={param.isRequired}
>>>>>>> 97b6969a
                disabled={param.readOnly}
                maxLength={param.maxLength}
                minLength={param.minLength}
                pattern={param.pattern}
                aria-label={label}
                value={currentArrayItems[index] as string}
                onChange={e => onChangeArrayItem(e, index, e.currentTarget.value)}
              />
            </CdsInput>
          );
      }
    }
  };

<<<<<<< HEAD
  const onAddArrayItem = (type: string) => {
=======
  const onAddArrayItem = () => {
>>>>>>> 97b6969a
    currentArrayItems.push(getDefaultDataFromType(type));
    setCurrentArrayItems([...currentArrayItems]);
    setArrayChangesInParam();
  };

  const onDeleteArrayItem = (index: number) => {
    currentArrayItems.splice(index, 1);
    setCurrentArrayItems([...currentArrayItems]);
  };

  return (
    <>
      <CdsButton
        title={"Add a new value"}
        type="button"
        onClick={() => onAddArrayItem(type)}
        action="flat"
        status="primary"
        size="sm"
        disabled={currentArrayItems.length >= param?.maxItems}
      >
        <CdsIcon shape="plus" size="sm" solid={true} />
        <span>Add</span>
      </CdsButton>
      {renderControlMsg()}
<<<<<<< HEAD
      {currentArrayItems?.map((_, index) => (
        <Row key={`${id}-${index}`}>
          <Column span={9}>{renderInput(type, index)}</Column>
          <Column span={1}>
            <CdsButton
              title={"Delete"}
              type="button"
              onClick={() => onDeleteArrayItem(index)}
              action="flat"
              status="primary"
              size="sm"
            >
              <CdsIcon shape="minus" size="sm" solid={true} />
            </CdsButton>
          </Column>
        </Row>
      ))}
=======
      {typeof currentArrayItems["map"] === "function" &&
        currentArrayItems?.map((_, index) => (
          <Row key={`${id}-${index}`}>
            <Column span={9}>{renderInput(type, index)}</Column>
            <Column span={1}>
              <CdsButton
                title={"Delete"}
                type="button"
                onClick={() => onDeleteArrayItem(index)}
                action="flat"
                status="primary"
                size="sm"
              >
                <CdsIcon shape="minus" size="sm" solid={true} />
              </CdsButton>
            </Column>
          </Row>
        ))}
>>>>>>> 97b6969a
    </>
  );
}<|MERGE_RESOLUTION|>--- conflicted
+++ resolved
@@ -14,23 +14,18 @@
 import { useState } from "react";
 import { validateValuesSchema } from "shared/schema";
 import { IAjvValidateResult, IBasicFormParam } from "shared/types";
-<<<<<<< HEAD
-import { basicFormsDebounceTime, getStringValue, getValueFromString } from "shared/utils";
-=======
 import {
   basicFormsDebounceTime,
   getOptionalMin,
   getStringValue,
   getValueFromString,
 } from "shared/utils";
->>>>>>> 97b6969a
 
 export interface IArrayParamProps {
   id: string;
   label: string;
   type: string;
   param: IBasicFormParam;
-  step: number;
   handleBasicFormParamChange: (
     param: IBasicFormParam,
   ) => (e: React.FormEvent<HTMLInputElement | HTMLTextAreaElement | HTMLSelectElement>) => void;
@@ -53,13 +48,10 @@
   }
 };
 
-<<<<<<< HEAD
-=======
 type supportedTypes = string | number | boolean | object | Array<any>;
 
->>>>>>> 97b6969a
 export default function ArrayParam(props: IArrayParamProps) {
-  const { id, label, type, param, step, handleBasicFormParamChange } = props;
+  const { id, label, type, param, handleBasicFormParamChange } = props;
 
   const initCurrentValue = () => {
     const currentValueInit = [];
@@ -71,28 +63,10 @@
     return currentValueInit;
   };
 
-  const [currentArrayItems, setCurrentArrayItems] = useState<
-    (string | number | boolean | object | Array<any>)[]
-  >(param.currentValue ? param.currentValue : initCurrentValue());
-  const [validated, setValidated] = useState<IAjvValidateResult>();
-
-<<<<<<< HEAD
-=======
-  const initCurrentValue = () => {
-    const currentValueInit = [];
-    if (param.minItems) {
-      for (let index = 0; index < param.minItems; index++) {
-        currentValueInit[index] = getDefaultDataFromType(type);
-      }
-    }
-    return currentValueInit;
-  };
-
   const [currentArrayItems, setCurrentArrayItems] = useState<supportedTypes[]>(() => {
     return initCurrentValue();
   });
   const [validated, setValidated] = useState<IAjvValidateResult>();
->>>>>>> 97b6969a
   const [timeout, setThisTimeout] = useState({} as NodeJS.Timeout);
 
   const setArrayChangesInParam = () => {
@@ -111,11 +85,7 @@
   const onChangeArrayItem = (
     e: React.FormEvent<HTMLInputElement | HTMLTextAreaElement | HTMLSelectElement>,
     index: number,
-<<<<<<< HEAD
-    value: string | number | boolean | object | Array<any>,
-=======
     value: supportedTypes,
->>>>>>> 97b6969a
   ) => {
     currentArrayItems[index] = value;
     setCurrentArrayItems([...currentArrayItems]);
@@ -123,11 +93,7 @@
 
     // twofold validation: using the json schema (with ajv) and the html5 validation
     setValidated(validateValuesSchema(getStringValue(currentArrayItems), param.schema));
-<<<<<<< HEAD
-    e.currentTarget.reportValidity();
-=======
     e.currentTarget?.reportValidity();
->>>>>>> 97b6969a
   };
 
   const renderControlMsg = () =>
@@ -141,22 +107,15 @@
       </>
     );
 
-<<<<<<< HEAD
-=======
   const step = param?.multipleOf || (type === "number" ? 0.5 : 1);
 
->>>>>>> 97b6969a
   const renderInput = (type: string, index: number) => {
     if (!isEmpty(param?.items?.enum)) {
       return (
         <>
           <CdsSelect layout="horizontal">
             <select
-<<<<<<< HEAD
-              required={param.required}
-=======
               required={param.isRequired}
->>>>>>> 97b6969a
               disabled={param.readOnly}
               aria-label={label}
               id={id}
@@ -184,17 +143,10 @@
             <>
               <CdsInput className="self-center">
                 <input
-<<<<<<< HEAD
-                  required={param.required}
-                  disabled={param.readOnly}
-                  min={Math.min(param.minimum, param.exclusiveMinimum) || undefined}
-                  max={Math.min(param.maximum, param.exclusiveMaximum) || undefined}
-=======
                   required={param.isRequired}
                   disabled={param.readOnly}
                   min={getOptionalMin(param.exclusiveMinimum, param.minimum)}
                   max={getOptionalMin(param.exclusiveMaximum, param.maximum)}
->>>>>>> 97b6969a
                   aria-label={label}
                   id={`${id}-${index}_text`}
                   type="number"
@@ -205,17 +157,10 @@
               </CdsInput>
               <CdsRange>
                 <input
-<<<<<<< HEAD
-                  required={param.required}
-                  disabled={param.readOnly}
-                  min={param.minimum}
-                  max={param.maximum}
-=======
                   required={param.isRequired}
                   disabled={param.readOnly}
                   min={getOptionalMin(param.exclusiveMinimum, param.minimum)}
                   max={getOptionalMin(param.exclusiveMaximum, param.maximum)}
->>>>>>> 97b6969a
                   aria-label={label}
                   id={`${id}-${index}_range`}
                   type="range"
@@ -229,9 +174,8 @@
         case "boolean":
           return (
             <CdsToggle>
-<<<<<<< HEAD
-              <input
-                required={param.required}
+              <input
+                required={param.isRequired}
                 disabled={param.readOnly}
                 aria-label={label}
                 id={`${id}-${index}_toggle`}
@@ -245,29 +189,9 @@
           return (
             <CdsInput>
               <input
-                required={param.required}
-                disabled={param.readOnly}
-                aria-label={label}
-=======
-              <input
-                required={param.isRequired}
-                disabled={param.readOnly}
-                aria-label={label}
-                id={`${id}-${index}_toggle`}
-                type="checkbox"
-                onChange={e => onChangeArrayItem(e, index, e.currentTarget.checked)}
-                checked={!!currentArrayItems[index]}
-              />
-            </CdsToggle>
-          );
-        case "object":
-          return (
-            <CdsInput>
-              <input
-                required={param.isRequired}
-                disabled={param.readOnly}
-                aria-label={label}
->>>>>>> 97b6969a
+                required={param.isRequired}
+                disabled={param.readOnly}
+                aria-label={label}
                 value={getStringValue(currentArrayItems[index])}
                 onChange={e =>
                   onChangeArrayItem(e, index, getValueFromString(e.currentTarget.value, "object"))
@@ -279,11 +203,7 @@
           return (
             <CdsInput>
               <input
-<<<<<<< HEAD
-                required={param.required}
-=======
-                required={param.isRequired}
->>>>>>> 97b6969a
+                required={param.isRequired}
                 disabled={param.readOnly}
                 aria-label={label}
                 value={getStringValue(currentArrayItems[index])}
@@ -298,11 +218,7 @@
           return (
             <CdsInput>
               <input
-<<<<<<< HEAD
-                required={param.required}
-=======
-                required={param.isRequired}
->>>>>>> 97b6969a
+                required={param.isRequired}
                 disabled={param.readOnly}
                 maxLength={param.maxLength}
                 minLength={param.minLength}
@@ -317,11 +233,7 @@
     }
   };
 
-<<<<<<< HEAD
-  const onAddArrayItem = (type: string) => {
-=======
   const onAddArrayItem = () => {
->>>>>>> 97b6969a
     currentArrayItems.push(getDefaultDataFromType(type));
     setCurrentArrayItems([...currentArrayItems]);
     setArrayChangesInParam();
@@ -337,7 +249,7 @@
       <CdsButton
         title={"Add a new value"}
         type="button"
-        onClick={() => onAddArrayItem(type)}
+        onClick={onAddArrayItem}
         action="flat"
         status="primary"
         size="sm"
@@ -347,25 +259,6 @@
         <span>Add</span>
       </CdsButton>
       {renderControlMsg()}
-<<<<<<< HEAD
-      {currentArrayItems?.map((_, index) => (
-        <Row key={`${id}-${index}`}>
-          <Column span={9}>{renderInput(type, index)}</Column>
-          <Column span={1}>
-            <CdsButton
-              title={"Delete"}
-              type="button"
-              onClick={() => onDeleteArrayItem(index)}
-              action="flat"
-              status="primary"
-              size="sm"
-            >
-              <CdsIcon shape="minus" size="sm" solid={true} />
-            </CdsButton>
-          </Column>
-        </Row>
-      ))}
-=======
       {typeof currentArrayItems["map"] === "function" &&
         currentArrayItems?.map((_, index) => (
           <Row key={`${id}-${index}`}>
@@ -384,7 +277,6 @@
             </Column>
           </Row>
         ))}
->>>>>>> 97b6969a
     </>
   );
 }