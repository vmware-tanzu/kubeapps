// Copyright 2022 the Kubeapps contributors.
// SPDX-License-Identifier: Apache-2.0

import { CdsButton } from "@cds/react/button";
import { CdsIcon } from "@cds/react/icon";
import ReactTooltip from "react-tooltip";
import { IBasicFormParam } from "shared/types";
import ArrayParam from "./Params/ArrayParam";
import BooleanParam from "./Params/BooleanParam";
import CustomFormComponentLoader from "./Params/CustomFormParam";
import SliderParam from "./Params/SliderParam";
import TextParam from "./Params/TextParam";

const MAX_LENGTH = 60;

function renderCellWithTooltip(
  value: IBasicFormParam,
  property: string,
  className = "",
  trimFromBeginning = false,
  maxLength = MAX_LENGTH,
) {
  // If the value is an object/array, we need to stringify it
  const stringValue = ["string", "number"].includes(typeof value?.[property])
    ? value?.[property] || ""
    : JSON.stringify(value?.[property]);
  return renderCellWithTooltipBase(stringValue, className, trimFromBeginning, maxLength);
}
function renderCellWithTooltipBase(
  stringValue: string,
  className = "",
  trimFromBeginning = false,
  maxLength = MAX_LENGTH,
) {
  if (stringValue?.length > maxLength) {
    const trimmedString = trimFromBeginning
      ? "..." + stringValue.substring(stringValue.length - maxLength, stringValue.length)
      : stringValue.substring(0, maxLength - 1) + "...";

    return (
      <span className={className}>
        <p data-tip={stringValue}>{trimmedString}</p>
        <ReactTooltip />
      </span>
    );
  } else {
    return <span className={className}>{stringValue}</span>;
  }
}

export function renderConfigKeyHeader(table: any, _saveAllChanges: any) {
  return (
    <>
      <div
        style={{
          textAlign: "left",
        }}
      >
        <>
          <CdsButton
            title={table.getIsAllRowsExpanded() ? "Collapse All" : "Expand All"}
            type="button"
            onClick={table.getToggleAllRowsExpandedHandler()}
            action="flat"
            status="primary"
            size="sm"
            className="table-button"
          >
            {table.getIsAllRowsExpanded() ? (
              <CdsIcon shape="minus" size="sm" solid={true} />
            ) : (
              <CdsIcon shape="plus" size="sm" solid={true} />
            )}
          </CdsButton>
          <span>Key</span>
        </>
      </div>
    </>
  );
}

export function renderConfigKey(value: IBasicFormParam, row: any, _saveAllChanges: any) {
  const stringKey = value?.deprecated ? `${value?.key} (deprecated)` : value?.key;
  return (
    <div
      className="left-align self-center"
      style={{
        paddingLeft: `${row.depth * 0.5}rem`,
      }}
    >
      <>
        <div style={{ display: "inline-flex" }}>
          <CdsButton
            title={row.getIsExpanded() ? "Collapse" : "Expand"}
            type="button"
            onClick={row.getToggleExpandedHandler()}
            action="flat"
            status="primary"
            size="sm"
            disabled={!row.getCanExpand()}
            className="table-button"
          >
            {row.getCanExpand() ? (
              row.getIsExpanded() ? (
                <CdsIcon shape="minus" size="sm" solid={true} />
              ) : (
                <CdsIcon shape="plus" size="sm" solid={true} />
              )
            ) : (
              <></>
            )}
          </CdsButton>
          {renderCellWithTooltipBase(stringKey, "breakable self-center", true, MAX_LENGTH / 1.5)}
        </div>
      </>
    </div>
  );
}

export function renderConfigType(value: IBasicFormParam) {
  const stringType =
    value?.type === "array" ? `${value?.type}<${value?.items?.type}>` : value?.type;
  return renderCellWithTooltipBase(stringType, "italics");
}

export function renderConfigDescription(value: IBasicFormParam) {
  return renderCellWithTooltip(value, "title", "breakable");
}

export function renderConfigDefaultValue(value: IBasicFormParam) {
  return renderCellWithTooltip(value, "defaultValue", "breakable");
}

export function renderConfigDeployedValue(value: IBasicFormParam) {
  return renderCellWithTooltip(value, "deployedValue");
}

export function renderConfigCurrentValuePro(
  param: IBasicFormParam,
  handleBasicFormParamChange: (
    p: IBasicFormParam,
  ) => (e: React.FormEvent<HTMLInputElement | HTMLTextAreaElement | HTMLSelectElement>) => void,
) {
  // early return if the value is marked as a custom form component
  if (param.isCustomComponent) {
    // TODO(agamez): consider using a modal window to display the full value
    return (
      <div id={param.key}>
        <CustomFormComponentLoader
          param={param}
          handleBasicFormParamChange={handleBasicFormParamChange}
        />
      </div>
    );
  }
  // if the param has properties, each of them will be rendered as a row
  if (param.hasProperties) {
    return <></>;
  }

  // if it isn't a custom component or an with more properties, render an input
  switch (param.type) {
    case "boolean":
      return (
        <BooleanParam
          id={param.key}
          label={param.title || param.path}
          param={param}
          handleBasicFormParamChange={handleBasicFormParamChange}
        />
      );

    case "integer":
    case "number":
      return (
        <SliderParam
          id={param.key}
          label={param.title || param.path}
          param={param}
          handleBasicFormParamChange={handleBasicFormParamChange}
<<<<<<< HEAD
          step={param?.multipleOf || (param.schema?.type === "number" ? 0.5 : 1)}
=======
>>>>>>> 97b6969a
          unit={""}
        />
      );
    case "array":
      return (
        <ArrayParam
          id={param.key}
          label={param.title || param.path}
          param={param}
          handleBasicFormParamChange={handleBasicFormParamChange}
          type={param?.schema?.items?.type ?? "string"}
<<<<<<< HEAD
          step={param?.multipleOf || (param.schema?.type === "number" ? 0.5 : 1)}
=======
>>>>>>> 97b6969a
        />
      );
    case "string":
      return (
        <TextParam
          id={param.key}
          label={param.title || param.path}
          param={param}
          inputType={[param.title, param.key].some(s => s.match(/password/i)) ? "password" : "text"}
          handleBasicFormParamChange={handleBasicFormParamChange}
        />
      );
    case "object":
    default:
      return (
        <TextParam
          id={param.key}
          label={param.title || param.path}
          param={param}
          handleBasicFormParamChange={handleBasicFormParamChange}
        />
      );
  }
}<|MERGE_RESOLUTION|>--- conflicted
+++ resolved
@@ -178,10 +178,6 @@
           label={param.title || param.path}
           param={param}
           handleBasicFormParamChange={handleBasicFormParamChange}
-<<<<<<< HEAD
-          step={param?.multipleOf || (param.schema?.type === "number" ? 0.5 : 1)}
-=======
->>>>>>> 97b6969a
           unit={""}
         />
       );
@@ -193,10 +189,6 @@
           param={param}
           handleBasicFormParamChange={handleBasicFormParamChange}
           type={param?.schema?.items?.type ?? "string"}
-<<<<<<< HEAD
-          step={param?.multipleOf || (param.schema?.type === "number" ? 0.5 : 1)}
-=======
->>>>>>> 97b6969a
         />
       );
     case "string":
