--- conflicted
+++ resolved
@@ -158,15 +158,9 @@
   });
 
   it("triggers a deployment when submitting the form", async () => {
-<<<<<<< HEAD
     const installPackage = jest.fn().mockReturnValue(true);
     const push = jest.fn();
     actions.apps.installPackage = installPackage;
-=======
-    const deployPackage = jest.fn().mockReturnValue(true);
-    const push = jest.fn();
-    actions.apps.deployPackage = deployPackage;
->>>>>>> 40813080
     spyOnUseHistory = jest.spyOn(ReactRouter, "useHistory").mockReturnValue({ push } as any);
 
     const appValues = "foo: bar";
@@ -215,11 +209,7 @@
       });
     });
 
-<<<<<<< HEAD
     expect(installPackage).toHaveBeenCalledWith(
-=======
-    expect(deployPackage).toHaveBeenCalledWith(
->>>>>>> 40813080
       defaultProps.cluster,
       defaultProps.namespace,
       availablePackageDetail,
