import { mount, shallow } from "enzyme";
import * as Moniker from "moniker-native";
import * as React from "react";
import AceEditor from "react-ace";

import itBehavesLike from "../../shared/specs";
import { IChartState, IChartVersion, NotFoundError, UnprocessableEntity } from "../../shared/types";
import { ErrorSelector } from "../ErrorAlert";
import ErrorPageHeader from "../ErrorAlert/ErrorAlertHeader";
import LoadingWrapper from "../LoadingWrapper";
import DeploymentForm, { IDeploymentFormProps, IDeploymentFormState } from "./DeploymentForm";

const defaultProps = {
  kubeappsNamespace: "kubeapps",
  chartID: "foo",
  chartVersion: "1.0.0",
  error: undefined,
  selected: {} as IChartState["selected"],
  deployChart: jest.fn(),
  push: jest.fn(),
  fetchChartVersions: jest.fn(),
  getChartVersion: jest.fn(),
  getChartValues: jest.fn(),
  namespace: "default",
  enableBasicForm: false,
};
const versions = [{ id: "foo", attributes: { version: "1.2.3" } }] as IChartVersion[];
let monikerChooseMock: jest.Mock;

itBehavesLike("aLoadingComponent", { component: DeploymentForm, props: defaultProps });

beforeEach(() => {
  monikerChooseMock = jest.fn();
  Moniker.choose = monikerChooseMock;
});

afterEach(() => {
  jest.resetAllMocks();
});

describe("renders an error", () => {
  it("renders an error if it cannot find the given chart", () => {
    const wrapper = mount(
      <DeploymentForm
        {...defaultProps}
        selected={{ error: new NotFoundError() } as IChartState["selected"]}
      />,
    );
    expect(wrapper.find(ErrorPageHeader).exists()).toBe(true);
    expect(wrapper.find(ErrorPageHeader).text()).toContain('Chart "foo" (1.0.0) not found');
  });

  it("renders a generic error", () => {
    const wrapper = shallow(
      <DeploymentForm
        {...defaultProps}
        selected={{ error: new Error() } as IChartState["selected"]}
      />,
    );
    expect(wrapper.find(ErrorSelector).exists()).toBe(true);
    expect(wrapper.find(ErrorSelector).html()).toContain("Sorry! Something went wrong");
  });

  it("renders a custom error if the deployment failed", () => {
    const wrapper = shallow(
      <DeploymentForm
        {...defaultProps}
        selected={
          {
            version: { attributes: {} },
            versions: [{ id: "foo", attributes: {} }],
          } as IChartState["selected"]
        }
        error={new UnprocessableEntity("wrong format!")}
      />,
    );
    wrapper.setState({ latestSubmittedReleaseName: "my-app" });
    expect(wrapper.find(ErrorSelector).exists()).toBe(true);
    expect(wrapper.find(ErrorSelector).html()).toContain(
      "Sorry! Something went wrong processing my-app",
    );
    expect(wrapper.find(ErrorSelector).html()).toContain("wrong format!");
  });

  it("the error does not change if the release name changes", () => {
    const expectedErrorMsg = "Sorry! Something went wrong processing my-app";

    const wrapper = shallow(
      <DeploymentForm
        {...defaultProps}
        selected={
          {
            version: { attributes: {} },
            versions: [{ id: "foo", attributes: {} }],
          } as IChartState["selected"]
        }
        error={new UnprocessableEntity("wrong format!")}
      />,
    );

    wrapper.setState({ latestSubmittedReleaseName: "my-app" });
    expect(wrapper.find(ErrorSelector).exists()).toBe(true);
    expect(wrapper.find(ErrorSelector).html()).toContain(expectedErrorMsg);
    wrapper.setState({ releaseName: "another-app" });
    expect(wrapper.find(ErrorSelector).html()).toContain(expectedErrorMsg);
  });
});

it("renders the full DeploymentForm", () => {
  const wrapper = shallow(
    <DeploymentForm {...defaultProps} selected={{ versions, version: versions[0] }} />,
  );
  expect(wrapper).toMatchSnapshot();
});

it("renders a release name by default, relying in Monickers output", () => {
  monikerChooseMock.mockImplementationOnce(() => "foo").mockImplementationOnce(() => "bar");

  let wrapper = shallow(
    <DeploymentForm {...defaultProps} selected={{ versions, version: versions[0] }} />,
  );
  const name1 = wrapper.state("releaseName") as string;
  expect(name1).toBe("foo");

  // When reloading the name should change
  wrapper = shallow(
    <DeploymentForm {...defaultProps} selected={{ versions, version: versions[0] }} />,
  );
  const name2 = wrapper.state("releaseName") as string;
  expect(name2).toBe("bar");
});

const initialValues = "some yaml text";
const chartVersion = {
  id: "foo",
  attributes: { version: "1.0", app_version: "1.0", created: "1" },
  relationships: {
    chart: {
      data: {
        name: "chart",
        description: "chart-description",
        keywords: [],
        maintainers: [],
        repo: {
          name: "repo",
          url: "http://example.com",
        },
        sources: [],
      },
    },
  },
};
const props: IDeploymentFormProps = {
  ...defaultProps,
  selected: {
    ...defaultProps.selected,
    versions: [chartVersion],
    version: chartVersion,
    values: initialValues,
  },
};
describe("stores modified values locally", () => {
  it("initializes the local values from props when props set", () => {
    const wrapper = shallow(<DeploymentForm {...props} />);

    wrapper.setProps(props);

    const localState: IDeploymentFormState = wrapper.instance().state as IDeploymentFormState;
    expect(localState.appValues).toEqual(initialValues);
  });

  it("updates initial values from props if not modified", () => {
    const wrapper = shallow(<DeploymentForm {...props} />);

    const updatedValuesFromProps = "some other yaml";
    wrapper.setProps({
      ...props,
      selected: {
        ...props.selected,
        values: updatedValuesFromProps,
      },
    });

    const localState: IDeploymentFormState = wrapper.instance().state as IDeploymentFormState;
    expect(localState.appValues).toEqual(updatedValuesFromProps);
  });

  it("does not update values from props if they have been modified in local state", () => {
    const wrapper = shallow(<DeploymentForm {...props} />);
    const modifiedValues = "user-modified values.yaml";
    const form: DeploymentForm = wrapper.instance() as DeploymentForm;
    form.handleValuesChange(modifiedValues);

    const updatedValuesFromProps = "some other yaml";
    wrapper.setProps({
      ...props,
      selected: {
        ...props.selected,
        values: updatedValuesFromProps,
      },
    });

    const localState: IDeploymentFormState = wrapper.instance().state as IDeploymentFormState;
    expect(localState.appValues).not.toEqual(updatedValuesFromProps);
    expect(localState.appValues).toEqual(modifiedValues);
  });
});

<<<<<<< HEAD
describe("when the basic form is not enabled", () => {
  it("the advanced editor should be shown", () => {
    const wrapper = shallow(<DeploymentForm {...props} enableBasicForm={false} />);
    expect(wrapper.find(LoadingWrapper)).not.toExist();
    expect(wrapper.find(AceEditor)).toExist();
  });

  it("should not show the basic/advanced tabs", () => {
    const wrapper = shallow(<DeploymentForm {...props} enableBasicForm={false} />);
    expect(wrapper.find(LoadingWrapper)).not.toExist();
    expect(wrapper.find(".Tabs")).not.toExist();
  });
});

describe("when the basic form is enabled", () => {
  it("renders the basic form by default", () => {
    const wrapper = shallow(<DeploymentForm {...props} enableBasicForm={true} />);
    expect(wrapper.state("showBasicForm")).toBe(true);
    expect(wrapper.find(LoadingWrapper)).not.toExist();
    expect(wrapper.find(AceEditor)).not.toExist();
  });

  it("should show the advanced form when clicking", () => {
    const wrapper = shallow(<DeploymentForm {...props} enableBasicForm={true} />);
    expect(wrapper.state("showBasicForm")).toBe(true);
    expect(wrapper.find(LoadingWrapper)).not.toExist();
    expect(wrapper.find(AceEditor)).not.toExist();

    const advancedTab = wrapper.find("button").filterWhere(t => t.text() === "Advanced");
    expect(advancedTab).toExist();
    advancedTab.simulate("click");
    expect(wrapper.state("showBasicForm")).toBe(false);
    expect(wrapper.find(AceEditor)).toExist();
  });
=======
it("renders the basic form if enabled", () => {
  const wrapper = shallow(<DeploymentForm {...props} enableBasicForm={true} />);
  expect(wrapper.find(LoadingWrapper)).not.toExist();
  expect(wrapper.find(AceEditor)).not.toExist();
>>>>>>> 9ff2187f
});<|MERGE_RESOLUTION|>--- conflicted
+++ resolved
@@ -1,13 +1,14 @@
 import { mount, shallow } from "enzyme";
 import * as Moniker from "moniker-native";
 import * as React from "react";
-import AceEditor from "react-ace";
 
 import itBehavesLike from "../../shared/specs";
 import { IChartState, IChartVersion, NotFoundError, UnprocessableEntity } from "../../shared/types";
 import { ErrorSelector } from "../ErrorAlert";
 import ErrorPageHeader from "../ErrorAlert/ErrorAlertHeader";
 import LoadingWrapper from "../LoadingWrapper";
+import AdvancedDeploymentForm from "./AdvancedDeploymentForm";
+import BasicDeploymentForm from "./BasicDeploymentForm";
 import DeploymentForm, { IDeploymentFormProps, IDeploymentFormState } from "./DeploymentForm";
 
 const defaultProps = {
@@ -206,12 +207,11 @@
   });
 });
 
-<<<<<<< HEAD
 describe("when the basic form is not enabled", () => {
   it("the advanced editor should be shown", () => {
     const wrapper = shallow(<DeploymentForm {...props} enableBasicForm={false} />);
     expect(wrapper.find(LoadingWrapper)).not.toExist();
-    expect(wrapper.find(AceEditor)).toExist();
+    expect(wrapper.find(AdvancedDeploymentForm)).toExist();
   });
 
   it("should not show the basic/advanced tabs", () => {
@@ -226,25 +226,22 @@
     const wrapper = shallow(<DeploymentForm {...props} enableBasicForm={true} />);
     expect(wrapper.state("showBasicForm")).toBe(true);
     expect(wrapper.find(LoadingWrapper)).not.toExist();
-    expect(wrapper.find(AceEditor)).not.toExist();
+    expect(wrapper.find(AdvancedDeploymentForm)).not.toExist();
+    expect(wrapper.find(BasicDeploymentForm)).toExist();
   });
 
   it("should show the advanced form when clicking", () => {
     const wrapper = shallow(<DeploymentForm {...props} enableBasicForm={true} />);
     expect(wrapper.state("showBasicForm")).toBe(true);
     expect(wrapper.find(LoadingWrapper)).not.toExist();
-    expect(wrapper.find(AceEditor)).not.toExist();
+    expect(wrapper.find(AdvancedDeploymentForm)).not.toExist();
+    expect(wrapper.find(BasicDeploymentForm)).toExist();
 
     const advancedTab = wrapper.find("button").filterWhere(t => t.text() === "Advanced");
     expect(advancedTab).toExist();
     advancedTab.simulate("click");
     expect(wrapper.state("showBasicForm")).toBe(false);
-    expect(wrapper.find(AceEditor)).toExist();
-  });
-=======
-it("renders the basic form if enabled", () => {
-  const wrapper = shallow(<DeploymentForm {...props} enableBasicForm={true} />);
-  expect(wrapper.find(LoadingWrapper)).not.toExist();
-  expect(wrapper.find(AceEditor)).not.toExist();
->>>>>>> 9ff2187f
+    expect(wrapper.find(AdvancedDeploymentForm)).toExist();
+    expect(wrapper.find(BasicDeploymentForm)).not.toExist();
+  });
 });