.description {
  color: #5f6369;
  font-size: 0.9em;
}

<<<<<<< HEAD
.react-switch {
  vertical-align: middle;
  margin-left: 10px;
=======
.disk_size_input {
  width: 75%;
>>>>>>> 32d70fd1
}<|MERGE_RESOLUTION|>--- conflicted
+++ resolved
@@ -3,12 +3,11 @@
   font-size: 0.9em;
 }
 
-<<<<<<< HEAD
 .react-switch {
   vertical-align: middle;
   margin-left: 10px;
-=======
+}
+
 .disk_size_input {
   width: 75%;
->>>>>>> 32d70fd1
 }