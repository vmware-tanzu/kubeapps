--- conflicted
+++ resolved
@@ -101,11 +101,8 @@
   const [localNextPageToken, setLocalNextPageToken] = React.useState("");
   const [hasRequestedFirstPage, setHasRequestedFirstPage] = React.useState(false);
   const [hasLoadedFirstPage, setHasLoadedFirstPage] = React.useState(false);
-<<<<<<< HEAD
   const [isFirstPage, setIsFirstPage] = React.useState(false);
-=======
   const localIsFetchingRef = React.useRef(isFetching);
->>>>>>> b1e2014f
 
   const csvs = operators.csvs;
 
@@ -150,23 +147,6 @@
 
   // using the local reference to the isFetching state to avoid re-rendering on each isFetching actual change
   useEffect(() => {
-<<<<<<< HEAD
-    if (hasFinishedFetching) {
-      return;
-    }
-    dispatch(
-      actions.availablepackages.fetchAvailablePackageSummaries(
-        cluster,
-        namespace,
-        reposFilter,
-        localNextPageToken,
-        size,
-        searchFilter,
-      ),
-    );
-  }, [
-    dispatch,
-=======
     localIsFetchingRef.current = isFetching;
   }, [isFetching]);
 
@@ -188,7 +168,7 @@
           cluster,
           namespace,
           reposFilter,
-          nextPageToken,
+          localNextPageToken,
           size,
           searchFilter,
         ),
@@ -197,11 +177,9 @@
     isFetchingAwareFetching();
   }, [
     dispatch,
-    localIsFetchingRef,
-    nextPageToken,
->>>>>>> b1e2014f
     size,
     cluster,
+    localIsFetchingRef,
     namespace,
     reposFilter,
     searchFilter,
