--- conflicted
+++ resolved
@@ -4,20 +4,12 @@
 import { CdsButton } from "@cds/react/button";
 import { CdsIcon } from "@cds/react/icon";
 import actions from "actions";
-<<<<<<< HEAD
 import AlertGroup from "components/AlertGroup";
-=======
->>>>>>> 51f86bc4
 import Column from "components/Column";
 import FilterGroup from "components/FilterGroup/FilterGroup";
 import LoadingWrapper from "components/LoadingWrapper";
 import Row from "components/Row";
-<<<<<<< HEAD
-import { push } from "connected-react-router";
-=======
-import Alert from "components/js/Alert";
 import { usePush } from "hooks/push";
->>>>>>> 51f86bc4
 import { flatten, get, intersection, isEqual, trimStart, uniq, without } from "lodash";
 import qs from "qs";
 import React, { useEffect } from "react";
