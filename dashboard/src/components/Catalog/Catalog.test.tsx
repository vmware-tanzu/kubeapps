--- conflicted
+++ resolved
@@ -519,22 +519,8 @@
     );
     jest.advanceTimersByTime(2000);
 
-<<<<<<< HEAD
     expect(wrapper.find(CatalogItems).prop("isFirstPage")).toBe(true);
-    expect(wrapper.find(PackageCatalogItem).length).toBe(0);
-    expect(fetchAvailablePackageSummaries).toHaveBeenCalledWith(
-      "default-cluster",
-      "kubeapps",
-      "",
-      "",
-      20,
-      "",
-    );
-=======
-    expect(wrapper.find(CatalogItems).prop("isFirstPage")).toBe(false);
-    expect(wrapper.find(PackageCatalogItem).length).toBe(1);
     expect(fetchAvailablePackageSummaries).not.toBeCalled();
->>>>>>> b1e2014f
   });
 
   it("disables the filtergroups when isFetching", () => {
