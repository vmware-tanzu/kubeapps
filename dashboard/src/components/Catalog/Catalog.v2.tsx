<<<<<<< HEAD
import { push } from "connected-react-router";
import { flatten, get, intersection, uniq, without } from "lodash";
=======
import { CdsIcon } from "@clr/react/icon";
import { RouterAction } from "connected-react-router";
import { flatten, get, intersection, uniq } from "lodash";
>>>>>>> 50fa2dbd
import React, { useEffect, useState } from "react";
import { Link } from "react-router-dom";

import FilterGroup from "components/FilterGroup/FilterGroup";
import Alert from "components/js/Alert";
import Column from "components/js/Column";
import Row from "components/js/Row";
import { IFeatureFlags } from "shared/Config";
import { IChartState, IClusterServiceVersion } from "../../shared/types";
import { escapeRegExp } from "../../shared/utils";
import CardGrid from "../Card/CardGrid.v2";
import LoadingWrapper from "../LoadingWrapper/LoadingWrapper.v2";
import PageHeader from "../PageHeader/PageHeader.v2";
import SearchFilter from "../SearchFilter/SearchFilter.v2";

<<<<<<< HEAD
import { CdsButton } from "components/Clarity/clarity";
import { useDispatch } from "react-redux";
=======
import { CdsButton } from "@clr/react/button";
>>>>>>> 50fa2dbd
import { app } from "shared/url";
import "./Catalog.v2.css";
import CatalogItems from "./CatalogItems";

function categoryToReadable(category: string) {
  return category === "" ? "Unknown" : category.replace(/([a-z])([A-Z][a-z])/g, "$1 $2").trimLeft();
}

function getOperatorCategories(c: IClusterServiceVersion): string[] {
  return get(c, "metadata.annotations.categories", "")
    .split(",")
    .map((category: string) => categoryToReadable(category));
}

interface ICatalogProps {
  charts: IChartState;
  repo: string;
  filter: { [name: string]: string };
  fetchCharts: (namespace: string, repo: string) => void;
  cluster: string;
  namespace: string;
  kubeappsNamespace: string;
  getCSVs: (cluster: string, namespace: string) => void;
  csvs: IClusterServiceVersion[];
  featureFlags: IFeatureFlags;
}

export const filterNames = {
  SEARCH: "Search",
  TYPE: "Type",
  REPO: "Repository",
  CATEGORY: "Category",
  OPERATOR_PROVIDER: "Provider",
};

function initialFilterState() {
  const result = {};
  Object.values(filterNames).forEach(f => (result[f] = []));
  return result;
}

function filtersToQuery(filters: any) {
  let query = "";
  const activeFilters = Object.keys(filters).filter(f => filters[f].length);
  if (activeFilters.length) {
    const filterQueries = activeFilters.map(filter => `${filter}=${filters[filter].join(",")}`);
    query = "?" + filterQueries.join("&");
  }
  return query;
}

function Catalog(props: ICatalogProps) {
  const {
    charts: {
      isFetching,
      selected: { error },
      items: charts,
    },
    fetchCharts,
    cluster,
    namespace,
    getCSVs,
    csvs,
    repo,
    filter: propsFilter,
  } = props;
  const dispatch = useDispatch();
  const [filters, setFilters] = useState(initialFilterState());

  useEffect(() => {
    const newFilters = {};
    Object.keys(propsFilter).forEach(filter => {
      newFilters[filter] = propsFilter[filter].split(",");
    });
    setFilters({
      ...initialFilterState(),
      ...newFilters,
    });
  }, [propsFilter]);

  const pushFilters = (newFilters: any) => {
    dispatch(push(app.catalog(cluster, namespace) + filtersToQuery(newFilters)));
  };
  const addFilter = (type: string, value: string) => {
    pushFilters({
      ...filters,
      [type]: filters[type].concat(value),
    });
  };
  const removeFilter = (type: string, value: string) => {
    pushFilters({
      ...filters,
      [type]: without(filters[type], value),
    });
  };
  const removeFilterFunc = (type: string, value: string) => {
    return () => removeFilter(type, value);
  };
  const clearAllFilters = () => {
    pushFilters({});
  };
  const submitFilters = () => {
    pushFilters(filters);
  };

  const allRepos = uniq(charts.map(c => c.attributes.repo.name));
  const allProviders = uniq(csvs.map(c => c.spec.provider.name));
  const allCategories = uniq(
    charts
      .map(c => categoryToReadable(c.attributes.category))
      .concat(flatten(csvs.map(c => getOperatorCategories(c)))),
  ).sort();

  useEffect(() => {
    fetchCharts(namespace, repo);
    getCSVs(cluster, namespace);
  }, [cluster, namespace, repo, fetchCharts, getCSVs]);

  // Only one search filter can be set
  const searchFilter = filters[filterNames.SEARCH][0] || "";
  const setSearchFilter = (searchTerm: string) => {
    setFilters({
      ...filters,
      [filterNames.SEARCH]: [searchTerm],
    });
  };

  const filteredCharts = charts
    .filter(
      () => filters[filterNames.TYPE].length === 0 || filters[filterNames.TYPE].includes("Charts"),
    )
    .filter(() => filters[filterNames.OPERATOR_PROVIDER].length === 0)
    .filter(c => new RegExp(escapeRegExp(searchFilter), "i").test(c.id))
    .filter(
      c =>
        filters[filterNames.REPO].length === 0 ||
        filters[filterNames.REPO].includes(c.attributes.repo.name),
    )
    .filter(
      c =>
        filters[filterNames.CATEGORY].length === 0 ||
        filters[filterNames.CATEGORY].includes(categoryToReadable(c.attributes.category)),
    );
  const filteredCSVs = csvs
    .filter(
      () =>
        filters[filterNames.TYPE].length === 0 || filters[filterNames.TYPE].includes("Operators"),
    )
    .filter(() => filters[filterNames.REPO].length === 0)
    .filter(c => new RegExp(escapeRegExp(searchFilter), "i").test(c.metadata.name))
    .filter(
      c =>
        filters[filterNames.OPERATOR_PROVIDER].length === 0 ||
        filters[filterNames.OPERATOR_PROVIDER].includes(c.spec.provider.name),
    )
    .filter(
      c =>
        filters[filterNames.CATEGORY].length === 0 ||
        intersection(filters[filterNames.CATEGORY], getOperatorCategories(c)).length,
    );

  return (
    <section>
      <PageHeader
        title="Catalog"
        filter={
          <SearchFilter
            key="searchFilter"
            placeholder="search charts..."
            onChange={setSearchFilter}
            value={searchFilter}
            submitFilters={submitFilters}
          />
        }
      />
      <LoadingWrapper loaded={!isFetching}>
        {error && (
          <Alert theme="danger">
            An error occurred while fetching the catalog: {error.message}
          </Alert>
        )}
        {charts.length === 0 && csvs.length === 0 ? (
          <div className="empty-catalog">
            <CdsIcon shape="bundle" />
            <p>The current catalog is empty.</p>
            <p>
              Manage your Helm chart repositories in Kubeapps by visiting the App repositories
              configuration page.
            </p>
            <Link to={app.config.apprepositories(cluster, namespace)}>
              <CdsButton>Manage App Repositories</CdsButton>
            </Link>
          </div>
        ) : (
          <Row>
            <Column span={2}>
              <div className="filters-menu">
                <h5>
                  Filters{" "}
                  {flatten(Object.values(filters)).length ? (
                    <CdsButton size="sm" action="flat" onClick={clearAllFilters}>
                      Clear All
                    </CdsButton>
                  ) : (
                    <></>
                  )}{" "}
                </h5>
                {csvs.length > 0 && (
                  <div className="filter-section">
                    <label>Application Type</label>
                    <FilterGroup
                      name={filterNames.TYPE}
                      options={["Operators", "Charts"]}
                      currentFilters={filters[filterNames.TYPE]}
                      onAddFilter={addFilter}
                      onRemoveFilter={removeFilter}
                    />
                  </div>
                )}
                {allCategories.length > 0 && (
                  <div className="filter-section">
                    <label className="filter-label">Category</label>
                    <FilterGroup
                      name={filterNames.CATEGORY}
                      options={allCategories}
                      currentFilters={filters[filterNames.CATEGORY]}
                      onAddFilter={addFilter}
                      onRemoveFilter={removeFilter}
                    />
                  </div>
                )}
                {allRepos.length > 0 && (
                  <div className="filter-section">
                    <label>Application Repository</label>
                    <FilterGroup
                      name={filterNames.REPO}
                      options={allRepos}
                      currentFilters={filters[filterNames.REPO]}
                      onAddFilter={addFilter}
                      onRemoveFilter={removeFilter}
                    />
                  </div>
                )}
                {allProviders.length > 0 && (
                  <div className="filter-section">
                    <label className="filter-label">Operator Provider</label>
                    <FilterGroup
                      name={filterNames.OPERATOR_PROVIDER}
                      options={allProviders}
                      currentFilters={filters[filterNames.OPERATOR_PROVIDER]}
                      onAddFilter={addFilter}
                      onRemoveFilter={removeFilter}
                    />
                  </div>
                )}
              </div>
            </Column>
            <Column span={10}>
              <>
                <div className="filter-summary">
                  {Object.keys(filters).map(filterName => {
                    if (filters[filterName].length) {
                      return filters[filterName].map((filterValue: string, i: number) => (
                        <span key={`${filterName}-${filterValue}`} className="label label-info">
                          {filterName}: {filterValue}{" "}
                          <CdsIcon
                            shape="times"
                            onClick={removeFilterFunc(filterName, filterValue)}
                          />
                        </span>
                      ));
                    }
                    return null;
                  })}
                </div>
                <CardGrid>
                  <CatalogItems
                    charts={filteredCharts}
                    csvs={filteredCSVs}
                    cluster={cluster}
                    namespace={namespace}
                  />
                </CardGrid>
              </>
            </Column>
          </Row>
        )}
      </LoadingWrapper>
    </section>
  );
}

export default Catalog;<|MERGE_RESOLUTION|>--- conflicted
+++ resolved
@@ -1,33 +1,22 @@
-<<<<<<< HEAD
-import { push } from "connected-react-router";
-import { flatten, get, intersection, uniq, without } from "lodash";
-=======
+import { CdsButton } from "@clr/react/button";
 import { CdsIcon } from "@clr/react/icon";
-import { RouterAction } from "connected-react-router";
-import { flatten, get, intersection, uniq } from "lodash";
->>>>>>> 50fa2dbd
-import React, { useEffect, useState } from "react";
-import { Link } from "react-router-dom";
-
 import FilterGroup from "components/FilterGroup/FilterGroup";
 import Alert from "components/js/Alert";
 import Column from "components/js/Column";
 import Row from "components/js/Row";
+import { push } from "connected-react-router";
+import { flatten, get, intersection, uniq, without } from "lodash";
+import React, { useEffect, useState } from "react";
+import { useDispatch } from "react-redux";
+import { Link } from "react-router-dom";
 import { IFeatureFlags } from "shared/Config";
+import { app } from "shared/url";
 import { IChartState, IClusterServiceVersion } from "../../shared/types";
 import { escapeRegExp } from "../../shared/utils";
 import CardGrid from "../Card/CardGrid.v2";
 import LoadingWrapper from "../LoadingWrapper/LoadingWrapper.v2";
 import PageHeader from "../PageHeader/PageHeader.v2";
 import SearchFilter from "../SearchFilter/SearchFilter.v2";
-
-<<<<<<< HEAD
-import { CdsButton } from "components/Clarity/clarity";
-import { useDispatch } from "react-redux";
-=======
-import { CdsButton } from "@clr/react/button";
->>>>>>> 50fa2dbd
-import { app } from "shared/url";
 import "./Catalog.v2.css";
 import CatalogItems from "./CatalogItems";
 
