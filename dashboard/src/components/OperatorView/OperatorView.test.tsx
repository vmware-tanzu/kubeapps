--- conflicted
+++ resolved
@@ -5,19 +5,13 @@
 import actions from "actions";
 import AlertGroup from "components/AlertGroup";
 import * as ReactRedux from "react-redux";
-import { MemoryRouter, Route } from "react-router-dom";
+import { MemoryRouter, Route, Routes } from "react-router-dom";
 import { IClusterState } from "reducers/cluster";
 import { IOperatorsState } from "reducers/operators";
 import { getStore, initialState, mountWrapper } from "shared/specs/mountWrapper";
 import { IStoreState } from "shared/types";
 import OperatorDescription from "./OperatorDescription";
 import OperatorView from "./OperatorView";
-<<<<<<< HEAD
-=======
-import { IOperatorsState } from "reducers/operators";
-import { IClusterState } from "reducers/cluster";
-import { MemoryRouter, Route, Routes } from "react-router-dom";
->>>>>>> 51f86bc4
 
 const defaultOperator = {
   metadata: {
