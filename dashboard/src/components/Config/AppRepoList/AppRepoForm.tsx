--- conflicted
+++ resolved
@@ -19,10 +19,7 @@
 import {
   DockerCredentials,
   PackageRepositoryAuth_PackageRepositoryAuthType,
-<<<<<<< HEAD
   PackageRepositoryReference,
-=======
->>>>>>> 14b001b2
   UsernamePassword,
 } from "gen/kubeappsapis/core/packages/v1alpha1/repositories";
 import { Plugin } from "gen/kubeappsapis/core/plugins/v1alpha1/plugins";
@@ -32,17 +29,7 @@
 import { Action } from "redux";
 import { ThunkDispatch } from "redux-thunk";
 import { toFilterRule, toParams } from "shared/jq";
-<<<<<<< HEAD
 import { IPkgRepoFormData, IPkgRepositoryFilter, IStoreState } from "shared/types";
-=======
-import {
-  IAppRepository,
-  IPkgRepoFormData,
-  IPkgRepositoryFilter,
-  IStoreState,
-  RepositoryStorageTypes,
-} from "shared/types";
->>>>>>> 14b001b2
 import { getPluginByName, getPluginPackageName, PluginNames } from "shared/utils";
 import "./AppRepoForm.css";
 
@@ -51,7 +38,6 @@
   onAfterInstall?: () => void;
   namespace: string;
   kubeappsNamespace: string;
-<<<<<<< HEAD
   packageRepoRef?: PackageRepositoryReference;
 }
 
@@ -66,11 +52,6 @@
   PACKAGE_REPOSITORY_STORAGE_CARVEL_GIT = "git",
 }
 
-=======
-  packageRepoRef?: IAppRepository;
-}
-
->>>>>>> 14b001b2
 export function AppRepoForm(props: IAppRepoFormProps) {
   const {
     onSubmit,
@@ -113,7 +94,6 @@
   const [secretUser, setSecretUser] = useState("");
   const [secretPassword, setSecretPassword] = useState("");
   const [secretServer, setSecretServer] = useState("");
-<<<<<<< HEAD
 
   // PACKAGE_REPOSITORY_AUTH_TYPE_SSH
   const [sshKnownHosts, setSshKnownHosts] = useState("");
@@ -153,35 +133,6 @@
   // initial state (collapsed or not) of each accordion tab
   const [accordion, setAccordion] = useState([true, false, false, false]);
 
-=======
-
-  // rest of the package repo form variables
-
-  const initialInterval = "10m";
-
-  const [customCA, setCustomCA] = useState("");
-  const [description, setDescription] = useState("");
-  const [filterExclude, setFilterExclude] = useState(false);
-  const [filterNames, setFilterNames] = useState("");
-  const [filterRegex, setFilterRegex] = useState(false);
-  const [interval, setInterval] = useState(initialInterval);
-  const [name, setName] = useState("");
-  const [ociRepositories, setOCIRepositories] = useState("");
-  const [passCredentials, setPassCredentials] = useState(!!repo?.spec?.passCredentials);
-  const [performValidation, setPerformValidation] = useState(true);
-  // TODO(agamez): initially hardcoded to the Helm plugin
-  const [plugin, setPlugin] = useState(getPluginByName(PluginNames.PACKAGES_HELM) as Plugin);
-  // const [plugin, setPlugin] = useState({} as Plugin);
-  const [skipTLS, setSkipTLS] = useState(!!repo?.spec?.tlsInsecureSkipVerify);
-  const [type, setType] = useState(
-    RepositoryStorageTypes.PACKAGE_REPOSITORY_STORAGE_HELM.toString(),
-  );
-  const [url, setURL] = useState("");
-
-  // initial state (collapsed or not) of each accordion tab
-  const [accordion, setAccordion] = useState([true, false, false, false]);
-
->>>>>>> 14b001b2
   const toggleAccordion = (section: number) => {
     const items = [...accordion];
     items[section] = !items[section];
@@ -190,26 +141,13 @@
 
   useEffect(() => {
     if (selectedPkgRepo) {
-<<<<<<< HEAD
       dispatch(actions.repos.fetchRepo(selectedPkgRepo));
     }
   }, [dispatch, selectedPkgRepo]);
-=======
-      dispatch(
-        actions.repos.fetchRepo(
-          currentCluster,
-          selectedPkgRepo?.metadata?.namespace,
-          selectedPkgRepo?.metadata?.name,
-        ),
-      );
-    }
-  }, [dispatch, currentCluster, selectedPkgRepo]);
->>>>>>> 14b001b2
 
   useEffect(() => {
     if (repo) {
       // populate state properties from the incoming repo
-<<<<<<< HEAD
       setName(repo.name);
       setURL(repo.url);
       setType(repo.type);
@@ -244,25 +182,11 @@
       setPerformValidation(repositoryCustomDetails?.performValidation || false);
       if (repositoryCustomDetails?.filterRule?.jq) {
         const { names, regex, exclude } = toParams(repositoryCustomDetails.filterRule!);
-=======
-      setName(repo?.metadata?.name);
-      setURL(repo?.spec?.url || "");
-      setType(repo?.spec?.type || "");
-      setDescription(repo?.spec?.description || "");
-      setOCIRepositories(repo?.spec?.ociRepositories?.join(", ") || "");
-      setSkipTLS(!!repo?.spec?.tlsInsecureSkipVerify);
-      setPassCredentials(!!repo?.spec?.passCredentials);
-      if (repo?.spec?.filterRule?.jq) {
-        const { names, regex, exclude } = toParams(repo?.spec.filterRule);
->>>>>>> 14b001b2
         setFilterRegex(regex);
         setFilterExclude(exclude);
         setFilterNames(names);
       }
-<<<<<<< HEAD
       setIsUserManagedSecret(!!repo.auth?.secretRef?.name);
-=======
->>>>>>> 14b001b2
     }
   }, [repo, namespace, currentCluster, dispatch]);
 
@@ -319,11 +243,7 @@
         ociRepositories: ociRepoList,
         performValidation,
         filterRule: filter,
-<<<<<<< HEAD
         dockerRegistrySecrets: [secretAuthName],
-=======
-        dockerRegistrySecrets: [""],
->>>>>>> 14b001b2
       } as RepositoryCustomDetails,
       description,
       dockerRegCreds: {
@@ -336,18 +256,12 @@
       name,
       passCredentials,
       plugin,
-<<<<<<< HEAD
       secretAuthName,
       secretTLSName,
-=======
-      secretAuthName: "",
-      secretTLSName: "",
->>>>>>> 14b001b2
       skipTLS,
       type,
       url: finalURL,
       opaqueCreds: {
-<<<<<<< HEAD
         data: opaqueData ? JSON.parse(opaqueData) : {},
       },
       sshCreds: {
@@ -357,17 +271,6 @@
       tlsCertKey: {
         cert: tlsAuthCert,
         key: tlsAuthKey,
-=======
-        data: JSON.parse("{}"),
-      },
-      sshCreds: {
-        knownHosts: "",
-        privateKey: "",
-      },
-      tlsCertKey: {
-        cert: "",
-        key: "",
->>>>>>> 14b001b2
       },
     } as IPkgRepoFormData);
     if (success && onAfterInstall) {
@@ -414,7 +317,6 @@
         setType(RepositoryStorageTypes.PACKAGE_REPOSITORY_STORAGE_HELM);
         // helm plugin doesn't allow interval
         break;
-<<<<<<< HEAD
       case PluginNames.PACKAGES_FLUX:
         setType(RepositoryStorageTypes.PACKAGE_REPOSITORY_STORAGE_HELM);
         setInterval(interval || initialInterval);
@@ -423,8 +325,6 @@
         setType(RepositoryStorageTypes.PACKAGE_REPOSITORY_STORAGE_CARVEL_IMGPKGBUNDLE);
         setInterval(interval || initialInterval);
         break;
-=======
->>>>>>> 14b001b2
     }
   };
   const handleBasicUserChange = (e: React.ChangeEvent<HTMLInputElement>) => {
@@ -462,7 +362,6 @@
   };
   const handleAuthSecretServerChange = (e: React.ChangeEvent<HTMLInputElement>) => {
     setSecretServer(e.target.value);
-<<<<<<< HEAD
   };
   const handleSshKnownHostsChange = (e: React.ChangeEvent<HTMLTextAreaElement>) => {
     setSshKnownHosts(e.target.value);
@@ -487,8 +386,6 @@
   };
   const handleIsUserManagedSecretChange = (_e: React.ChangeEvent<HTMLInputElement>) => {
     setIsUserManagedSecret(!isUserManagedSecret);
-=======
->>>>>>> 14b001b2
   };
 
   const parseValidationError = (error: Error) => {
@@ -504,7 +401,6 @@
     return message;
   };
 
-<<<<<<< HEAD
   const isUserManagedSecretToggle = (
     <>
       <CdsToggleGroup className="flex-v-center">
@@ -961,244 +857,6 @@
                   </CdsRadioGroup>
                   {/* End authentication selection */}
 
-=======
-  return (
-    <>
-      <form onSubmit={handleInstallClick}>
-        <CdsAccordion>
-          <CdsAccordionPanel id="panel-basic" expanded={accordion[0]}>
-            <CdsAccordionHeader onClick={() => toggleAccordion(0)}>
-              Basic information
-            </CdsAccordionHeader>
-            <CdsAccordionContent>
-              <CdsFormGroup layout="vertical">
-                <CdsInput>
-                  <label htmlFor="kubeapps-repo-name">Name</label>
-                  <input
-                    id="kubeapps-repo-name"
-                    type="text"
-                    placeholder="example"
-                    value={name}
-                    onChange={handleNameChange}
-                    required={true}
-                    pattern="[a-z0-9]([-a-z0-9]*[a-z0-9])?(\.[a-z0-9]([-a-z0-9]*[a-z0-9])?)*"
-                    title="Use lower case alphanumeric characters, '-' or '.'"
-                    disabled={!!repo?.metadata?.name}
-                  />
-                </CdsInput>
-                <CdsInput>
-                  <label htmlFor="kubeapps-repo-url"> URL </label>
-                  <input
-                    id="kubeapps-repo-url"
-                    type="text"
-                    placeholder="https://charts.example.com/stable"
-                    value={url}
-                    onChange={handleURLChange}
-                    required={true}
-                  />
-                </CdsInput>
-                <CdsInput>
-                  <label htmlFor="kubeapps-repo-description"> Description (optional)</label>
-                  <input
-                    id="kubeapps-repo-description"
-                    type="text"
-                    placeholder="Description of the repository"
-                    value={description}
-                    onChange={handleDescriptionChange}
-                  />
-                </CdsInput>
-                {/* TODO(agamez): these plugin selectors should be loaded
-                based on the current plugins that are loaded in the cluster */}
-                <CdsRadioGroup layout="vertical">
-                  {/* eslint-disable-next-line jsx-a11y/label-has-associated-control */}
-                  <label>Packaging Format:</label>
-                  <CdsControlMessage>Select the plugin to use.</CdsControlMessage>
-                  <CdsRadio>
-                    <label>{getPluginPackageName(PluginNames.PACKAGES_HELM)}</label>
-                    <input
-                      id="kubeapps-plugin-helm"
-                      type="radio"
-                      name="plugin"
-                      value={PluginNames.PACKAGES_HELM}
-                      checked={plugin?.name === PluginNames.PACKAGES_HELM}
-                      onChange={handlePluginRadioButtonChange}
-                      // disabled={!!repo.packageRepoRef?.plugin}
-                      required={true}
-                    />
-                  </CdsRadio>
-                </CdsRadioGroup>
-                {plugin?.name && (
-                  <CdsRadioGroup layout="vertical">
-                    {/* eslint-disable-next-line jsx-a11y/label-has-associated-control */}
-                    <label>Package Storage Type</label>
-                    <CdsControlMessage>Select the package storage type.</CdsControlMessage>
-                    {(plugin?.name === (PluginNames.PACKAGES_HELM as string) ||
-                      plugin?.name === (PluginNames.PACKAGES_FLUX as string)) && (
-                      <>
-                        <CdsRadio>
-                          <label htmlFor="kubeapps-repo-type-helm">Helm Repository</label>
-                          <input
-                            id="kubeapps-repo-type-helm"
-                            type="radio"
-                            name="type"
-                            value={RepositoryStorageTypes.PACKAGE_REPOSITORY_STORAGE_HELM}
-                            checked={
-                              type === RepositoryStorageTypes.PACKAGE_REPOSITORY_STORAGE_HELM
-                            }
-                            disabled={!!repo?.spec?.type}
-                            onChange={handleTypeRadioButtonChange}
-                            required={
-                              plugin?.name === (PluginNames.PACKAGES_HELM as string) ||
-                              plugin?.name === (PluginNames.PACKAGES_FLUX as string)
-                            }
-                          />
-                        </CdsRadio>
-                        <CdsRadio>
-                          <label htmlFor="kubeapps-repo-type-oci">OCI Registry</label>
-                          <input
-                            id="kubeapps-repo-type-oci"
-                            type="radio"
-                            name="type"
-                            // TODO(agamez): workaround until Flux plugin also supports OCI artifacts
-                            disabled={
-                              plugin?.name === PluginNames.PACKAGES_FLUX || !!repo?.spec?.type
-                            }
-                            value={RepositoryStorageTypes.PACKAGE_REPOSITORY_STORAGE_OCI}
-                            checked={type === RepositoryStorageTypes.PACKAGE_REPOSITORY_STORAGE_OCI}
-                            onChange={handleTypeRadioButtonChange}
-                            required={
-                              plugin?.name === (PluginNames.PACKAGES_HELM as string) ||
-                              plugin?.name === (PluginNames.PACKAGES_FLUX as string)
-                            }
-                          />
-                        </CdsRadio>
-                      </>
-                    )}
-                  </CdsRadioGroup>
-                )}
-              </CdsFormGroup>
-            </CdsAccordionContent>
-          </CdsAccordionPanel>
-
-          <CdsAccordionPanel id="panel-auth" expanded={accordion[1]}>
-            <CdsAccordionHeader onClick={() => toggleAccordion(1)}>
-              Authentication
-            </CdsAccordionHeader>
-            <CdsAccordionContent>
-              <CdsFormGroup layout="vertical">
-                <div cds-layout="grid gap:lg">
-                  {/* Begin authentication selection */}
-                  <CdsRadioGroup cds-layout="col@xs:4">
-                    {/* eslint-disable-next-line jsx-a11y/label-has-associated-control */}
-                    <label>Repository Authorization</label>
-                    <CdsRadio>
-                      <label htmlFor="kubeapps-repo-auth-method-none">None (Public)</label>
-                      <input
-                        id="kubeapps-repo-auth-method-none"
-                        type="radio"
-                        name="auth"
-                        value={
-                          PackageRepositoryAuth_PackageRepositoryAuthType[
-                            PackageRepositoryAuth_PackageRepositoryAuthType
-                              .PACKAGE_REPOSITORY_AUTH_TYPE_UNSPECIFIED
-                          ]
-                        }
-                        checked={
-                          authMethod ===
-                          PackageRepositoryAuth_PackageRepositoryAuthType.PACKAGE_REPOSITORY_AUTH_TYPE_UNSPECIFIED
-                        }
-                        onChange={handleAuthRadioButtonChange}
-                        disabled={!!repo?.spec?.auth}
-                      />
-                    </CdsRadio>
-                    <CdsRadio>
-                      <label htmlFor="kubeapps-repo-auth-method-basic">Basic Auth</label>
-                      <input
-                        id="kubeapps-repo-auth-method-basic"
-                        type="radio"
-                        name="auth"
-                        value={
-                          PackageRepositoryAuth_PackageRepositoryAuthType[
-                            PackageRepositoryAuth_PackageRepositoryAuthType
-                              .PACKAGE_REPOSITORY_AUTH_TYPE_BASIC_AUTH
-                          ]
-                        }
-                        checked={
-                          authMethod ===
-                          PackageRepositoryAuth_PackageRepositoryAuthType.PACKAGE_REPOSITORY_AUTH_TYPE_BASIC_AUTH
-                        }
-                        onChange={handleAuthRadioButtonChange}
-                        disabled={!!repo?.spec?.auth}
-                      />
-                    </CdsRadio>
-                    <CdsRadio>
-                      <label htmlFor="kubeapps-repo-auth-method-bearer">Bearer Token</label>
-                      <input
-                        id="kubeapps-repo-auth-method-bearer"
-                        type="radio"
-                        name="auth"
-                        value={
-                          PackageRepositoryAuth_PackageRepositoryAuthType[
-                            PackageRepositoryAuth_PackageRepositoryAuthType
-                              .PACKAGE_REPOSITORY_AUTH_TYPE_BEARER
-                          ]
-                        }
-                        checked={
-                          authMethod ===
-                          PackageRepositoryAuth_PackageRepositoryAuthType.PACKAGE_REPOSITORY_AUTH_TYPE_BEARER
-                        }
-                        onChange={handleAuthRadioButtonChange}
-                        disabled={!!repo?.spec?.auth}
-                      />
-                    </CdsRadio>
-                    <CdsRadio>
-                      <label htmlFor="kubeapps-repo-auth-method-registry">
-                        Use Docker Registry Credentials
-                      </label>
-                      <input
-                        id="kubeapps-repo-auth-method-registry"
-                        type="radio"
-                        name="auth"
-                        value={
-                          PackageRepositoryAuth_PackageRepositoryAuthType[
-                            PackageRepositoryAuth_PackageRepositoryAuthType
-                              .PACKAGE_REPOSITORY_AUTH_TYPE_DOCKER_CONFIG_JSON
-                          ]
-                        }
-                        checked={
-                          authMethod ===
-                          PackageRepositoryAuth_PackageRepositoryAuthType.PACKAGE_REPOSITORY_AUTH_TYPE_DOCKER_CONFIG_JSON
-                        }
-                        onChange={handleAuthRadioButtonChange}
-                        disabled={true} // TODO(agamez): temporarily disabled in this PR
-                      />
-                    </CdsRadio>
-                    <CdsRadio>
-                      <label htmlFor="kubeapps-repo-auth-method-custom">
-                        Custom Authorization Header
-                      </label>
-                      <input
-                        id="kubeapps-repo-auth-method-custom"
-                        type="radio"
-                        name="auth"
-                        value={
-                          PackageRepositoryAuth_PackageRepositoryAuthType[
-                            PackageRepositoryAuth_PackageRepositoryAuthType
-                              .PACKAGE_REPOSITORY_AUTH_TYPE_AUTHORIZATION_HEADER
-                          ]
-                        }
-                        checked={
-                          authMethod ===
-                          PackageRepositoryAuth_PackageRepositoryAuthType.PACKAGE_REPOSITORY_AUTH_TYPE_AUTHORIZATION_HEADER
-                        }
-                        onChange={handleAuthRadioButtonChange}
-                        disabled={!!repo?.spec?.auth}
-                      />
-                    </CdsRadio>
-                  </CdsRadioGroup>
-                  {/* End authentication selection */}
-
->>>>>>> 14b001b2
                   {/* Begin authentication details */}
                   <div cds-layout="col@xs:8">
                     {/* Begin basic authentication */}
@@ -1209,7 +867,6 @@
                         PackageRepositoryAuth_PackageRepositoryAuthType.PACKAGE_REPOSITORY_AUTH_TYPE_BASIC_AUTH
                       }
                     >
-<<<<<<< HEAD
                       {isUserManagedSecretToggle}
                       <br />
                       {isUserManagedSecret ? (
@@ -1249,41 +906,6 @@
                           </CdsInput>
                         </>
                       )}
-=======
-                      <>
-                        <CdsInput>
-                          <label htmlFor="kubeapps-repo-username">Username</label>
-                          <input
-                            id="kubeapps-repo-username"
-                            type="text"
-                            value={basicUser}
-                            onChange={handleBasicUserChange}
-                            placeholder="username"
-                            required={
-                              authMethod ===
-                              PackageRepositoryAuth_PackageRepositoryAuthType.PACKAGE_REPOSITORY_AUTH_TYPE_BASIC_AUTH
-                            }
-                            disabled={!!repo?.spec?.auth}
-                          />
-                        </CdsInput>
-                        <br />
-                        <CdsInput>
-                          <label htmlFor="kubeapps-repo-password">Password</label>
-                          <input
-                            id="kubeapps-repo-password"
-                            type="password"
-                            value={basicPassword}
-                            onChange={handleBasicPasswordChange}
-                            placeholder="password"
-                            required={
-                              authMethod ===
-                              PackageRepositoryAuth_PackageRepositoryAuthType.PACKAGE_REPOSITORY_AUTH_TYPE_BASIC_AUTH
-                            }
-                            disabled={!!repo?.spec?.auth}
-                          />
-                        </CdsInput>
-                      </>
->>>>>>> 14b001b2
                     </div>
                     {/* End basic authentication */}
 
@@ -1295,7 +917,6 @@
                         PackageRepositoryAuth_PackageRepositoryAuthType.PACKAGE_REPOSITORY_AUTH_TYPE_BEARER
                       }
                     >
-<<<<<<< HEAD
                       {isUserManagedSecretToggle}
                       <br />
                       {isUserManagedSecret ? (
@@ -1319,25 +940,6 @@
                           </CdsInput>
                         </>
                       )}
-=======
-                      <>
-                        <CdsInput>
-                          <label htmlFor="kubeapps-repo-token">Token</label>
-                          <input
-                            type="text"
-                            value={bearerToken}
-                            onChange={handleAuthBearerTokenChange}
-                            id="kubeapps-repo-token"
-                            placeholder="xrxNcWghpRLdcPHFgVRM73rr4N7qjvjm"
-                            required={
-                              authMethod ===
-                              PackageRepositoryAuth_PackageRepositoryAuthType.PACKAGE_REPOSITORY_AUTH_TYPE_BEARER
-                            }
-                            disabled={!!repo?.spec?.auth}
-                          />
-                        </CdsInput>
-                      </>
->>>>>>> 14b001b2
                     </div>
                     {/* End http bearer authentication */}
 
@@ -1349,7 +951,6 @@
                         PackageRepositoryAuth_PackageRepositoryAuthType.PACKAGE_REPOSITORY_AUTH_TYPE_DOCKER_CONFIG_JSON
                       }
                     >
-<<<<<<< HEAD
                       {isUserManagedSecretToggle}
                       <br />
                       {isUserManagedSecret ? (
@@ -1414,66 +1015,6 @@
                           </CdsInput>
                         </>
                       )}
-=======
-                      <>
-                        <CdsInput className="margin-t-sm">
-                          <label htmlFor="kubeapps-docker-cred-server">Server</label>
-                          <input
-                            id="kubeapps-docker-cred-server"
-                            value={secretServer}
-                            onChange={handleAuthSecretServerChange}
-                            placeholder="https://index.docker.io/v1/"
-                            required={
-                              authMethod ===
-                              PackageRepositoryAuth_PackageRepositoryAuthType.PACKAGE_REPOSITORY_AUTH_TYPE_DOCKER_CONFIG_JSON
-                            }
-                            disabled={!!repo?.spec?.auth}
-                          />
-                        </CdsInput>
-                        <br />
-                        <CdsInput className="margin-t-sm">
-                          <label htmlFor="kubeapps-docker-cred-username">Username</label>
-                          <input
-                            id="kubeapps-docker-cred-username"
-                            value={secretUser}
-                            onChange={handleAuthSecretUserChange}
-                            placeholder="Username"
-                            required={
-                              authMethod ===
-                              PackageRepositoryAuth_PackageRepositoryAuthType.PACKAGE_REPOSITORY_AUTH_TYPE_DOCKER_CONFIG_JSON
-                            }
-                            disabled={!!repo?.spec?.auth}
-                          />
-                        </CdsInput>
-                        <br />
-                        <CdsInput className="margin-t-sm">
-                          <label htmlFor="kubeapps-docker-cred-password">Password</label>
-                          <input
-                            id="kubeapps-docker-cred-password"
-                            type="password"
-                            value={secretPassword}
-                            onChange={handleAuthSecretPasswordChange}
-                            placeholder="Password"
-                            required={
-                              authMethod ===
-                              PackageRepositoryAuth_PackageRepositoryAuthType.PACKAGE_REPOSITORY_AUTH_TYPE_DOCKER_CONFIG_JSON
-                            }
-                            disabled={!!repo?.spec?.auth}
-                          />
-                        </CdsInput>
-                        <br />
-                        <CdsInput className="margin-t-sm">
-                          <label htmlFor="kubeapps-docker-cred-email">Email</label>
-                          <input
-                            id="kubeapps-docker-cred-email"
-                            value={secretEmail}
-                            onChange={handleAuthSecretEmailChange}
-                            placeholder="user@example.com"
-                            disabled={!!repo?.spec?.auth}
-                          />
-                        </CdsInput>
-                      </>
->>>>>>> 14b001b2
                     </div>
                     {/* End docker creds authentication */}
 
@@ -1485,7 +1026,6 @@
                         PackageRepositoryAuth_PackageRepositoryAuthType.PACKAGE_REPOSITORY_AUTH_TYPE_AUTHORIZATION_HEADER
                       }
                     >
-<<<<<<< HEAD
                       {isUserManagedSecretToggle}
                       <br />
                       {isUserManagedSecret ? (
@@ -1659,29 +1199,6 @@
                       )}
                     </div>
                     {/* End opaque authentication */}
-=======
-                      <>
-                        <CdsInput>
-                          <label htmlFor="kubeapps-repo-custom-header">
-                            Raw Authorization Header
-                          </label>
-                          <input
-                            id="kubeapps-repo-custom-header"
-                            type="text"
-                            placeholder="MyAuth xrxNcWghpRLdcPHFgVRM73rr4N7qjvjm"
-                            value={authCustomHeader}
-                            onChange={handleAuthCustomHeaderChange}
-                            required={
-                              authMethod ===
-                              PackageRepositoryAuth_PackageRepositoryAuthType.PACKAGE_REPOSITORY_AUTH_TYPE_AUTHORIZATION_HEADER
-                            }
-                            disabled={!!repo?.spec?.auth}
-                          />
-                        </CdsInput>
-                      </>
-                    </div>
-                    {/* End HTTP custom authentication */}
->>>>>>> 14b001b2
                   </div>
                   {/* End authentication details */}
                 </div>
@@ -1809,7 +1326,6 @@
                     />
                   </CdsCheckbox>
                 )}
-<<<<<<< HEAD
                 {/* TODO(agamez): move this input to a better UX-wise place */}
                 <CdsInput>
                   <label htmlFor="kubeapps-repo-secret-ca">Custom CA Secret Name (optional)</label>
@@ -1826,8 +1342,6 @@
                     Name of the Kubernetes Secret object holding the TLS Certificate Authority data.
                   </CdsControlMessage>
                 </CdsInput>
-=======
->>>>>>> 14b001b2
                 <CdsTextarea layout="vertical">
                   <label htmlFor="kubeapps-repo-custom-ca">Custom CA Certificate (optional)</label>
                   <textarea
@@ -1900,13 +1414,7 @@
           <CdsButton type="submit" disabled={validating}>
             {validating
               ? "Validating..."
-<<<<<<< HEAD
               : `${repo.name ? `Update '${repo.name}'` : "Install"} Repository`}
-=======
-              : `${
-                  repo?.metadata?.name ? `Update '${repo?.metadata?.name}'` : "Install"
-                } Repository`}
->>>>>>> 14b001b2
           </CdsButton>
         </div>
       </form>
