--- conflicted
+++ resolved
@@ -89,13 +89,8 @@
   repoNamespace: "kubeapps",
   error: undefined,
   apps: { isFetching: false },
-<<<<<<< HEAD
-  charts: { isFetching: false },
+  packages: { isFetching: false },
   selectedPackage: {
-=======
-  packages: { isFetching: false },
-  selected: {
->>>>>>> 40813080
     versions: [{ appVersion: "10.0.0", pkgVersion: "1.2.3" }],
     availablePackageDetail: { name: "test" } as AvailablePackageDetail,
   } as IPackageState["selected"],
