--- conflicted
+++ resolved
@@ -47,34 +47,11 @@
     valuesModified: false,
   };
 
-<<<<<<< HEAD
   public componentDidMount() {
     const chartID = `${this.props.repo}/${this.props.chartName}`;
     this.props.fetchChartVersions(chartID);
   }
 
-  public componentWillReceiveProps(nextProps: IUpgradeFormProps) {
-    let modifications = this.state.modifications;
-    if (nextProps.deployed.values && !modifications) {
-      // Calculate modifications from the default values
-      const defaultValuesObj = YAML.parse(nextProps.deployed.values);
-      const deployedValuesObj = YAML.parse(this.props.appCurrentValues || "");
-      modifications = jsonpatch.compare(defaultValuesObj, deployedValuesObj);
-      this.setState({ modifications });
-    }
-
-    if (
-      nextProps.selected.version !== this.props.selected.version &&
-      !this.state.valuesModified &&
-      modifications
-    ) {
-      // Apply modifications to the new selected version
-      this.setState({
-        appValues: this.applyModifications(modifications, nextProps.selected.values || ""),
-      });
-    }
-  }
-=======
   public componentDidUpdate = (prevProps: IUpgradeFormProps) => {
     let modifications = this.state.modifications;
     if (this.props.deployed.values && !modifications) {
@@ -94,7 +71,6 @@
       this.setState({ appValues });
     }
   };
->>>>>>> a10f05ce
 
   public render() {
     const { namespace, releaseName, error, selected } = this.props;
@@ -116,11 +92,7 @@
           <div className="col-8">
             <DeploymentFormBody
               chartID={chartID}
-<<<<<<< HEAD
               chartVersion={this.props.selected.versions[0].attributes.version}
-=======
-              chartVersion={this.props.appCurrentVersion}
->>>>>>> a10f05ce
               namespace={this.props.namespace}
               releaseVersion={this.props.appCurrentVersion}
               selected={this.props.selected}
