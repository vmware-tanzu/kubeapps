<<<<<<< HEAD
import { JSONSchemaType } from "ajv";
=======
>>>>>>> efd3e061
import ChartSummary from "components/Catalog/ChartSummary";
import ChartHeader from "components/ChartView/ChartHeader";
import ChartVersionSelector from "components/ChartView/ChartVersionSelector";
import Alert from "components/js/Alert";
import Column from "components/js/Column";
import Row from "components/js/Row";
import { RouterAction } from "connected-react-router";
import * as jsonpatch from "fast-json-patch";
<<<<<<< HEAD
import { useEffect, useState } from "react";
import { useSelector } from "react-redux";
import * as yaml from "js-yaml";
=======
import { JSONSchema4 } from "json-schema";
import { useEffect, useState } from "react";
import { useSelector } from "react-redux";
import YAML from "yaml";
>>>>>>> efd3e061
import { deleteValue, setValue } from "../../shared/schema";
import { IChartState, IChartVersion, IStoreState } from "../../shared/types";
import * as url from "../../shared/url";
import DeploymentFormBody from "../DeploymentFormBody/DeploymentFormBody";
import LoadingWrapper from "../LoadingWrapper/LoadingWrapper";
import "./UpgradeForm.css";

export interface IUpgradeFormProps {
  appCurrentVersion: string;
  appCurrentValues?: string;
  chartName: string;
  chartsIsFetching: boolean;
  namespace: string;
  cluster: string;
  releaseName: string;
  repo: string;
  repoNamespace: string;
  error?: Error;
  selected: IChartState["selected"];
  deployed: IChartState["deployed"];
  upgradeApp: (
    cluster: string,
    namespace: string,
    version: IChartVersion,
    chartNamespace: string,
    releaseName: string,
    values?: string,
    schema?: JSONSchemaType<any>,
  ) => Promise<boolean>;
  push: (location: string) => RouterAction;
  fetchChartVersions: (cluster: string, namespace: string, id: string) => Promise<IChartVersion[]>;
  getChartVersion: (cluster: string, namespace: string, id: string, chartVersion: string) => void;
}

function applyModifications(mods: jsonpatch.Operation[], values: string) {
  // And we add any possible change made to the original version
  if (mods.length) {
    mods.forEach(modification => {
      if (modification.op === "remove") {
        values = deleteValue(values, modification.path);
      } else {
        // Transform the modification as a ReplaceOperation to read its value
        const value = (modification as jsonpatch.ReplaceOperation<any>).value;
        values = setValue(values, modification.path, value);
      }
    });
  }
  return values;
}

function UpgradeForm({
  appCurrentVersion,
  appCurrentValues,
  chartName,
  chartsIsFetching,
  namespace,
  cluster,
  releaseName,
  repo,
  repoNamespace,
  error,
  selected,
  deployed,
  upgradeApp,
  push,
  fetchChartVersions,
  getChartVersion,
}: IUpgradeFormProps) {
  const [appValues, setAppValues] = useState(appCurrentValues || "");
  const [isDeploying, setIsDeploying] = useState(false);
  const [valuesModified, setValuesModified] = useState(false);
  const [modifications, setModifications] = useState(
    undefined as undefined | jsonpatch.Operation[],
  );
  const [deployedValues, setDeployedValues] = useState("");

  const chartID = `${repo}/${chartName}`;
  const { version } = selected;

  const {
    apps: { isFetching: appsFetching },
    charts: { isFetching: chartsFetching },
  } = useSelector((state: IStoreState) => state);
  const isFetching = appsFetching || chartsFetching;

  useEffect(() => {
    fetchChartVersions(cluster, repoNamespace, chartID);
  }, [fetchChartVersions, cluster, repoNamespace, chartID]);

  useEffect(() => {
    if (deployed.values && !modifications) {
      // Calculate modifications from the default values
      const defaultValuesObj = yaml.load(deployed.values) || "";
      const deployedValuesObj = yaml.load(appCurrentValues || "") || "";
      const newModifications = jsonpatch.compare(defaultValuesObj, deployedValuesObj);
      const values = applyModifications(newModifications, deployed.values);
      setModifications(newModifications);
      setAppValues(values);
    }
  }, [deployed.values, appCurrentValues, modifications]);

  useEffect(() => {
    if (deployed.values) {
      // Apply modifications to deployed values
      const values = applyModifications(modifications || [], deployed.values);
      setDeployedValues(values);
    }
  }, [deployed.values, modifications]);

  useEffect(() => {
    if (deployed.chartVersion?.attributes.version) {
      getChartVersion(cluster, repoNamespace, chartID, deployed.chartVersion.attributes.version);
    }
  }, [getChartVersion, cluster, repoNamespace, chartID, deployed.chartVersion]);

  useEffect(() => {
    if (!valuesModified && selected.values) {
      // Apply modifications to the new selected version
      const newAppValues = modifications?.length
        ? applyModifications(modifications, selected.values)
        : selected.values;
      setAppValues(newAppValues);
    }
  }, [selected.values, modifications, valuesModified]);

  const setValuesModifiedTrue = () => {
    setValuesModified(true);
  };

  const handleValuesChange = (value: string) => {
    setAppValues(value);
  };

  const selectVersion = (e: React.ChangeEvent<HTMLSelectElement>) => {
    getChartVersion(cluster, repoNamespace, chartID, e.currentTarget.value);
  };

  const handleDeploy = async (e: React.FormEvent<HTMLFormElement>) => {
    e.preventDefault();
    setIsDeploying(true);
    if (selected.version) {
      const deployedSuccess = await upgradeApp(
        cluster,
        namespace,
        selected.version,
        repoNamespace,
        releaseName,
        appValues,
        selected.schema,
      );
      setIsDeploying(false);
      if (deployedSuccess) {
        push(url.app.apps.get(cluster, namespace, releaseName));
      }
    }
  };

  if (selected.versions.length === 0 || !version) {
    return (
      <LoadingWrapper
        className="margin-t-xxl"
        loadingText={`Fetching ${chartName}...`}
        loaded={false}
      />
    );
  }

  const chartAttrs = version.relationships.chart.data;

  /* eslint-disable jsx-a11y/label-has-associated-control */
  return (
    <section>
      <LoadingWrapper loaded={!isFetching}>
        <ChartHeader
          releaseName={releaseName}
          chartAttrs={chartAttrs}
          versions={selected.versions}
          onSelect={selectVersion}
          currentVersion={deployed.chartVersion?.attributes.version}
          selectedVersion={selected.version?.attributes.version}
        />
        {isDeploying && (
          <h3 className="center" style={{ marginBottom: "1.2rem" }}>
            The application is being upgraded, please wait...
          </h3>
        )}
        <LoadingWrapper loaded={!isDeploying}>
          {error && <Alert theme="danger">An error occurred: {error.message}</Alert>}
          <Row>
            <Column span={3}>
              <ChartSummary version={version} chartAttrs={chartAttrs} />
            </Column>
            <Column span={9}>
              <form onSubmit={handleDeploy}>
                <div className="upgrade-form-version-selector">
                  <label className="centered deployment-form-label deployment-form-label-text-param">
                    Upgrade to Version
                  </label>
                  <ChartVersionSelector
                    versions={selected.versions}
                    selectedVersion={selected.version?.attributes.version}
                    onSelect={selectVersion}
                    currentVersion={deployed.chartVersion?.attributes.version}
                    chartAttrs={chartAttrs}
                  />
                </div>
                <DeploymentFormBody
                  deploymentEvent="upgrade"
                  chartID={chartID}
                  chartVersion={appCurrentVersion}
                  deployedValues={deployedValues}
                  chartsIsFetching={chartsIsFetching}
                  selected={selected}
                  setValues={handleValuesChange}
                  appValues={appValues}
                  setValuesModified={setValuesModifiedTrue}
                />
              </form>
            </Column>
          </Row>
        </LoadingWrapper>
      </LoadingWrapper>
    </section>
  );
}

export default UpgradeForm;<|MERGE_RESOLUTION|>--- conflicted
+++ resolved
@@ -1,7 +1,4 @@
-<<<<<<< HEAD
 import { JSONSchemaType } from "ajv";
-=======
->>>>>>> efd3e061
 import ChartSummary from "components/Catalog/ChartSummary";
 import ChartHeader from "components/ChartView/ChartHeader";
 import ChartVersionSelector from "components/ChartView/ChartVersionSelector";
@@ -10,16 +7,9 @@
 import Row from "components/js/Row";
 import { RouterAction } from "connected-react-router";
 import * as jsonpatch from "fast-json-patch";
-<<<<<<< HEAD
+import * as yaml from "js-yaml";
 import { useEffect, useState } from "react";
 import { useSelector } from "react-redux";
-import * as yaml from "js-yaml";
-=======
-import { JSONSchema4 } from "json-schema";
-import { useEffect, useState } from "react";
-import { useSelector } from "react-redux";
-import YAML from "yaml";
->>>>>>> efd3e061
 import { deleteValue, setValue } from "../../shared/schema";
 import { IChartState, IChartVersion, IStoreState } from "../../shared/types";
 import * as url from "../../shared/url";
