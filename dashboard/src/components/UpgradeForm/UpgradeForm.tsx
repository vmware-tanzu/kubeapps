--- conflicted
+++ resolved
@@ -1,10 +1,10 @@
 import actions from "actions";
 import AvailablePackageDetailExcerpt from "components/Catalog/AvailablePackageDetailExcerpt";
-import PackageHeader from "components/PackageHeader/PackageHeader";
-import PackageVersionSelector from "components/PackageHeader/PackageVersionSelector";
 import Alert from "components/js/Alert";
 import Column from "components/js/Column";
 import Row from "components/js/Row";
+import PackageHeader from "components/PackageHeader/PackageHeader";
+import PackageVersionSelector from "components/PackageHeader/PackageVersionSelector";
 import { push } from "connected-react-router";
 import * as jsonpatch from "fast-json-patch";
 import {
@@ -92,16 +92,11 @@
 
   useEffect(() => {
     dispatch(
-<<<<<<< HEAD
       actions.packages.fetchAvailablePackageVersions({
-        context: { cluster: cluster, namespace: repoNamespace },
-=======
-      actions.charts.fetchChartVersions({
         context: {
           cluster: packageCluster ?? cluster,
           namespace: repoNamespace,
         },
->>>>>>> fb1ec00c
         plugin: pluginObj,
         identifier: packageId,
       } as AvailablePackageReference),
