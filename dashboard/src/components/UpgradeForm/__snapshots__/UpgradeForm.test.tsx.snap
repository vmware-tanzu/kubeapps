// Jest Snapshot v1, https://goo.gl/fbAQLP

exports[`loading spinner matches the snapshot 1`] = `
<LoadingWrapper
  loaded={false}
  type={0}
/>
`;

exports[`renders the full UpgradeForm 1`] = `
<form
  className="container padding-b-bigger"
  onSubmit={[Function]}
>
  <div
    className="row"
  >
    <div
      className="col-12"
    >
      <h2>
        my-release (my-repo/my-chart)
      </h2>
    </div>
    <div
      className="col-8"
    >
      <DeploymentFormBody
        appValues="foo: bar"
        chartID="my-repo/my-chart"
<<<<<<< HEAD
        chartVersion="1.0.0"
        deployedValues="foo: bar"
        fetchChartVersions={[Function]}
=======
        chartVersion="1.2.3"
>>>>>>> 10e0b9bb
        getChartVersion={[Function]}
        goBack={[Function]}
        namespace="default"
        push={[Function]}
        releaseVersion="1.0.0"
        selected={
          Object {
            "version": Object {
              "attributes": Object {
                "version": "1.2.3",
              },
              "id": "foo",
            },
            "versions": Array [
              Object {
                "attributes": Object {
                  "version": "1.2.3",
                },
                "id": "foo",
              },
            ],
          }
        }
        setValues={[Function]}
        setValuesModified={[Function]}
      />
    </div>
  </div>
</form>
`;<|MERGE_RESOLUTION|>--- conflicted
+++ resolved
@@ -28,13 +28,8 @@
       <DeploymentFormBody
         appValues="foo: bar"
         chartID="my-repo/my-chart"
-<<<<<<< HEAD
-        chartVersion="1.0.0"
+        chartVersion="1.2.3"
         deployedValues="foo: bar"
-        fetchChartVersions={[Function]}
-=======
-        chartVersion="1.2.3"
->>>>>>> 10e0b9bb
         getChartVersion={[Function]}
         goBack={[Function]}
         namespace="default"
