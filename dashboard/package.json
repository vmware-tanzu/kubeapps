{
  "name": "dashboard",
  "version": "0.1.0",
  "private": true,
  "homepage": "./",
  "dependencies": {
    "@cds/city": "^1.1.0",
    "@cds/core": "^5.5.2",
    "@cds/react": "^5.5.2",
    "@clr/ui": "^12.0.2",
    "@improbable-eng/grpc-web": "^0.14.1",
    "@paciolan/remote-component": "^2.11.0",
    "ajv": "^8.6.2",
    "axios": "^0.21.1",
    "connected-react-router": "^6.9.1",
    "enzyme-adapter-react-16": "^1.15.6",
    "fast-json-patch": "^3.1.0",
    "fstream": "^1.0.12",
    "google-protobuf": "^3.17.3",
    "history": "^4.10.1",
    "immutable": "^4.0.0-rc.14",
    "js-yaml": "^4.1.0",
    "jsonwebtoken": "^8.5.1",
    "lodash": "^4.17.21",
    "lodash-es": "^4.17.21",
    "normalize.css": "^8.0.1",
    "prop-types": "^15.7.2",
    "protobufjs": "^6.11.2",
    "qs": "^6.10.1",
    "raf": "^3.4.1",
    "react": "^16.14.0",
    "react-ace": "^9.4.3",
    "react-compound-slider": "^3.3.1",
    "react-copy-to-clipboard": "^5.0.4",
    "react-diff-viewer": "^3.1.1",
    "react-dom": "^16.14.0",
    "react-helmet": "^6.1.0",
    "react-intl": "^5.20.10",
    "react-jsonschema-form": "^1.8.1",
    "react-markdown": "^6.0.2",
    "react-minimal-pie-chart": "^8.2.0",
    "react-redux": "^7.2.4",
    "react-router-dom": "^5.2.0",
    "react-router-hash-link": "^2.4.3",
    "react-switch": "^6.0.0",
    "react-tabs": "^3.2.2",
    "react-test-renderer": "^16.14.0",
    "react-tooltip": "^4.2.21",
    "react-transition-group": "^4.4.2",
    "redux": "^4.1.1",
    "redux-devtools-extension": "^2.13.9",
    "redux-thunk": "^2.3.0",
    "remark-gfm": "^1.0.0",
    "seamless-immutable": "^7.1.4",
    "semver": "^7.3.5",
    "swagger-ui-react": "^3.52.0",
    "typesafe-actions": "^5.1.0",
    "yaml": "^1.10.2"
  },
  "scripts": {
    "build-css": "sass src/ --no-source-map && yarn run copy-clr",
    "watch-css": "yarn run build-css && yarn run compile-lang && sass src/ --watch --no-source-map",
    "start-js": "BROWSER=none react-scripts start",
    "build-js": "react-scripts build",
    "start": "npm-run-all -p watch-css compile-lang start-js",
    "build": "npm-run-all build-css compile-lang build-js",
    "test": "yarn run build-css && yarn run compile-lang && react-scripts test",
    "eject": "react-scripts eject",
    "copy-clr": "shx cp ./node_modules/@clr/ui/clr-ui-dark.min.css public/clr-ui-dark.min.css && shx cp node_modules/@clr/ui/clr-ui.min.css public/clr-ui.min.css && shx cp ./node_modules/@clr/ui/clr-ui-dark.min.css.map public/clr-ui-dark.min.css.map && shx cp ./node_modules/@clr/ui/clr-ui.min.css.map public/clr-ui.min.css.map",
    "prettier": "prettier --write 'src/**/*.{ts,tsx,scss}'",
    "prettier-check": "prettier --check 'src/**/*.{ts,tsx,scss}'",
    "lint-css": "stylelint --config ./.stylelintrc.json 'src/**/*.scss'",
    "lint-css-fix": "stylelint --config ./.stylelintrc.json --fix 'src/**/*.scss'",
    "eslint": "eslint --config ./.eslintrc.json 'src/**/*.{js,ts,tsx}' --quiet --max-warnings=0",
    "eslint-fix": "eslint --config ./.eslintrc.json 'src/**/*.{js,ts,tsx}' --fix --max-warnings=0",
    "lint": "npm-run-all lint-css eslint",
    "ts-compile-check": "yarn run compile-lang && tsc -p tsconfig.json --noEmit",
    "extract-lang": "formatjs extract 'src/**/*.ts*' --out-file lang/en.json --id-interpolation-pattern '[sha512:contenthash:base64:6]' --format simple",
    "compile-lang": "formatjs compile-folder lang src/locales/ --ast --format simple"
  },
  "lint-staged": {
    "*.{ts,tsx}": [
      "yarn run eslint-fix",
      "prettier --write",
      "git add"
    ],
    "*.scss": [
      "yarn run lint-css-fix",
      "prettier --write",
      "git add"
    ],
    "*.{js,json,md}": [
      "prettier --write",
      "git add"
    ]
  },
  "devDependencies": {
<<<<<<< HEAD
    "@formatjs/cli": "^4.2.31",
    "@improbable-eng/grpc-web-fake-transport": "^0.14.0",
=======
    "@formatjs/cli": "^4.2.33",
>>>>>>> 82f7ceb4
    "@types/enzyme": "^3.10.9",
    "@types/enzyme-adapter-react-16": "^1.0.6",
    "@types/google-protobuf": "^3.15.5",
    "@types/jest": "^27.0.1",
    "@types/js-yaml": "^4.0.3",
    "@types/jsonwebtoken": "^8.5.5",
    "@types/lodash": "^4.14.172",
    "@types/moxios": "^0.4.12",
    "@types/qs": "^6.9.7",
    "@types/react-copy-to-clipboard": "^5.0.1",
    "@types/react-dom": "^17.0.9",
    "@types/react-helmet": "^6.1.2",
    "@types/react-router": "^5.1.16",
    "@types/react-router-dom": "^5.1.8",
    "@types/react-router-hash-link": "^2.4.1",
    "@types/react-transition-group": "^4.4.2",
    "@types/redux-mock-store": "^1.0.3",
    "@types/semver": "^7.3.8",
    "@types/swagger-ui-react": "^3.35.2",
    "enzyme": "^3.11.0",
    "eslint-config-prettier": "^8.3.0",
    "eslint-import-resolver-typescript": "^2.4.0",
    "eslint-plugin-prettier": "^3.4.1",
    "husky": "^4.3.8",
    "jest-enzyme": "^7.1.2",
    "jest-plugin-context": "^2.9.0",
    "lint-staged": "^11.1.2",
    "mock-socket": "^9.0.3",
    "moxios": "^0.4.0",
    "npm-run-all": "^4.1.5",
    "prettier": "^2.3.2",
    "react-scripts": "^4.0.3",
    "redux-mock-store": "^1.5.4",
    "sass": "^1.38.1",
    "shx": "^0.3.3",
    "stylelint": "^13.13.1",
    "stylelint-config-prettier": "^8.0.2",
    "stylelint-config-recommended-scss": "^4.3.0",
    "stylelint-scss": "^3.20.1",
    "ts-jest": "^27.0.5",
    "ts-proto": "^1.82.5",
    "typescript": "^4.3.5"
  },
  "resolutions": {
    "@babel/parser": "^7.15.3"
  },
  "jest": {
    "resetMocks": false,
    "collectCoverageFrom": [
      "src/**/*",
      "!src/**/*.d.ts"
    ],
    "transformIgnorePatterns": [
      "node_modules/(?!@clr|@cds|lit|@lit|ramda|lodash-es|.*css)"
    ]
  },
  "husky": {
    "hooks": {
      "pre-commit": "yarn run ts-compile-check && lint-staged"
    }
  },
  "browserslist": {
    "production": [
      ">0.2%",
      "not dead",
      "not op_mini all"
    ],
    "development": [
      "last 1 chrome version",
      "last 1 firefox version",
      "last 1 safari version"
    ]
  }
}<|MERGE_RESOLUTION|>--- conflicted
+++ resolved
@@ -95,12 +95,8 @@
     ]
   },
   "devDependencies": {
-<<<<<<< HEAD
-    "@formatjs/cli": "^4.2.31",
-    "@improbable-eng/grpc-web-fake-transport": "^0.14.0",
-=======
     "@formatjs/cli": "^4.2.33",
->>>>>>> 82f7ceb4
+    "@improbable-eng/grpc-web-fake-transport": "^0.14.1",
     "@types/enzyme": "^3.10.9",
     "@types/enzyme-adapter-react-16": "^1.0.6",
     "@types/google-protobuf": "^3.15.5",
