{
  "name": "dashboard",
  "version": "0.1.0",
  "private": true,
  "homepage": "./",
  "dependencies": {
    "@cds/city": "^1.1.0",
    "@cds/core": "^5.0.2",
    "@cds/react": "^5.0.2",
    "@clr/ui": "^5.0.2",
    "@types/diff": "^4.0.2",
    "@types/js-yaml": "^4.0.0",
    "@types/json-schema": "^7.0.3",
    "@types/jsonwebtoken": "^8.3.4",
    "@types/lodash": "^4.14.117",
    "@types/moxios": "^0.4.8",
    "@types/pako": "^1.0.0",
    "@types/qs": "^6.5.1",
    "@types/react": "^16.9.41",
    "@types/react-copy-to-clipboard": "^4.3.0",
    "@types/react-jsonschema-form": "^1.0.4",
    "@types/react-router-dom": "^5.1.5",
    "@types/react-router-hash-link": "^1.2.1",
    "@types/react-select": "^1.2.6",
    "@types/react-tabs": "^2.3.1",
    "@types/react-tooltip": "^3.9.3",
    "@types/react-transition-group": "^4.4.0",
    "@types/semver": "^7.3.4",
    "@types/vfile": "^4.0.0",
    "@types/vfile-message": "^2.0.0",
    "@types/ws": "^7.4.0",
    "ajv": "^6.10.2",
    "axios": "^0.21.1",
    "connected-react-router": "^6.8.0",
    "diff": "^5.0.0",
    "diff2html": "^3.0.0",
    "enzyme-adapter-react-16": "^1.1.1",
    "fast-json-patch": "^3.0.0-1",
    "fstream": "^1.0.12",
    "history": "^4.7.2",
    "immutable": "^4.0.0-rc.12",
    "js-yaml": "^4.0.0",
    "json-schema": "^0.3.0",
    "jsonwebtoken": "^8.5.1",
    "lodash": "^4.17.21",
    "lodash-es": "^4.17.15",
    "mem": "^4.0.0",
    "moniker-native": "^0.1.6",
    "normalize.css": "^8.0.1",
    "prop-types": "15.7.2",
    "protobufjs": "^6.8.4",
    "qs": "^6.9.5",
    "raf": "^3.4.0",
    "react": "^16.13.0",
    "react-ace": "^8.0.0",
    "react-compound-slider": "^3.3.1",
    "react-copy-to-clipboard": "^5.0.3",
    "react-dom": "^16.13.0",
    "react-intl": "^5.12.3",
    "react-jsonschema-form": "^1.0.3",
    "react-markdown": "^5.0.0",
    "react-minimal-pie-chart": "^6.0.1",
    "react-modal": "^3.1.11",
    "react-redux": "^7.1.9",
    "react-router": "^5.2.0",
    "react-router-dom": "^5.2.0",
    "react-router-hash-link": "^2.4.0",
    "react-switch": "^6.0.0",
    "react-tabs": "^3.2.0",
    "react-test-renderer": "^16.2.0",
    "react-tooltip": "3.11.1",
    "react-transition-group": "^4.4.1",
    "redux": "^4.0.0",
    "redux-devtools-extension": "^2.13.5",
    "redux-thunk": "^2.2.0",
    "remark-gfm": "^1.0.0",
    "seamless-immutable": "^7.1.4",
    "semver": "^5.6.0",
    "swagger-ui-react": "^3.40.0",
<<<<<<< HEAD
    "typesafe-actions": "^5.1.0",
    "yaml": "1.7.2"
=======
    "typesafe-actions": "^2.0.4",
    "yaml": "1.10.0"
>>>>>>> b9ce168a
  },
  "scripts": {
    "build-css": "sass src/ --no-source-map",
    "watch-css": "yarn run build-css && yarn run compile-lang && sass src/ --watch --no-source-map",
    "start-js": "BROWSER=none react-scripts start",
    "build-js": "react-scripts build",
    "start": "npm-run-all -p watch-css compile-lang start-js",
    "build": "npm-run-all build-css compile-lang build-js",
    "test": "yarn run build-css && yarn run compile-lang && react-scripts test",
    "eject": "react-scripts eject",
    "tslint-check": "tslint-config-prettier-check ./tslint.ci.json",
    "prettier": "prettier --write 'src/**/*.{ts,tsx,scss}'",
    "prettier-check": "prettier --check 'src/**/*.{ts,tsx,scss}'",
    "lint-js": "tslint -c ./tslint.ci.json 'src/**/*.{ts,tsx}'",
    "lint-js-fix": "tslint -c ./tslint.ci.json --fix 'src/**/*.{ts,tsx}'",
    "lint-css": "stylelint --config ./.stylelintrc.json 'src/**/*.scss'",
    "lint-css-fix": "stylelint --config ./.stylelintrc.json --fix 'src/**/*.scss'",
    "eslint": "eslint '**/*.{ts,tsx}' --ignore-pattern '**/*.d.ts' --max-warnings=0",
    "eslint-fix": "eslint '**/*.{ts,tsx}' --ignore-pattern '**/*.d.ts' --fix --max-warnings=0",
    "lint": "npm-run-all lint-js lint-css eslint",
    "ts-compile-check": "yarn run compile-lang && tsc -p tsconfig.json --noEmit",
    "extract-lang": "formatjs extract 'src/**/*.ts*' --out-file lang/en.json --id-interpolation-pattern '[sha512:contenthash:base64:6]' --format simple",
    "compile-lang": "formatjs compile-folder lang src/locales/ --ast --format simple"
  },
  "lint-staged": {
    "*.{ts,tsx}": [
      "yarn run lint-js-fix",
      "yarn run eslint-fix",
      "prettier --write",
      "git add"
    ],
    "*.scss": [
      "yarn run lint-css-fix",
      "prettier --write",
      "git add"
    ],
    "*.{js,json,md}": [
      "prettier --write",
      "git add"
    ]
  },
  "devDependencies": {
    "@formatjs/cli": "^3.0.5",
    "@types/enzyme": "^3.10.5",
    "@types/enzyme-adapter-react-16": "^1.0.1",
    "@types/jest": "^26.0.3",
    "@types/node": "^14.14.28",
    "@types/react-dom": "^17.0.1",
    "@types/react-modal": "^3.1.1",
    "@types/react-redux": "^7.1.9",
    "@types/react-router": "^5.1.5",
    "@types/react-test-renderer": "^16.0.0",
    "@types/redux-mock-store": "^1.0.0",
    "@types/swagger-ui-react": "^3.35.0",
    "enzyme": "^3.11.0",
    "husky": "^1.1.0",
    "jest-enzyme": "^7.1.2",
    "jest-plugin-context": "^2.9.0",
    "lint-staged": "^10.2.11",
    "mock-socket": "^9.0.3",
    "moxios": "^0.4.0",
    "npm-run-all": "^4.1.3",
    "prettier": "^1.10.2",
    "react-scripts": "^4.0.0",
    "redux-mock-store": "^1.5.3",
    "sass": "^1.32.8",
    "stylelint": "^13.11.0",
    "stylelint-config-prettier": "^8.0.2",
    "stylelint-config-recommended-scss": "^4.2.0",
    "stylelint-scss": "^3.19.0",
    "ts-jest": "^26.5.1",
    "tslint": "^5.9.1",
    "tslint-config-prettier": "^1.6.0",
    "tslint-react": "^4.1.0",
    "typescript": "^4.1.0"
  },
  "jest": {
    "resetMocks": false,
    "collectCoverageFrom": [
      "src/**/*",
      "!src/**/*.d.ts"
    ],
    "transformIgnorePatterns": [
      "node_modules/(?!@clr|@cds|lit-element|lit-html|ramda|lodash-es|.*css)"
    ]
  },
  "eslintConfig": {
    "extends": "react-app",
    "rules": {
      "import/no-anonymous-default-export": [
        "error",
        {
          "allowObject": true,
          "allowArrowFunction": true
        }
      ]
    }
  },
  "husky": {
    "hooks": {
      "pre-commit": "yarn run ts-compile-check && lint-staged"
    }
  },
  "browserslist": {
    "production": [
      ">0.2%",
      "not dead",
      "not op_mini all"
    ],
    "development": [
      "last 1 chrome version",
      "last 1 firefox version",
      "last 1 safari version"
    ]
  }
}<|MERGE_RESOLUTION|>--- conflicted
+++ resolved
@@ -77,13 +77,8 @@
     "seamless-immutable": "^7.1.4",
     "semver": "^5.6.0",
     "swagger-ui-react": "^3.40.0",
-<<<<<<< HEAD
-    "typesafe-actions": "^5.1.0",
-    "yaml": "1.7.2"
-=======
-    "typesafe-actions": "^2.0.4",
-    "yaml": "1.10.0"
->>>>>>> b9ce168a
+    "yaml": "1.10.0",
+    "typesafe-actions": "^5.1.0"
   },
   "scripts": {
     "build-css": "sass src/ --no-source-map",
