--- conflicted
+++ resolved
@@ -27,15 +27,9 @@
   },
   "dependencies": {
     "@cds/city": "^1.1.0",
-<<<<<<< HEAD
     "@cds/core": "^5.6.2",
     "@cds/react": "^5.6.2",
-    "@clr/ui": "^12.0.9",
-=======
-    "@cds/core": "^5.6.1",
-    "@cds/react": "^5.6.1",
     "@clr/ui": "^13.0.0",
->>>>>>> 9638332a
     "@improbable-eng/grpc-web": "^0.15.0",
     "@paciolan/remote-component": "^2.12.1",
     "ajv": "^8.9.0",
