--- conflicted
+++ resolved
@@ -26,7 +26,7 @@
 
 The type of issue. kind powers our filtering to understand what qualifies as a bug, proposal, feature, enhancement, question or documentation.
 
-<<<<<<< HEAD
+
 | Label                | Description                                                       |
 | -------------------- | ----------------------------------------------------------------- |
 | `kind/bug`           | An issue that reports a defect in an existing feature             |
@@ -35,15 +35,7 @@
 | `kind/feature`       | An issue that reports a feature (approved) to be implemented      |
 | `kind/proposal`      | An issue that reports a new feature proposal to be discussed      |
 | `kind/question`      | An issue that request for feedback or support to maintainers team |
-=======
-| Label                | Description                                                      |
-| -------------------- | ---------------------------------------------------------------- |
-| `kind/bug`           | An issue that reports a defect in an existing feature            |
-| `kind/documentation` | An issue that reports an update related to project documentation |
-| `kind/proposal`      | An issue that reports a new feature proposal to be discussed     |
-| `kind/feature`       | An issue that reports a feature (approved) to be implemented     |
-| `kind/enhancement`   | An issue that reports an enhancement for an implemented feature  |
->>>>>>> 91936ff0
+
 
 ### `component/*`:
 
@@ -66,10 +58,8 @@
 | `component/plugin-operators` | An issue related to kubeapps plugin to manage operators (to be implemented)                       |
 | `component/plugin-resources` | An issue related to kubeapps plugin to manage resources                                           |
 | `component/ui`               | An issue related to kubeapps UI                                                                   |
-<<<<<<< HEAD
 | `component/website`          | An issue related to kubeapps website                                                              |
-=======
->>>>>>> 91936ff0
+
 
 ### `contribution labels`:
 
@@ -137,20 +127,14 @@
 
 Automatically **stalebot** is checking inactive issues to label them as `stale`. An issue becomes stale after 15 days of inactivity and the bot will close it after 3 days of inactivity for stale issues. To be considered:
 
-<<<<<<< HEAD
 - Issues labeled as `kind/bug`, `kind/documentation`, `kind/enhancement` or `kind/feature`, will never be labeled as `stale`.
 - Issues labeled as `awaiting-more-evidence`, `kind/proposal` or `kin/question` could be considered stale.
-=======
-- Issues labeled as `kind/feature`, `kind/bug` or `kind/refactor` will never be labeled as `stale`.
-- Only issues labeled as `awaiting-more-evidence` could be considered stale.
->>>>>>> 91936ff0
 - The label to use when marking an issue as stale is `stale`.
 
 ## 🔢 Prioritizing process
 
 This process mainly consists on checking issues in the **Backlog** and moving to the **To Do** column to be tackled during the following iteration.
 
-<<<<<<< HEAD
 **Criteria**:
 
 1. Issues marked as `P0` → Add to the iteration (**To Do**).
@@ -159,14 +143,5 @@
 - At least 1 issue labeled as `kind/bug` must be included for every single iteration.
 - At least 1 issue **requested** from the Kubeapps community must be included for every single iteration.
 - At least 1 issue labeled as `component/ci` must be included quarterly to make improvements in ci system.
-=======
-Criteria:
-
-1. Issues marked as `P0` → Add to the iteration (**To Do**).
-2. Review issues to complete those milestones planned for the current quarter and select those to be completed during next iteration by priority. To be considered for the capacity:
-
-- At least 1 issue labeled as `kind/bug` must be included for every single iteration.
-- At least 1 issue **requested** from the Kubeapps community must be included for every single iteration.
->>>>>>> 91936ff0
 
 3. Then review issues labeled as `next-iteration` and discuss what issues should be included according to the maintainers team capacity, issues already added to the **To Do** column and uncompleted issues from previous iterations (**In progress**).