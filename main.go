--- conflicted
+++ resolved
@@ -19,13 +19,8 @@
 
 import (
 	"os"
-
-<<<<<<< HEAD
-=======
 	"github.com/kubeapps/kubeapps/cmd"
->>>>>>> d267db6c
 	"github.com/sirupsen/logrus"
-	"github.com/kubeapps/installer/cmd"
 )
 
 func main() {
