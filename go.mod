--- conflicted
+++ resolved
@@ -43,11 +43,7 @@
 	github.com/stretchr/testify v1.9.0
 	github.com/vmware-tanzu/carvel-kapp v0.61.0
 	github.com/vmware-tanzu/carvel-kapp-controller v0.51.0
-<<<<<<< HEAD
-	golang.org/x/net v0.26.0
-=======
 	golang.org/x/net v0.27.0
->>>>>>> 97e48f07
 	golang.org/x/sync v0.7.0
 	google.golang.org/genproto/googleapis/api v0.0.0-20240401170217-c3f982113cda
 	google.golang.org/grpc v1.63.2
@@ -218,21 +214,12 @@
 	go.opentelemetry.io/otel/trace v1.21.0 // indirect
 	go.starlark.net v0.0.0-20230726094710-7dadff395006 // indirect
 	go.uber.org/multierr v1.11.0 // indirect
-<<<<<<< HEAD
-	golang.org/x/crypto v0.24.0 // indirect
-=======
 	golang.org/x/crypto v0.25.0 // indirect
->>>>>>> 97e48f07
 	golang.org/x/exp v0.0.0-20230905200255-921286631fa9 // indirect
 	golang.org/x/image v0.18.0 // indirect
 	golang.org/x/oauth2 v0.17.0 // indirect
-<<<<<<< HEAD
-	golang.org/x/sys v0.21.0 // indirect
-	golang.org/x/term v0.21.0 // indirect
-=======
 	golang.org/x/sys v0.22.0 // indirect
 	golang.org/x/term v0.22.0 // indirect
->>>>>>> 97e48f07
 	golang.org/x/text v0.16.0 // indirect
 	golang.org/x/time v0.5.0 // indirect
 	gomodules.xyz/jsonpatch/v2 v2.4.0 // indirect
