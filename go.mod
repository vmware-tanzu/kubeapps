--- conflicted
+++ resolved
@@ -83,21 +83,12 @@
 	google.golang.org/protobuf v1.27.1
 	gopkg.in/yaml.v2 v2.4.0
 	gopkg.in/yaml.v3 v3.0.0-20210107192922-496545a6307b
-<<<<<<< HEAD
-	helm.sh/helm/v3 v3.7.2
-	k8s.io/api v0.23.0
-	k8s.io/apiextensions-apiserver v0.23.1
-	k8s.io/apimachinery v0.23.1
-	k8s.io/cli-runtime v0.22.6
-	k8s.io/client-go v0.23.0
-=======
 	helm.sh/helm/v3 v3.8.0
 	k8s.io/api v0.23.1
 	k8s.io/apiextensions-apiserver v0.23.1
 	k8s.io/apimachinery v0.23.1
 	k8s.io/cli-runtime v0.23.1
 	k8s.io/client-go v0.23.1
->>>>>>> b8a929df
 	k8s.io/klog/v2 v2.40.1
 	k8s.io/kubernetes v1.22.6
 	oras.land/oras-go v1.1.0
@@ -228,13 +219,8 @@
 	gopkg.in/gorp.v1 v1.7.2 // indirect
 	gopkg.in/inf.v0 v0.9.1 // indirect
 	gopkg.in/ini.v1 v1.66.3 // indirect
-<<<<<<< HEAD
-	k8s.io/apiserver v0.22.6 // indirect
-	k8s.io/component-base v0.23.0 // indirect
-=======
 	k8s.io/apiserver v0.23.1 // indirect
 	k8s.io/component-base v0.22.6 // indirect
->>>>>>> b8a929df
 	k8s.io/kube-openapi v0.0.0-20220124234850-424119656bbf // indirect
 	k8s.io/kubectl v0.23.1 // indirect
 	k8s.io/utils v0.0.0-20211208161948-7d6a63dca704 // indirect
