--- conflicted
+++ resolved
@@ -91,12 +91,7 @@
 	k8s.io/client-go v0.23.5
 	k8s.io/klog/v2 v2.60.1
 	k8s.io/kubectl v0.23.5
-<<<<<<< HEAD
-	k8s.io/kubernetes v1.22.8
-	k8s.io/utils v0.0.0-20220210201930-3a6ce19ff2f9
-=======
 	k8s.io/kubernetes v1.22.9
->>>>>>> 03a7ef02
 	oras.land/oras-go v1.1.1
 	sigs.k8s.io/controller-runtime v0.11.2
 	sigs.k8s.io/yaml v1.3.0
@@ -229,6 +224,7 @@
 	gopkg.in/yaml.v2 v2.4.0 // indirect
 	k8s.io/component-base v0.23.5 // indirect
 	k8s.io/kube-openapi v0.0.0-20220124234850-424119656bbf // indirect
+	k8s.io/utils v0.0.0-20220210201930-3a6ce19ff2f9 // indirect
 	nhooyr.io/websocket v1.8.7 // indirect
 	sigs.k8s.io/kustomize/api v0.11.1 // indirect
 	sigs.k8s.io/kustomize/kyaml v0.13.3 // indirect
