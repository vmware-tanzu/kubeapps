--- conflicted
+++ resolved
@@ -218,13 +218,8 @@
 	golang.org/x/exp v0.0.0-20230905200255-921286631fa9 // indirect
 	golang.org/x/image v0.18.0 // indirect
 	golang.org/x/oauth2 v0.17.0 // indirect
-<<<<<<< HEAD
-	golang.org/x/sys v0.19.0 // indirect
-	golang.org/x/term v0.19.0 // indirect
-=======
 	golang.org/x/sys v0.22.0 // indirect
 	golang.org/x/term v0.22.0 // indirect
->>>>>>> be3afc0a
 	golang.org/x/text v0.16.0 // indirect
 	golang.org/x/time v0.5.0 // indirect
 	gomodules.xyz/jsonpatch/v2 v2.4.0 // indirect
