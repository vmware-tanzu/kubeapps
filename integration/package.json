{
  "name": "kubeapps-integration",
  "license": "Apache-2.0",
  "version": "1.0.0",
  "description": "Kubeapps integration tests",
  "main": "index.js",
  "private": true,
  "scripts": {
    "start": "jest --runInBand --ci --colors",
    "start:window": "INTEGRATION_HEADLESS=false jest --runInBand",
    "prettier": "prettier --write './**/*.{js, json}'",
    "test": "playwright test --workers=1"
  },
  "dependencies": {
    "@jest/test-sequencer": "^27.4.6",
    "axios": "^0.25.0",
    "jest": "^27.4.7",
    "jest-circus": "^27.4.6",
<<<<<<< HEAD
    "playwright": "^1.17.2",
=======
    "jest-puppeteer": "^6.0.3",
    "puppeteer": "^13.1.2",
>>>>>>> 1d5f92aa
    "wait-on": "^6.0.0"
  },
  "devDependencies": {
    "@playwright/test": "^1.17.2",
    "prettier": "^2.5.1"
  }
}<|MERGE_RESOLUTION|>--- conflicted
+++ resolved
@@ -16,12 +16,7 @@
     "axios": "^0.25.0",
     "jest": "^27.4.7",
     "jest-circus": "^27.4.6",
-<<<<<<< HEAD
     "playwright": "^1.17.2",
-=======
-    "jest-puppeteer": "^6.0.3",
-    "puppeteer": "^13.1.2",
->>>>>>> 1d5f92aa
     "wait-on": "^6.0.0"
   },
   "devDependencies": {
