--- conflicted
+++ resolved
@@ -37,18 +37,6 @@
   // Increase the number of replicas
   await utils.retryAndRefresh(page, 3, async () => {
     await expect(page).toMatchElement("input[type='number']");
-<<<<<<< HEAD
-  }, testName);
-  await page.keyboard.press("Backspace");
-  await page.keyboard.type("2");
-
-  await new Promise(r => setTimeout(r, 500));
-
-  await expect(page).toClick("li", { text: "Changes" });
-  await expect(page).toMatch("replicaCount: 2");
-  await utils.retryAndRefresh(page, 3, async () => {
-    await expect(page).toMatchElement("input[type='number']", { value: 2 });
-=======
     await page.keyboard.press("Backspace");
     await page.keyboard.type("2");
 
@@ -58,7 +46,6 @@
     // TODO(minelson): Fix the changes tab so that it only displays the actual changes.
     // await expect(page).toClick("li", { text: "Changes" });
     // await expect(page).toMatch("replicaCount: 2");
->>>>>>> 037953cd
   }, testName);
 
   await expect(page).toClick("cds-button", { text: "Deploy" });
