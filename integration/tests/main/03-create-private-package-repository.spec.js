--- conflicted
+++ resolved
@@ -19,156 +19,27 @@
 
   // Go to repos page
   await page.click(".dropdown.kubeapps-menu button.kubeapps-nav-link");
-  await page.locator("text=Package Repositories").click();
-  await expect(page).not.toContain("text=Fetching Package Repositories...");
+  await page.click('a.dropdown-menu-link:has-text("Package Repositories")');
+  await page.waitForTimeout(3000);
 
   // Add new repo
-  await page.locator("text=Add Package Repository >> div").click();
+  await page.click('cds-button:has-text("Add Package Repository")');
   const repoName = utils.getRandomName("my-repo");
   console.log(`Creating package repository "${repoName}"`);
   await page.fill("input#kubeapps-repo-name", repoName);
   await page.fill("input#kubeapps-repo-url", "http://chartmuseum-chartmuseum.kubeapps:8080");
-  await page.locator("text=Helm Charts").first().click();
-  await page.locator("text=Helm Repository").click();
 
   // Set credentials
-<<<<<<< HEAD
-  await page.locator("#panel-auth cds-accordion-header div >> nth=0").first().click();
-  // Basic auth
-  await page.locator("text=Basic Auth").click();
-  await page.locator('[id="kubeapps-repo-username"]').fill("admin");
-  await page.locator('[id="kubeapps-repo-password"]').fill("password");
-
-  // Docker credentials
-  // TODO(agamez): add them once we can create pullsecrets from the UI
-  // await page.locator('[id="kubeapps-imagePullSecrets-cred-server"]').fill("https://index.docker.io/v1/");
-  // await page.locator('[id="kubeapps-imagePullSecrets-cred-username"]').fill(process.env.DOCKER_USERNAME);
-  // await page.locator('[id="kubeapps-imagePullSecrets-cred-password"]').fill(process.env.DOCKER_PASSWORD);
-  // await page.locator('[id="kubeapps-imagePullSecrets-cred-email"]').fill("test@example.com");
-  await page.locator("text=Docker Registry Credentials").nth(1).click();
-  await page.locator('[id="kubeapps-repo-auth-secret-name-pullsecret"]').fill("my-pull-secret");
-
-  await page.locator("text=Install Repository >> div").click();
-=======
   await page.click('label:has-text("Basic Auth")');
   await page.fill("input#kubeapps-repo-username", "admin");
   await page.fill("input#kubeapps-repo-password", "password");
 
   // Create repository
   await page.click('cds-button:has-text("Install Repo")');
->>>>>>> 427a847c
 
   // Wait for new packages to be indexed
   await page.waitForTimeout(5000);
 
-<<<<<<< HEAD
-  // TODO(agamez): disabling this test for now. We need to figure out how to pass the pullsecrets from the UI
-  // https://github.com/vmware-tanzu/kubeapps/issues/4764
-
-  // // Check if our package shows up in catalog
-  // await page.click(`a:has-text("${repoName}")`);
-  // await page.click('a:has-text("foo apache chart for CI")');
-
-  // // Deploy package
-  // await page.click('cds-button:has-text("Deploy")');
-  // await page.selectOption('select[name="package-versions"]', "8.6.2");
-  // const releaseNameLocator = page.locator("#releaseName");
-  // await releaseNameLocator.waitFor();
-  // await expect(releaseNameLocator).toHaveText("");
-  // const appName = utils.getRandomName("test-03-release");
-  // console.log(`Creating release "${appName}"`);
-  // await releaseNameLocator.fill(appName);
-
-  // // Select version and deploy
-  // await page.locator('select[name="package-versions"]').selectOption("8.6.2");
-  // await page.locator('cds-button:has-text("Deploy")').click();
-
-  // // Assertions
-  // // Wait for the app to be deployed and select it from "Applications"
-  // await page.waitForTimeout(5000);
-  // await page.click('a.nav-link:has-text("Applications")');
-  // await page.waitForTimeout(3000); // Sometimes typing was too fast to get the result shown
-  // await page.locator("input#search").fill(appName);
-  // await page.waitForTimeout(3000);
-  // await page.click(`a .card-title:has-text("${appName}")`);
-
-  // await page.waitForSelector("css=.application-status-pie-chart-number >> text=1", {
-  //   timeout: deployTimeout,
-  // });
-  // await page.waitForSelector("css=.application-status-pie-chart-title >> text=Ready", {
-  //   timeout: deployTimeout,
-  // });
-
-  // // Now that the deployment has been created, we check that the imagePullSecret
-  // // has been added. For doing so, we query the resources API to get info of the
-  // // deployment
-  // const axInstance = await utils.getAxiosInstance(page, k.token);
-  // const resourceResp = await axInstance.get(
-  //   `/apis/plugins/resources/v1alpha1/helm.packages/v1alpha1/c/default/ns/default/${appName}`,
-  // );
-  // expect(resourceResp.status).toEqual(200);
-
-  // let deployment;
-  // resourceResp.data
-  //   .trim()
-  //   .split(/\r?\n/)
-  //   .forEach(r => {
-  //     // Axios doesn't provide streaming responses, so splitting on new line works
-  //     // but gives us a string, not JSON, and may leave a blank line at the end.
-  //     const response = JSON.parse(r);
-  //     const resourceRef = response.result?.resourceRef;
-  //     if (resourceRef.kind === "Deployment" && resourceRef.name.match(appName)) {
-  //       deployment = JSON.parse(response.result?.manifest);
-  //     }
-  //   });
-
-  // expect(deployment?.spec?.template?.spec?.imagePullSecrets).toEqual([{ name: secretName }]);
-
-  // // Prepare and verify the upgrade
-  // await page.waitForSelector('cds-button:has-text("Upgrade")');
-  // await page.click('cds-button:has-text("Upgrade")');
-
-  // // Check first current installed version
-  // await page.waitForSelector('select[name="package-versions"]');
-  // const packageVersionValue = await page.inputValue('select[name="package-versions"]');
-  // expect(packageVersionValue).toEqual("8.6.2");
-
-  // // Select new version
-  // await page.selectOption('select[name="package-versions"]', "8.6.3");
-
-  // // Ensure that the new value is selected
-  // await page.waitForSelector('select[name="package-versions"]');
-  // const newPackageVersionValue = await page.inputValue('select[name="package-versions"]');
-  // expect(newPackageVersionValue).toEqual("8.6.3");
-  // await page.click('li:has-text("Changes")');
-  // await expect(page.locator("section#deployment-form-body-tabs-panel2")).toContainText(
-  //   "tag: 2.4.48-debian-10-r75",
-  // );
-
-  // // Deploy upgrade
-  // await page.click('cds-button:has-text("Deploy")');
-
-  // // Check upgrade result
-  // await page.waitForSelector(".left-menu");
-  // // Wait for the app to be deployed and select it from "Applications"
-  // await expect(page.locator(".left-menu")).toContainText("Up to date", { timeout: deployTimeout });
-  // await page.waitForTimeout(5000);
-  // await page.click('a.nav-link:has-text("Applications")');
-  // await page.waitForTimeout(3000); // Sometimes typing was too fast to get the result shown
-  // await page.locator("input#search").fill(appName);
-  // await page.waitForTimeout(3000);
-  // await page.click(`a .card-title:has-text("${appName}")`);
-  // await page.waitForSelector("css=.application-status-pie-chart-number >> text=1", {
-  //   timeout: deployTimeout,
-  // });
-  // await page.waitForSelector("css=.application-status-pie-chart-title >> text=Ready", {
-  //   timeout: deployTimeout,
-  // });
-
-  // // Clean up
-  // await page.locator('cds-button:has-text("Delete")').click();
-  // await page.locator('cds-modal-actions button:has-text("Delete")').click();
-=======
   // Check if our package shows up in catalog
   await page.click(`a:has-text("${repoName}")`);
   await page.click('a:has-text("foo apache chart for CI")');
@@ -247,5 +118,4 @@
   // Clean up
   await page.locator('cds-button:has-text("Delete")').click();
   await page.locator('cds-modal-actions button:has-text("Delete")').click();
->>>>>>> 427a847c
 });