// Copyright 2022 the Kubeapps contributors.
// SPDX-License-Identifier: Apache-2.0

const { test, expect } = require("@playwright/test");
const { KubeappsLogin } = require("../utils/kubeapps-login");
const utils = require("../utils/util-functions");

test("Deploys an Operator", async ({ page }) => {
  test.setTimeout(360000);

  // Log in
  const k = new KubeappsLogin(page);
  await k.doLogin("kubeapps-operator@example.com", "password", process.env.ADMIN_TOKEN);

  // Go to operators page
  await page.goto(utils.getUrl("/#/c/default/ns/kubeapps/operators"));
  await page.waitForTimeout(10000);

  // Select operator to deploy
  await page.locator("input#search").fill("prometheus");
  await page.waitForTimeout(3000);
  await page.click('a:has-text("prometheus")');
  await page.click('cds-button:has-text("Deploy") >> nth=0');
  await page.click('cds-button:has-text("Deploy")');

  // Wait for operators to be deployed
<<<<<<< HEAD
  await page.waitForTimeout(utils.getDeploymentTimeout());
=======
  await page.waitForTimeout(2*60*1000);
>>>>>>> 58dc50dc

  // Wait for the operator to be ready to be used
  await page.click('a.nav-link:has-text("Catalog")');

  // Select operators in catalog
  await page.waitForSelector('label:has-text("Operators")');
  await page.click('label:has-text("Operators")');

  // Deploy Prometheus
  await page.click('a .card-title:has-text("Prometheus")');
  await page.click('cds-button:has-text("Deploy")');
  await expect(page.locator("css=.kubeapps-main-container")).toContainText("Installation Values");

  // Update
  await page.click('cds-button:has-text("Update")');
  await page.click('cds-button:has-text("Deploy")');
  await expect(page.locator("css=.kubeapps-main-container")).toContainText("Installation Values");

  // Delete
  await page.locator('cds-button:has-text("Delete")').click();
  await page.locator('cds-modal-actions button:has-text("Delete")').click();

  await page.waitForSelector('css=h1 >> text="Applications"');
});<|MERGE_RESOLUTION|>--- conflicted
+++ resolved
@@ -24,11 +24,7 @@
   await page.click('cds-button:has-text("Deploy")');
 
   // Wait for operators to be deployed
-<<<<<<< HEAD
   await page.waitForTimeout(utils.getDeploymentTimeout());
-=======
-  await page.waitForTimeout(2*60*1000);
->>>>>>> 58dc50dc
 
   // Wait for the operator to be ready to be used
   await page.click('a.nav-link:has-text("Catalog")');
