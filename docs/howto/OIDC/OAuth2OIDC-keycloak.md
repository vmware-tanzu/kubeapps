--- conflicted
+++ resolved
@@ -284,7 +284,6 @@
 # Auth Proxy configuration for OIDC support
 # ref: https://github.com/vmware-tanzu/kubeapps/blob/master/docs/tutorials/using-an-OIDC-provider.md
 authProxy:
-<<<<<<< HEAD
   ## Set to true if Kubeapps should configure the OAuth login/logout URIs defined below.
   #
   enabled: true
@@ -298,7 +297,7 @@
   provider: oidc
   clientID: kubeapps
   clientSecret: 5b824b57-dc17-4ac8-8043-947d5edcfb03
-
+ extraFlags:
   ## cookieSecret is used by oauth2-proxy to encrypt any credentials so that it requires
   ## no storage. Note that it must be a particular number of bytes. Recommend using the
   ## following to generate a cookieSecret as per the oauth2 configuration documentation
@@ -309,42 +308,10 @@
   emailDomain: "*"
   ## Additional flags for oauth2-proxy
   ##
-  additionalFlags:
     - --ssl-insecure-skip-verify
     - --cookie-secure=false
     - --scope=openid email groups
     - --oidc-issuer-url=https://<xxx>.us-east-2.elb.amazonaws.com/auth/realms/AWS
-=======
- ## Set to true if Kubeapps should configure the OAuth login/logout URIs defined below.
- #
- enabled: true
-
- ## Skip the Kubeapps login page when using OIDC and directly redirect to the IdP
- ##
- skipKubeappsLoginPage: false
-
- ## Mandatory parameters for the internal auth-proxy.
- ##    those are the client id and secret from the oidc provider
- provider: oidc
- clientID: kubeapps
- clientSecret: 5b824b57-dc17-4ac8-8043-947d5edcfb03
-
- ## cookieSecret is used by oauth2-proxy to encrypt any credentials so that it requires
- ## no storage. Note that it must be a particular number of bytes. Recommend using the
- ## following to generate a cookieSecret as per the oauth2 configuration documentation
- ## at https://pusher.github.io/oauth2_proxy/configuration :
- ## python -c 'import os,base64; print base64.urlsafe_b64encode(os.urandom(16))'
- cookieSecret: Y29va2llLXNlY3JldC0xNg==
- ## Use "example.com" to restrict logins to emails from example.com
- emailDomain: "*"
- ## Additional flags for oauth2-proxy
- ##
- extraFlags:
-  - --ssl-insecure-skip-verify
-  - --cookie-secure=false
-  - --scope=openid email groups
-  - --oidc-issuer-url=https://<xxx>.us-east-2.elb.amazonaws.com/auth/realms/AWS
->>>>>>> 66530b42
 ```
 
 ## Configuration
